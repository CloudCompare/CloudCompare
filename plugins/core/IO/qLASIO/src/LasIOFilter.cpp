--- conflicted
+++ resolved
@@ -228,11 +228,7 @@
 	if (copcLoader)
 	{
 		const uint32_t copcUserDefinedMaxLevel = m_openDialog.copcMaxLevel();
-<<<<<<< HEAD
-		if (copcUserDefinedMaxLevel < copcLoader->maxLevel())
-=======
 		if (copcUserDefinedMaxLevel < static_cast<uint32_t>(copcLoader->maxLevel()))
->>>>>>> 60afdbc0
 		{
 			copcLoader->setMaxLevelConstraint(copcUserDefinedMaxLevel);
 		}
@@ -588,7 +584,6 @@
 	if (copcLoader)
 	{
 		pointCloud->shrinkToFit();
-<<<<<<< HEAD
 
 		// If the LOD checkbox is active, create and init the LOD
 		if (m_openDialog.mapCOPCintoLODDataStructure())
@@ -596,8 +591,6 @@
 			const auto lodLevels = copcLoader->createLODLevels();
 			pointCloud->initLOD(lodLevels);
 		}
-=======
->>>>>>> 60afdbc0
 	}
 
 	LasMetadata::SaveMetadataInto(*laszipHeader, *pointCloud, availableExtraScalarFields);
