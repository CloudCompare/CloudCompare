//##########################################################################
//#                                                                        #
//#                              CLOUDCOMPARE                              #
//#                                                                        #
//#  This program is free software; you can redistribute it and/or modify  #
//#  it under the terms of the GNU General Public License as published by  #
//#  the Free Software Foundation; version 2 or later of the License.      #
//#                                                                        #
//#  This program is distributed in the hope that it will be useful,       #
//#  but WITHOUT ANY WARRANTY; without even the implied warranty of        #
//#  MERCHANTABILITY or FITNESS FOR A PARTICULAR PURPOSE. See the          #
//#  GNU General Public License for more details.                          #
//#                                                                        #
//#          COPYRIGHT: EDF R&D / TELECOM ParisTech (ENST-TSI)             #
//#                                                                        #
//##########################################################################

#include "mainwindow.h"

//CCLib Includes
#include <CloudSamplingTools.h>
#include <Delaunay2dMesh.h>
#include <Jacobi.h>
#include <MeshSamplingTools.h>
#include <NormalDistribution.h>
#include <ParallelSort.h>
#include <PointCloud.h>
#include <ScalarFieldTools.h>
#include <StatisticalTestingTools.h>
#include <WeibullDistribution.h>

//for tests
#include <ChamferDistanceTransform.h>
#include <SaitoSquaredDistanceTransform.h>

//qCC_db
#include <cc2DLabel.h>
#include <cc2DViewportObject.h>
#include <ccCameraSensor.h>
#include <ccColorScalesManager.h>
#include <ccFacet.h>
#include <ccFileUtils.h>
#include <ccGBLSensor.h>
#include <ccImage.h>
#include <ccKdTree.h>
#include <ccPlane.h>
#include <ccProgressDialog.h>
#include <ccQuadric.h>
#include <ccSphere.h>
#include <ccSubMesh.h>

//qCC_io
#include <ccShiftAndScaleCloudDlg.h>
#include <BinFilter.h>
#include <DepthMapFileFilter.h>

//QCC_glWindow
#include <ccGLWidget.h>
#include <ccRenderingTools.h>

//local includes
#include "ccConsole.h"
#include "ccEntityAction.h"
#include "ccHistogramWindow.h"
#include "ccInnerRect2DFinder.h"

//common
#include <ccPickingHub.h>
//common dialogs
#include <ccCameraParamEditDlg.h>
#include <ccDisplayOptionsDlg.h>
#include <ccPickOneElementDlg.h>
#include <ccStereoModeDlg.h>

//dialogs
#include "ccAboutDialog.h"
#include "ccAdjustZoomDlg.h"
#include "ccAlignDlg.h" //Aurelien BEY
#include "ccApplication.h"
#include "ccApplyTransformationDlg.h"
#include "ccAskTwoDoubleValuesDlg.h"
#include "ccAskThreeDoubleValuesDlg.h"
#include "ccBoundingBoxEditorDlg.h"
#include "ccCamSensorProjectionDlg.h"
#include "ccClippingBoxTool.h"
#include "ccColorScaleEditorDlg.h"
#include "ccComparisonDlg.h"
#include "ccFilterByValueDlg.h"
#include "ccGBLSensorProjectionDlg.h"
#include "ccGeomFeaturesDlg.h"
#include "ccGraphicalSegmentationTool.h"
#include "ccGraphicalTransformationTool.h"
#include "ccItemSelectionDlg.h"
#include "ccLabelingDlg.h"
#include "ccMatchScalesDlg.h"
#include "ccNoiseFilterDlg.h"
#include "ccOrderChoiceDlg.h"
#include "ccPlaneEditDlg.h"
#include "ccPointListPickingDlg.h"
#include "ccPointPairRegistrationDlg.h"
#include "ccPointPropertiesDlg.h" //Aurelien BEY
#include "ccPrimitiveFactoryDlg.h"
#include "ccPtsSamplingDlg.h"
#include "ccRasterizeTool.h"
#include "ccRegistrationDlg.h" //Aurelien BEY
#include "ccRenderToFileDlg.h"
#include "ccScaleDlg.h"
#include "ccSectionExtractionTool.h"
#include "ccSensorComputeDistancesDlg.h"
#include "ccSensorComputeScatteringAnglesDlg.h"
#include "ccSORFilterDlg.h"
#include "ccSubsamplingDlg.h" //Aurelien BEY
#include "ccTracePolylineTool.h"
#include "ccTranslationManager.h"
#include "ccUnrollDlg.h"
#include "ccVolumeCalcTool.h"
#include "ccWaveformDialog.h"

//other
#include "ccCropTool.h"
#include "ccGLPluginInterface.h"
#include "ccPersistentSettings.h"
#include "ccRecentFiles.h"
#include "ccRegistrationTools.h"
#include "ccUtils.h"
#include "db_tree/ccDBRoot.h"
#include "pluginManager/ccPluginUIManager.h"


//3D mouse handler
#ifdef CC_3DXWARE_SUPPORT
#include "devices/3dConnexion/cc3DMouseManager.h"
#endif

//Gamepads
#ifdef CC_GAMEPADS_SUPPORT
#include "devices/gamepad/ccGamepadManager.h"
#endif

#ifdef USE_TBB
#include <tbb/tbb_stddef.h>
#endif

//Qt UI files
#include <ui_distanceMapDlg.h>
#include <ui_globalShiftSettingsDlg.h>
#include <ui_mainWindow.h>

//System
#include <iostream>
#include <random>

#include "core/IO/qAdditionalIO/src/BundlerFilter.h"
#ifdef USE_STOCKER
#include "bdrPlaneSegDlg.h"
#include "bdrLine3DppDlg.h"
#include "bdrDeductionDlg.h"
#include "bdrPolyFitDlg.h"
#include "bdr3D4EMDlg.h"
#include "bdrFacetFilterDlg.h"
#include "bdr2.5DimEditor.h"
#include "bdrImageEditorPanel.h"
#include "bdrPlaneEditorDlg.h"

#include "stocker_parser.h"
#include "polyfit/basic/logger.h"
#endif // USE_STOCKER

//global static pointer (as there should only be one instance of MainWindow!)
static MainWindow* s_instance  = nullptr;

//default file filter separator
static const QString s_fileFilterSeparator(";;");

enum PickingOperation {	NO_PICKING_OPERATION,
						PICKING_ROTATION_CENTER,
						PICKING_LEVEL_POINTS,
					  };
static ccGLWindow* s_pickingWindow = nullptr;
static PickingOperation s_currentPickingOperation = NO_PICKING_OPERATION;
static std::vector<cc2DLabel*> s_levelLabels;
static ccPointCloud* s_levelMarkersCloud = nullptr;
static ccHObject* s_levelEntity = nullptr;

static QFileDialog::Options CCFileDialogOptions()
{
	//dialog options
	QFileDialog::Options dialogOptions = QFileDialog::Options();
	if (!ccOptions::Instance().useNativeDialogs)
	{
		dialogOptions |= QFileDialog::DontUseNativeDialog;
	}
	return dialogOptions;
}

MainWindow::MainWindow()
	: m_UI(new Ui::MainWindow)
	, m_ccRoot(nullptr)
	, m_buildingRoot(nullptr)
	, m_imageRoot(nullptr)
	, m_uiFrozen(false)
	, m_recentFiles(new ccRecentFiles(this))
	, m_3DMouseManager(nullptr)
	, m_gamepadManager(nullptr)
	, m_viewModePopupButton(nullptr)
	, m_pivotVisibilityPopupButton(nullptr)
	, m_FirstShow(true)
	, m_pickingHub(nullptr)
	// status bar
	, m_progressLabel(nullptr)
	, m_progressBar(nullptr)
	, m_progressButton(nullptr)
	, m_status_pointSnapBufferSpinBox(nullptr)
	, m_status_coord2D(nullptr)
	, m_status_show_coord3D(nullptr)
	, m_status_show_global(nullptr)
	, m_status_depth(nullptr)
	, m_status_coord3D(nullptr)
	// dialog
	, m_cpeDlg(nullptr)
	, m_gsTool(nullptr)
	, m_tplTool(nullptr)
	, m_seTool(nullptr)
	, m_transTool(nullptr)
	, m_clipTool(nullptr)
	, m_compDlg(nullptr)
	, m_ppDlg(nullptr)
	, m_plpDlg(nullptr)
	, m_pprDlg(nullptr)
	, m_pfDlg(nullptr)
	, m_pbdrPSDlg(nullptr)
	, m_pbdrl3dDlg(nullptr)
	, m_pbdrddtDlg(nullptr)
	, m_pbdrpfDlg(nullptr)
	, m_pbdr3d4emDlg(nullptr)
	, m_pbdrffDlg(nullptr)
	, m_pbdrImshow(nullptr)	
	, m_pbdrImagePanel(nullptr)
	, m_pbdrPlaneEditDlg(nullptr)
	, polyfit_obj(nullptr)
{
	m_UI->setupUi( this );

	setWindowTitle(QStringLiteral("BlockBuilder v") + ccApp->versionLongStr(false));
	
	m_pluginUIManager = new ccPluginUIManager( this, this );
	
	ccTranslationManager::get().populateMenu( m_UI->menuLanguage, ccApp->translationPath() );
	
#ifdef Q_OS_MAC
	m_UI->actionAbout->setMenuRole( QAction::AboutRole );
	m_UI->actionAboutPlugins->setMenuRole( QAction::ApplicationSpecificRole );

	m_UI->actionFullScreen->setText( tr( "Enter Full Screen" ) );
	m_UI->actionFullScreen->setShortcut( QKeySequence( Qt::CTRL + Qt::META + Qt::Key_F ) );
#endif

	// Set up dynamic menus
	m_UI->menuFile->insertMenu(m_UI->actionSave, m_recentFiles->menu());

	m_UI->toolBarSFTools->setVisible(false);
	
	//Console
	ccConsole::Init(m_UI->consoleWidget, this, this);
	m_UI->actionEnableQtWarnings->setChecked(ccConsole::QtMessagesEnabled());

	//advanced widgets not handled by QDesigner
	if (0)	// XYLIU, no need
	{
		//view mode pop-up menu
		{
			m_viewModePopupButton = new QToolButton();
			QMenu* menu = new QMenu(m_viewModePopupButton);
			menu->addAction(m_UI->actionSetOrthoView);
			menu->addAction(m_UI->actionSetCenteredPerspectiveView);
			menu->addAction(m_UI->actionSetViewerPerspectiveView);

			m_viewModePopupButton->setMenu(menu);
			m_viewModePopupButton->setPopupMode(QToolButton::InstantPopup);
			m_viewModePopupButton->setToolTip("Set current view mode");
			m_viewModePopupButton->setStatusTip(m_viewModePopupButton->toolTip());
			m_UI->toolBarView->insertWidget(m_UI->actionZoomAndCenter, m_viewModePopupButton);
			m_viewModePopupButton->setEnabled(false);
		}

		//pivot center pop-up menu
		{
			m_pivotVisibilityPopupButton = new QToolButton();
			QMenu* menu = new QMenu(m_pivotVisibilityPopupButton);
			menu->addAction(m_UI->actionSetPivotAlwaysOn);
			menu->addAction(m_UI->actionSetPivotRotationOnly);
			menu->addAction(m_UI->actionSetPivotOff);

			m_pivotVisibilityPopupButton->setMenu(menu);
			m_pivotVisibilityPopupButton->setPopupMode(QToolButton::InstantPopup);
			m_pivotVisibilityPopupButton->setToolTip("Set pivot visibility");
			m_pivotVisibilityPopupButton->setStatusTip(m_pivotVisibilityPopupButton->toolTip());
			m_UI->toolBarView->insertWidget(m_UI->actionZoomAndCenter,m_pivotVisibilityPopupButton);
			m_pivotVisibilityPopupButton->setEnabled(false);
		}
	}

	QWidget *titleWidget = m_UI->DockableDBTree->titleBarWidget();
	QWidget *tempWidget1 = new QWidget();
	m_UI->DockableDBTree->setTitleBarWidget(tempWidget1);
	delete titleWidget; titleWidget = nullptr;

	// 	titleWidget = m_UI->DockableProperties->titleBarWidget();
	// 	QWidget *tempWidget2 = new QWidget();
	// 	m_UI->DockableProperties->setTitleBarWidget(tempWidget2);
	// 	delete titleWidget; titleWidget = nullptr;

	// 	titleWidget = m_UI->DockableConsole->titleBarWidget();
	// 	QWidget *tempWidget3 = new QWidget();
	// 	m_UI->DockableConsole->setTitleBarWidget(tempWidget3);
	// 	delete titleWidget; titleWidget = nullptr;
		
	tabifyDockWidget(m_UI->DockableProperties, m_UI->DockablePanel);
	tabifyDockWidget(m_UI->DockableProperties, m_UI->DockableImage);
	tabifyDockWidget(m_UI->DockableProperties, m_UI->DockableConsole);
	m_UI->DockableProperties->raise();

	//db-main-tree
	{
		m_ccRoot = new StDBMainRoot(m_UI->dbMainTreeView, m_UI->propertiesTreeView_Main, this);
		connect(m_ccRoot, &ccDBRoot::selectionChanged,    this, &MainWindow::updateUIWithSelection);
		connect(m_ccRoot, &ccDBRoot::dbIsEmpty,           [&]() { updateUIWithSelection(); updateMenus(); }); //we don't call updateUI because there's no need to update the properties dialog
		connect(m_ccRoot, &ccDBRoot::dbIsNotEmptyAnymore, [&]() { updateUIWithSelection(); updateMenus(); }); //we don't call updateUI because there's no need to update the properties dialog
		connect(m_ccRoot, &ccDBRoot::itemClicked,		  [&]() { updateDBSelection(CC_TYPES::DB_MAINDB); });
	}

	//db-build-tree
	{
		m_buildingRoot = new StDBBuildingRoot(m_UI->dbBuildTreeView, m_UI->propertiesTreeView_Build, this);
		connect(m_buildingRoot, &ccDBRoot::selectionChanged,	this, &MainWindow::updateUIWithSelection);
		connect(m_buildingRoot, &ccDBRoot::dbIsEmpty,			[&]() { updateUIWithSelection(); updateMenus(); }); //we don't call updateUI because there's no need to update the properties dialog
		connect(m_buildingRoot, &ccDBRoot::dbIsNotEmptyAnymore, [&]() { updateUIWithSelection(); updateMenus(); }); //we don't call updateUI because there's no need to update the properties dialog
		connect(m_buildingRoot, &ccDBRoot::itemClicked,			[&]() { updateDBSelection(CC_TYPES::DB_BUILDING); });
	}

	//db-image-tree // XYLIU
	{
		m_imageRoot = new StDBImageRoot(m_UI->dbImageTreeView, m_UI->propertiesTreeView_Image, this);
 		connect(m_imageRoot, &ccDBRoot::selectionChanged,		this, &MainWindow::updateUIWithSelection);
		connect(m_imageRoot, &ccDBRoot::dbIsEmpty,				[&]() { clearImagePanel();  updateUIWithSelection(); updateMenus(); }); //we don't call updateUI because there's no need to update the properties dialog
  		connect(m_imageRoot, &ccDBRoot::dbIsNotEmptyAnymore,	[&]() { updateUIWithSelection(); updateMenus(); }); //we don't call updateUI because there's no need to update the properties dialog
		connect(m_imageRoot, &ccDBRoot::itemClicked,			[&]() { updateDBSelection(CC_TYPES::DB_IMAGE); });
	}
	switchDatabase(CC_TYPES::DB_MAINDB);

	//MDI Area
	{
		m_mdiArea = new QMdiArea(this);
		setCentralWidget(m_mdiArea);
		connect(m_mdiArea, &QMdiArea::subWindowActivated, this, &MainWindow::updateMenus);
		connect(m_mdiArea, &QMdiArea::subWindowActivated, this, &MainWindow::on3DViewActivated);
		m_mdiArea->installEventFilter(this);
	}

	//picking hub
	{
		m_pickingHub = new ccPickingHub(this, this);
		connect(m_mdiArea, &QMdiArea::subWindowActivated, m_pickingHub, &ccPickingHub::onActiveWindowChanged);
	}

	m_UI->vboxLayout->setContentsMargins(0, 0, 0, 0);
	m_UI->vboxLayout1->setContentsMargins(0, 0, 0, 0);
	m_UI->vboxLayout2->setContentsMargins(0, 0, 0, 0);
	m_UI->vboxLayout3->setContentsMargins(0, 0, 0, 0);
	m_UI->vboxLayout4->setContentsMargins(0, 0, 0, 0);
	m_UI->verticalLayout->setContentsMargins(0, 0, 0, 0); 
	m_UI->verticalLayout_2->setContentsMargins(0, 0, 0, 0);	
	m_UI->verticalLayout_3->setContentsMargins(0, 0, 0, 0);

	//////////////////////////////////////////////////////////////////////////
	// TODO: status bar
	m_progressLabel = new QLabel; 
	m_progressLabel->setText("items"); 
	m_progressLabel->setMaximumSize(300, 50);

	m_progressBar = new QProgressBar; 
	m_progressBar->setFixedWidth(500);

	m_progressButton = new QPushButton;
	m_progressButton->setText("Cancel");

	QStatusBar* status_bar = QMainWindow::statusBar();
	status_bar->addPermanentWidget(m_progressLabel); m_progressLabel->hide();
	status_bar->addPermanentWidget(m_progressBar); m_progressBar->hide();
	status_bar->addPermanentWidget(m_progressButton); m_progressButton->hide();

	// TODO: COORDINATE
	m_status_depth = new QLabel();
	m_status_depth->setToolTip("GL depth");
	m_status_depth->setStatusTip("GL depth at current cursor");
	m_status_depth->setMinimumWidth(100);
	status_bar->addPermanentWidget(m_status_depth);

	m_status_pointSnapBufferSpinBox = new QSpinBox();
	m_status_pointSnapBufferSpinBox->setMinimum(0);
	m_status_pointSnapBufferSpinBox->setToolTip("buffer distance to deduce GL depth for point snapping");
	m_status_pointSnapBufferSpinBox->setStatusTip("buffer distance to deduce GL depth for point snapping");
	connect(m_status_pointSnapBufferSpinBox, static_cast<void (QSpinBox::*)(int)>(&QSpinBox::valueChanged),
		this, &MainWindow::pointSnapBufferChanged);
	status_bar->addPermanentWidget(m_status_pointSnapBufferSpinBox);

	m_status_show_coord3D = new QToolButton();
	m_status_show_coord3D->setDefaultAction(m_UI->actionShowCursor3DCoordinates);
	status_bar->addPermanentWidget(m_status_show_coord3D);

	m_status_show_global = new QToolButton();
	m_status_show_global->setDefaultAction(m_UI->actionDisplayGlobalCoord);
	status_bar->addPermanentWidget(m_status_show_global);

	m_status_coord3D = new QLabel();
	m_status_coord3D->setToolTip("3D coord snapped");
	m_status_coord3D->setStatusTip("3D coord the cursor snapped to");
	m_status_coord3D->setMinimumWidth(200);
	status_bar->addPermanentWidget(m_status_coord3D);

	m_status_coord2D = new QLabel();
	m_status_coord2D->setToolTip("Image Coord");
	m_status_coord2D->setStatusTip("Image Coord");
	m_status_coord2D->setMinimumWidth(150);
	status_bar->addPermanentWidget(m_status_coord2D);
	//////////////////////////////////////////////////////////////////////////

	connectActions();

	new3DView(true);

	CreateImageEditor();

	CreateEditorPanel();

	setupInputDevices();

	freezeUI(false);

	updateUI();

	QMainWindow::statusBar()->showMessage(QString("Ready"));
	
#ifdef USE_TBB
	ccConsole::Print( QStringLiteral( "[TBB] Using Intel's Threading Building Blocks %1.%2" )
					  .arg( QString::number( TBB_VERSION_MAJOR ), QString::number( TBB_VERSION_MINOR ) ) );
#endif
	
	ccConsole::Print("BlockBuilder started!");

#ifdef USE_STOCKER
	Logger::initialize();
	Logger::instance()->set_value(Logger::LOG_REGISTER_FEATURES, "*");
#endif // USE_STOCKER

}

MainWindow::~MainWindow()
{
	destroyInputDevices();

	cancelPreviousPickingOperation(false); //just in case

	assert(m_ccRoot && m_mdiArea && m_buildingRoot && m_imageRoot);
	m_ccRoot->disconnect();
	m_buildingRoot->disconnect();
	m_imageRoot->disconnect();
	m_mdiArea->disconnect();

	//we don't want any other dialog/function to use the following structures
	ccDBRoot* ccRoot = m_ccRoot;
	m_ccRoot = nullptr;

	ccDBRoot* bdRoot = m_buildingRoot;
	m_buildingRoot = nullptr;

	ccDBRoot* imgRoot = m_imageRoot;
	m_imageRoot = nullptr;

	//remove all entities from 3D views before quitting to avoid any side-effect
	//(this won't be done automatically since we've just reset m_ccRoot)
	ccRoot->getRootEntity()->setDisplay_recursive(nullptr);
	bdRoot->getRootEntity()->setDisplay_recursive(nullptr);
	imgRoot->getRootEntity()->setDisplay_recursive(nullptr);
	for (int i = 0; i < getGLWindowCount(); ++i)
	{	
		getGLWindow(i)->getSceneDB().clear();
	}

	m_cpeDlg = nullptr;
	m_gsTool = nullptr;
	m_seTool = nullptr;
	m_transTool = nullptr;
	m_clipTool = nullptr;
	m_compDlg = nullptr;
	m_ppDlg = nullptr;
	m_plpDlg = nullptr;
	m_pprDlg = nullptr;
	m_pfDlg = nullptr;

	m_pbdrPSDlg = nullptr;
	m_pbdrl3dDlg = nullptr;
	m_pbdrddtDlg = nullptr;
	m_pbdrpfDlg = nullptr;
	m_pbdrffDlg = nullptr;
	m_pbdr3d4emDlg = nullptr;
	
	m_pbdrImshow = nullptr;
	m_pbdrImagePanel = nullptr;
	m_pbdrPlaneEditDlg = nullptr;

	Logger::terminate();

	//release all 'overlay' dialogs
	while (!m_mdiDialogs.empty())
	{
		ccMDIDialogs mdiDialog = m_mdiDialogs.back();
		m_mdiDialogs.pop_back();

		mdiDialog.dialog->disconnect();
		mdiDialog.dialog->stop(false);
		mdiDialog.dialog->setParent(0);
		delete mdiDialog.dialog;
	}
	//m_mdiDialogs.clear();
	m_mdiArea->closeAllSubWindows();

	if (ccRoot)
	{
		delete ccRoot;
		ccRoot = nullptr;
	}
	if (bdRoot)
	{
		delete bdRoot;
		bdRoot = nullptr;
	}
	if (imgRoot)
	{
		delete imgRoot;
		imgRoot = nullptr;
	}

	delete m_UI;
	m_UI = nullptr;
	
	ccConsole::ReleaseInstance(false); //if we flush the console, it will try to display the console window while we are destroying everything!
}

void MainWindow::initPlugins( )
{
	m_pluginUIManager->init();
	
	// Set up dynamic tool bars
// 	addToolBar( Qt::RightToolBarArea, m_pluginUIManager->glFiltersToolbar() );
// 	addToolBar( Qt::RightToolBarArea, m_pluginUIManager->mainPluginToolbar() );
// 	
// 	for ( QToolBar *toolbar : m_pluginUIManager->additionalPluginToolbars() )
// 	{
// 		addToolBar( Qt::TopToolBarArea, toolbar );
// 	}
	
	// Set up dynamic menus
	m_UI->menubar->insertMenu( m_UI->menu3DViews->menuAction(), m_pluginUIManager->pluginMenu() );
	m_UI->menuDisplay->insertMenu( m_UI->menuActiveScalarField->menuAction(), m_pluginUIManager->shaderAndFilterMenu() );

// 	m_UI->menuToolbars->addAction( m_pluginUIManager->actionShowMainPluginToolbar() );
// 	m_UI->menuToolbars->addAction( m_pluginUIManager->actionShowGLFilterToolbar() );
}

void MainWindow::doEnableQtWarnings(bool state)
{
	ccConsole::EnableQtMessages(state);
}

void MainWindow::increasePointSize()
{
	//active window?
	ccGLWindow* win = getActiveGLWindow();
	if (win)
	{
		win->setPointSize(win->getViewportParameters().defaultPointSize + 1);
		win->redraw();
	}
}

void MainWindow::decreasePointSize()
{
	//active window?
	ccGLWindow* win = getActiveGLWindow();
	if (win)
	{
		win->setPointSize(win->getViewportParameters().defaultPointSize - 1);
		win->redraw();
	}
}

void MainWindow::setupInputDevices()
{
#ifdef CC_3DXWARE_SUPPORT
	m_3DMouseManager = new cc3DMouseManager( this, this );
	m_UI->menuFile->insertMenu(m_UI->actionCloseAll, m_3DMouseManager->menu());
#endif

#ifdef CC_GAMEPADS_SUPPORT
	m_gamepadManager = new ccGamepadManager( this, this );
	m_UI->menuFile->insertMenu(m_UI->actionCloseAll, m_gamepadManager->menu());
#endif

#if defined(CC_3DXWARE_SUPPORT) || defined(CC_GAMEPADS_SUPPORT)
	m_UI->menuFile->insertSeparator(m_UI->actionCloseAll);
#endif
}

void MainWindow::destroyInputDevices()
{
#ifdef CC_GAMEPADS_SUPPORT
	delete m_gamepadManager;
	m_gamepadManager = nullptr;
#endif

#ifdef CC_3DXWARE_SUPPORT
	delete m_3DMouseManager;
	m_3DMouseManager = nullptr;
#endif
}

void MainWindow::connectActions()
{
	assert(m_ccRoot);
	assert(m_buildingRoot);
	assert(m_imageRoot);
	assert(m_mdiArea);
	
	//Keyboard shortcuts
	
	//'A': toggles selected items activation
	connect(m_UI->actionToggleActivation, &QAction::triggered, this, [=]() {
		toggleSelectedEntitiesProperty( ccEntityAction::TOGGLE_PROPERTY::ACTIVE );
	});

	//'V': toggles selected items visibility
	connect(m_UI->actionToggleVisibility, &QAction::triggered, this, [=]() {
		toggleSelectedEntitiesProperty( ccEntityAction::TOGGLE_PROPERTY::VISIBLE );
	});

	//'N': toggles selected items normals visibility
	connect(m_UI->actionToggleNormals, &QAction::triggered, this, [=]() {
		toggleSelectedEntitiesProperty( ccEntityAction::TOGGLE_PROPERTY::NORMALS );
	});

	//'C': toggles selected items colors visibility
	connect(m_UI->actionToggleColors,	&QAction::triggered, this, [=]() {
		toggleSelectedEntitiesProperty( ccEntityAction::TOGGLE_PROPERTY::COLOR );
	});

	//'S': toggles selected items SF visibility
	connect(m_UI->actionToggleSF, &QAction::triggered, this, [=]() {
		toggleSelectedEntitiesProperty( ccEntityAction::TOGGLE_PROPERTY::SCALAR_FIELD );
	});

	//'D': toggles selected items '3D name' visibility
	connect(m_UI->actionToggleShowName, &QAction::triggered, this, [=]() {
		toggleSelectedEntitiesProperty( ccEntityAction::TOGGLE_PROPERTY::NAME );
	});

	//'M': toggles selected items materials/textures visibility
	connect(m_UI->actionToggleMaterials, &QAction::triggered, this, [=]() {
		toggleSelectedEntitiesProperty( ccEntityAction::TOGGLE_PROPERTY::MATERIAL );
	});

	//TODO... but not ready yet ;)
	m_UI->actionLoadShader->setVisible(false);
	m_UI->actionDeleteShader->setVisible(false);
	m_UI->actionKMeans->setVisible(false);
	m_UI->actionFrontPropagation->setVisible(false);

	/*** MAIN MENU ***/

	//"File" menu
	connect(m_UI->actionOpen,					&QAction::triggered, this, &MainWindow::doActionLoadFile);
	connect(m_UI->actionSave,					&QAction::triggered, this, &MainWindow::doActionSaveFile);
	connect(m_UI->actionGlobalShiftSettings,	&QAction::triggered, this, &MainWindow::doActionGlobalShiftSeetings);
	connect(m_UI->actionPrimitiveFactory,		&QAction::triggered, this, &MainWindow::doShowPrimitiveFactory);
	connect(m_UI->actionCloseAll,				&QAction::triggered, this, &MainWindow::closeAll);
	connect(m_UI->actionQuit,					&QAction::triggered, this, &QWidget::close);

	//"Edit > Colors" menu
	connect(m_UI->actionSetUniqueColor,				&QAction::triggered, this, &MainWindow::doActionSetUniqueColor);
	connect(m_UI->actionSetColorGradient,			&QAction::triggered, this, &MainWindow::doActionSetColorGradient);
	connect(m_UI->actionChangeColorLevels,			&QAction::triggered, this, &MainWindow::doActionChangeColorLevels);
	connect(m_UI->actionColorize,					&QAction::triggered, this, &MainWindow::doActionColorize);
	connect(m_UI->actionRGBToGreyScale,				&QAction::triggered, this, &MainWindow::doActionRGBToGreyScale);
	connect(m_UI->actionInterpolateColors,			&QAction::triggered, this, &MainWindow::doActionInterpolateColors);
	connect(m_UI->actionEnhanceRGBWithIntensities,	&QAction::triggered, this, &MainWindow::doActionEnhanceRGBWithIntensities);
	connect(m_UI->actionClearColor, &QAction::triggered, this, [=]() {
		clearSelectedEntitiesProperty( ccEntityAction::CLEAR_PROPERTY::COLORS );
	});

	//"Edit > Normals" menu
	connect(m_UI->actionComputeNormals,				&QAction::triggered, this, &MainWindow::doActionComputeNormals);
	connect(m_UI->actionInvertNormals,				&QAction::triggered, this, &MainWindow::doActionInvertNormals);
	connect(m_UI->actionConvertNormalToHSV,			&QAction::triggered, this, &MainWindow::doActionConvertNormalsToHSV);
	connect(m_UI->actionConvertNormalToDipDir,		&QAction::triggered, this, &MainWindow::doActionConvertNormalsToDipDir);
	connect(m_UI->actionOrientNormalsMST,			&QAction::triggered, this, &MainWindow::doActionOrientNormalsMST);
	connect(m_UI->actionOrientNormalsFM,			&QAction::triggered, this, &MainWindow::doActionOrientNormalsFM);
	connect(m_UI->actionClearNormals, &QAction::triggered, this, [=]() {
		clearSelectedEntitiesProperty( ccEntityAction::CLEAR_PROPERTY::NORMALS );
	});

	//"Edit > Octree" menu
	connect(m_UI->actionComputeOctree,		&QAction::triggered, this, &MainWindow::doActionComputeOctree);
	connect(m_UI->actionResampleWithOctree,	&QAction::triggered, this, &MainWindow::doActionResampleWithOctree);

	//"Edit > Grid" menu
	connect(m_UI->actionDeleteScanGrid,		&QAction::triggered, this, &MainWindow::doActionDeleteScanGrids);

	//"Edit > Mesh" menu
	connect(m_UI->actionComputeMeshAA,				&QAction::triggered, this, &MainWindow::doActionComputeMeshAA);
	connect(m_UI->actionComputeMeshLS,				&QAction::triggered, this, &MainWindow::doActionComputeMeshLS);
	connect(m_UI->actionMeshTwoPolylines,			&QAction::triggered, this, &MainWindow::doMeshTwoPolylines);
	connect(m_UI->actionMeshScanGrids,				&QAction::triggered, this, &MainWindow::doActionMeshScanGrids);
	connect(m_UI->actionConvertTextureToColor,		&QAction::triggered, this, &MainWindow::doActionConvertTextureToColor);
	connect(m_UI->actionSamplePointsOnMesh,			&QAction::triggered, this, &MainWindow::doActionSamplePointsOnMesh);
	connect(m_UI->actionSmoothMeshLaplacian,		&QAction::triggered, this, &MainWindow::doActionSmoothMeshLaplacian);
	connect(m_UI->actionSubdivideMesh,				&QAction::triggered, this, &MainWindow::doActionSubdivideMesh);
	connect(m_UI->actionMeasureMeshSurface,			&QAction::triggered, this, &MainWindow::doActionMeasureMeshSurface);
	connect(m_UI->actionMeasureMeshVolume,			&QAction::triggered, this, &MainWindow::doActionMeasureMeshVolume);
	connect(m_UI->actionFlagMeshVertices,			&QAction::triggered, this, &MainWindow::doActionFlagMeshVertices);
	//"Edit > Mesh > Scalar Field" menu
	connect(m_UI->actionSmoothMeshSF,				&QAction::triggered, this, &MainWindow::doActionSmoothMeshSF);
	connect(m_UI->actionEnhanceMeshSF,				&QAction::triggered, this, &MainWindow::doActionEnhanceMeshSF);
	//"Edit > Polyline" menu
	connect(m_UI->actionSamplePointsOnPolyline,		&QAction::triggered, this, &MainWindow::doActionSamplePointsOnPolyline);
	//"Edit > Plane" menu
	connect(m_UI->actionCreatePlane,				&QAction::triggered, this, &MainWindow::doActionCreatePlane);
	connect(m_UI->actionEditPlane,					&QAction::triggered, this, &MainWindow::doActionEditPlane);
	//"Edit > Sensor > Ground-Based lidar" menu
	connect(m_UI->actionShowDepthBuffer,			&QAction::triggered, this, &MainWindow::doActionShowDepthBuffer);
	connect(m_UI->actionExportDepthBuffer,			&QAction::triggered, this, &MainWindow::doActionExportDepthBuffer);
	connect(m_UI->actionComputePointsVisibility,	&QAction::triggered, this, &MainWindow::doActionComputePointsVisibility);
	//"Edit > Sensor" menu
	connect(m_UI->actionCreateGBLSensor,			&QAction::triggered, this, &MainWindow::doActionCreateGBLSensor);
	connect(m_UI->actionCreateCameraSensor,			&QAction::triggered, this, &MainWindow::doActionCreateCameraSensor);
	connect(m_UI->actionModifySensor,				&QAction::triggered, this, &MainWindow::doActionModifySensor);
	connect(m_UI->actionProjectUncertainty,			&QAction::triggered, this, &MainWindow::doActionProjectUncertainty);
	connect(m_UI->actionCheckPointsInsideFrustum,	&QAction::triggered, this, &MainWindow::doActionCheckPointsInsideFrustum);
	connect(m_UI->actionComputeDistancesFromSensor,	&QAction::triggered, this, &MainWindow::doActionComputeDistancesFromSensor);
	connect(m_UI->actionComputeScatteringAngles,	&QAction::triggered, this, &MainWindow::doActionComputeScatteringAngles);
	connect(m_UI->actionViewFromSensor,				&QAction::triggered, this, &MainWindow::doActionSetViewFromSensor);
	//"Edit > Scalar fields" menu
	connect(m_UI->actionShowHistogram,				&QAction::triggered, this, &MainWindow::showSelectedEntitiesHistogram);
	connect(m_UI->actionComputeStatParams,			&QAction::triggered, this, &MainWindow::doActionComputeStatParams);
	connect(m_UI->actionSFGradient,					&QAction::triggered, this, &MainWindow::doActionSFGradient);
	connect(m_UI->actionGaussianFilter,				&QAction::triggered, this, &MainWindow::doActionSFGaussianFilter);
	connect(m_UI->actionBilateralFilter,			&QAction::triggered, this, &MainWindow::doActionSFBilateralFilter);
	connect(m_UI->actionFilterByValue,				&QAction::triggered, this, &MainWindow::doActionFilterByValue);
	connect(m_UI->actionAddConstantSF,				&QAction::triggered, this, &MainWindow::doActionAddConstantSF);
	connect(m_UI->actionScalarFieldArithmetic,		&QAction::triggered, this, &MainWindow::doActionScalarFieldArithmetic);
	connect(m_UI->actionScalarFieldFromColor,		&QAction::triggered, this, &MainWindow::doActionScalarFieldFromColor);
	connect(m_UI->actionConvertToRGB,				&QAction::triggered, this, &MainWindow::doActionSFConvertToRGB);
	connect(m_UI->actionConvertToRandomRGB,			&QAction::triggered, this, &MainWindow::doActionSFConvertToRandomRGB);
	connect(m_UI->actionRenameSF,					&QAction::triggered, this, &MainWindow::doActionRenameSF);
	connect(m_UI->actionOpenColorScalesManager,		&QAction::triggered, this, &MainWindow::doActionOpenColorScalesManager);
	connect(m_UI->actionAddIdField,					&QAction::triggered, this, &MainWindow::doActionAddIdField);
	connect(m_UI->actionSetSFAsCoord,				&QAction::triggered, this, &MainWindow::doActionSetSFAsCoord);
	connect(m_UI->actionInterpolateSFs,				&QAction::triggered, this, &MainWindow::doActionInterpolateScalarFields);
	connect(m_UI->actionDeleteScalarField, &QAction::triggered, this, [=]() {
		clearSelectedEntitiesProperty( ccEntityAction::CLEAR_PROPERTY::CURRENT_SCALAR_FIELD );
	});
	connect(m_UI->actionDeleteAllSF, &QAction::triggered, this, [=]() {
		clearSelectedEntitiesProperty( ccEntityAction::CLEAR_PROPERTY::ALL_SCALAR_FIELDS );
	});
	
	//"Edit > Waveform" menu
	connect(m_UI->actionShowWaveDialog,				&QAction::triggered, this, &MainWindow::doActionShowWaveDialog);
	connect(m_UI->actionCompressFWFData,			&QAction::triggered, this, &MainWindow::doActionCompressFWFData);
	//"Edit" menu
	connect(m_UI->actionClone,						&QAction::triggered, this, &MainWindow::doActionClone);
	connect(m_UI->actionMerge,						&QAction::triggered, this, &MainWindow::doActionMerge);
	connect(m_UI->actionApplyTransformation,		&QAction::triggered, this, &MainWindow::doActionApplyTransformation);
	connect(m_UI->actionApplyScale,					&QAction::triggered, this, &MainWindow::doActionApplyScale);
	connect(m_UI->actionTranslateRotate,			&QAction::triggered, this, &MainWindow::activateTranslateRotateMode);
	connect(m_UI->actionSegment,					&QAction::triggered, this, &MainWindow::activateSegmentationMode);
    connect(m_UI->actionTracePolyline,				&QAction::triggered, this, &MainWindow::activateTracePolylineMode);

	connect(m_UI->actionCrop,						&QAction::triggered, this, &MainWindow::doActionCrop);
	connect(m_UI->actionEditGlobalShiftAndScale,	&QAction::triggered, this, &MainWindow::doActionEditGlobalShiftAndScale);
	connect(m_UI->actionSubsample,					&QAction::triggered, this, &MainWindow::doActionSubsample);
<<<<<<< HEAD
	connect(m_UI->actionMatchBBCenters,				&QAction::triggered, this, &MainWindow::doActionMatchBBCenters);
	connect(m_UI->actionMatchScales,				&QAction::triggered, this, &MainWindow::doActionMatchScales);
	connect(m_UI->actionDelete,						&QAction::triggered, m_buildingRoot,	&ccDBRoot::deleteSelectedEntities);	// TODO
	connect(m_UI->actionGotoNextZoom,				&QAction::triggered, m_buildingRoot,	&ccDBRoot::gotoNextZoom);
=======
	connect(m_UI->actionDelete,						&QAction::triggered,	m_ccRoot,	&ccDBRoot::deleteSelectedEntities);
>>>>>>> 057e101e

	//"Tools > Clean" menu
	connect(m_UI->actionSORFilter,					&QAction::triggered, this, &MainWindow::doActionSORFilter);
	connect(m_UI->actionNoiseFilter,				&QAction::triggered, this, &MainWindow::doActionFilterNoise);

	//"Tools > Projection" menu
	connect(m_UI->actionUnroll,						&QAction::triggered, this, &MainWindow::doActionUnroll);
	connect(m_UI->actionRasterize,					&QAction::triggered, this, &MainWindow::doActionRasterize);
	connect(m_UI->actionConvertPolylinesToMesh,		&QAction::triggered, this, &MainWindow::doConvertPolylinesToMesh);
	//connect(m_UI->actionCreateSurfaceBetweenTwoPolylines, &QAction::triggered, this, &MainWindow::doMeshTwoPolylines); //DGM: already connected to actionMeshTwoPolylines
	connect(m_UI->actionExportCoordToSF,			&QAction::triggered, this, &MainWindow::doActionExportCoordToSF);
	//"Tools > Registration" menu
	connect(m_UI->actionMatchBBCenters,				&QAction::triggered, this, &MainWindow::doActionMatchBBCenters);
	connect(m_UI->actionMatchScales,				&QAction::triggered, this, &MainWindow::doActionMatchScales);
	connect(m_UI->actionRegister,					&QAction::triggered, this, &MainWindow::doActionRegister);
	connect(m_UI->actionPointPairsAlign,			&QAction::triggered, this, &MainWindow::activateRegisterPointPairTool);
	connect(m_UI->actionBBCenterToOrigin,			&QAction::triggered, this, &MainWindow::doActionMoveBBCenterToOrigin);
	connect(m_UI->actionBBMinCornerToOrigin,		&QAction::triggered, this, &MainWindow::doActionMoveBBMinCornerToOrigin);
	connect(m_UI->actionBBMaxCornerToOrigin,		&QAction::triggered, this, &MainWindow::doActionMoveBBMaxCornerToOrigin);
	//"Tools > Distances" menu
	connect(m_UI->actionCloudCloudDist,				&QAction::triggered, this, &MainWindow::doActionCloudCloudDist);
	connect(m_UI->actionCloudMeshDist,				&QAction::triggered, this, &MainWindow::doActionCloudMeshDist);
	connect(m_UI->actionCPS,						&QAction::triggered, this, &MainWindow::doActionComputeCPS);
	connect(m_UI->actionCloudModelDist,				&QAction::triggered, this, &MainWindow::doActionCloudModelDist);
	//"Tools > Volume" menu
	connect(m_UI->actionCompute2HalfDimVolume,		&QAction::triggered, this, &MainWindow::doCompute2HalfDimVolume);
	//"Tools > Statistics" menu
	connect(m_UI->actionComputeStatParams2,			&QAction::triggered, this, &MainWindow::doActionComputeStatParams); //duplicated action --> we can't use the same otherwise we get an ugly console warning on Linux :(
	connect(m_UI->actionStatisticalTest,			&QAction::triggered, this, &MainWindow::doActionStatisticalTest);
	//"Tools > Segmentation" menu
	connect(m_UI->actionLabelConnectedComponents,	&QAction::triggered, this, &MainWindow::doActionLabelConnectedComponents);
	connect(m_UI->actionKMeans,						&QAction::triggered, this, &MainWindow::doActionKMeans);
	connect(m_UI->actionFrontPropagation,			&QAction::triggered, this, &MainWindow::doActionFrontPropagation);
	connect(m_UI->actionCrossSection,				&QAction::triggered, this, &MainWindow::activateClippingBoxMode);
	connect(m_UI->actionExtractSections,			&QAction::triggered, this, &MainWindow::activateSectionExtractionMode);
	//"Tools > Fit" menu
	connect(m_UI->actionFitPlane,					&QAction::triggered, this, &MainWindow::doActionFitPlane);
	connect(m_UI->actionFitSphere,					&QAction::triggered, this, &MainWindow::doActionFitSphere);
	connect(m_UI->actionFitFacet,					&QAction::triggered, this, &MainWindow::doActionFitFacet);
	connect(m_UI->actionFitQuadric,					&QAction::triggered, this, &MainWindow::doActionFitQuadric);
	//"Tools > Batch export" menu
	connect(m_UI->actionExportCloudInfo,			&QAction::triggered, this, &MainWindow::doActionExportCloudInfo);
	connect(m_UI->actionExportPlaneInfo,			&QAction::triggered, this, &MainWindow::doActionExportPlaneInfo);
	//"Tools > Other" menu
	connect(m_UI->actionComputeGeometricFeature,	&QAction::triggered, this, &MainWindow::doComputeGeometricFeature);
	connect(m_UI->actionRemoveDuplicatePoints,		&QAction::triggered, this, &MainWindow::doRemoveDuplicatePoints);
	//"Tools"
	connect(m_UI->actionLevel,						&QAction::triggered, this, &MainWindow::doLevel);
	connect(m_UI->actionPointListPicking,			&QAction::triggered, this, &MainWindow::activatePointListPickingMode);
	connect(m_UI->actionPointPicking,				&QAction::triggered, this, &MainWindow::activatePointPickingMode);

	//"Tools > Sand box (research)" menu
	connect(m_UI->actionComputeKdTree,				&QAction::triggered, this, &MainWindow::doActionComputeKdTree);
	connect(m_UI->actionDistanceMap,				&QAction::triggered, this, &MainWindow::doActionComputeDistanceMap);
	connect(m_UI->actionDistanceToBestFitQuadric3D,	&QAction::triggered, this, &MainWindow::doActionComputeDistToBestFitQuadric3D);
	connect(m_UI->actionComputeBestFitBB,			&QAction::triggered, this, &MainWindow::doComputeBestFitBB);
	connect(m_UI->actionAlign,						&QAction::triggered, this, &MainWindow::doAction4pcsRegister); //Aurelien BEY le 13/11/2008
	connect(m_UI->actionSNETest,					&QAction::triggered, this, &MainWindow::doSphericalNeighbourhoodExtractionTest);
	connect(m_UI->actionCNETest,					&QAction::triggered, this, &MainWindow::doCylindricalNeighbourhoodExtractionTest);
	connect(m_UI->actionFindBiggestInnerRectangle,	&QAction::triggered, this, &MainWindow::doActionFindBiggestInnerRectangle);
	connect(m_UI->actionCreateCloudFromEntCenters,	&QAction::triggered, this, &MainWindow::doActionCreateCloudFromEntCenters);
	connect(m_UI->actionComputeBestICPRmsMatrix,	&QAction::triggered, this, &MainWindow::doActionComputeBestICPRmsMatrix);

	//"Display" menu
	connect(m_UI->actionFullScreen,						&QAction::toggled, this, &MainWindow::toggleFullScreen);
	connect(m_UI->actionExclusiveFullScreen,			&QAction::toggled, this, &MainWindow::toggleExclusiveFullScreen);
	connect(m_UI->actionRefresh,						&QAction::triggered, this, &MainWindow::refreshAll);
	connect(m_UI->actionTestFrameRate,					&QAction::triggered, this, &MainWindow::testFrameRate);
	connect(m_UI->actionToggleCenteredPerspective,		&QAction::triggered, this, &MainWindow::toggleActiveWindowCenteredPerspective);
	connect(m_UI->actionToggleViewerBasedPerspective,	&QAction::triggered, this, &MainWindow::toggleActiveWindowViewerBasedPerspective);
	connect(m_UI->actionShowCursor3DCoordinates,		&QAction::toggled, this, &MainWindow::toggleActiveWindowShowCursorCoords);
	connect(m_UI->actionLockRotationAxis,				&QAction::triggered, this, &MainWindow::toggleLockRotationAxis);
	connect(m_UI->actionEnterBubbleViewMode,			&QAction::triggered, this, &MainWindow::doActionEnableBubbleViewMode);
	connect(m_UI->actionEditCamera,						&QAction::triggered, this, &MainWindow::doActionEditCamera);
	connect(m_UI->actionAdjustZoom,						&QAction::triggered, this, &MainWindow::doActionAdjustZoom);
	connect(m_UI->actionSaveViewportAsObject,			&QAction::triggered, this, &MainWindow::doActionSaveViewportAsCamera);

	//"Display > Lights & Materials" menu
	connect(m_UI->actionDisplayOptions,				&QAction::triggered, this, &MainWindow::showDisplayOptions);
	connect(m_UI->actionToggleSunLight,				&QAction::triggered, this, &MainWindow::toggleActiveWindowSunLight);
	connect(m_UI->actionToggleCustomLight,			&QAction::triggered, this, &MainWindow::toggleActiveWindowCustomLight);
	connect(m_UI->actionRenderToFile,				&QAction::triggered, this, &MainWindow::doActionRenderToFile);
	//"Display > Shaders & filters" menu
	connect(m_UI->actionLoadShader,					&QAction::triggered, this, &MainWindow::doActionLoadShader);
	connect(m_UI->actionDeleteShader,				&QAction::triggered, this, &MainWindow::doActionDeleteShader);

	//"Display > Active SF" menu
	connect(m_UI->actionToggleActiveSFColorScale,	&QAction::triggered, this, &MainWindow::doActionToggleActiveSFColorScale);
	connect(m_UI->actionShowActiveSFPrevious,		&QAction::triggered, this, &MainWindow::doActionShowActiveSFPrevious);
	connect(m_UI->actionShowActiveSFNext,			&QAction::triggered, this, &MainWindow::doActionShowActiveSFNext);

	//"Display" menu
	connect(m_UI->actionResetGUIElementsPos,		&QAction::triggered, this, &MainWindow::doActionResetGUIElementsPos);
	connect(m_UI->actionDisplayShowBBox,			&QAction::triggered, this, &MainWindow::doActionToggleDrawBBox);
	connect(m_UI->actionDisplayGlobalCoord,			&QAction::triggered, this, &MainWindow::doActionDisplayGlobalCoord);

	//"3D Views" menu
	connect(m_UI->menu3DViews,						&QMenu::aboutToShow, this, &MainWindow::update3DViewsMenu);
	connect(m_UI->actionNew3DView,					&QAction::triggered, this, &MainWindow::new3DView);
	connect(m_UI->actionZoomIn,						&QAction::triggered, this, &MainWindow::zoomIn);
	connect(m_UI->actionZoomOut,					&QAction::triggered, this, &MainWindow::zoomOut);
	connect(m_UI->actionClose3DView,				&QAction::triggered, m_mdiArea, &QMdiArea::closeActiveSubWindow);
	connect(m_UI->actionCloseAll3DViews,			&QAction::triggered, m_mdiArea, &QMdiArea::closeAllSubWindows);
	connect(m_UI->actionTile3DViews,				&QAction::triggered, m_mdiArea, &QMdiArea::tileSubWindows);
	connect(m_UI->actionCascade3DViews,				&QAction::triggered, m_mdiArea, &QMdiArea::cascadeSubWindows);
	connect(m_UI->actionNext3DView,					&QAction::triggered, m_mdiArea, &QMdiArea::activateNextSubWindow);
	connect(m_UI->actionPrevious3DView,				&QAction::triggered, m_mdiArea, &QMdiArea::activatePreviousSubWindow);

	connect(m_UI->actionPointViewEditMode,			&QAction::toggled, this, &MainWindow::toggleActiveWindowPointViewEditMode);
	

	//"About" menu entry
	connect(m_UI->actionHelp,						&QAction::triggered, this, &MainWindow::doActionShowHelpDialog);
	connect(m_UI->actionAboutPlugins,				&QAction::triggered, m_pluginUIManager, &ccPluginUIManager::showAboutDialog);
	connect(m_UI->actionEnableQtWarnings,			&QAction::toggled, this, &MainWindow::doEnableQtWarnings);

	connect(m_UI->actionAbout,	&QAction::triggered, this, [this] () {
		ccAboutDialog* aboutDialog = new ccAboutDialog(this);
		aboutDialog->exec();
	});

	/*** Toolbars ***/

	//View toolbar
	connect(m_UI->actionGlobalZoom,					&QAction::triggered, this, &MainWindow::setGlobalZoom);
	connect(m_UI->actionPickRotationCenter,			&QAction::triggered, this, &MainWindow::doPickRotationCenter);
	connect(m_UI->actionZoomAndCenter,				&QAction::triggered, this, &MainWindow::zoomOnSelectedEntities);
	connect(m_UI->actionSetPivotAlwaysOn,			&QAction::triggered, this, &MainWindow::setPivotAlwaysOn);
	connect(m_UI->actionSetPivotRotationOnly,		&QAction::triggered, this, &MainWindow::setPivotRotationOnly);
	connect(m_UI->actionSetPivotOff,				&QAction::triggered, this, &MainWindow::setPivotOff);
	
	connect(m_UI->actionSetOrthoView,               &QAction::triggered, this, [this] () {
		setOrthoView( getActiveGLWindow() );
	});
	connect(m_UI->actionSetCenteredPerspectiveView, &QAction::triggered, this, [this] () {
		setCenteredPerspectiveView( getActiveGLWindow() );
	});
	connect(m_UI->actionSetViewerPerspectiveView,   &QAction::triggered, this, [this] () {
		setViewerPerspectiveView( getActiveGLWindow() );
	});
	
	connect(m_UI->actionEnableStereo,				&QAction::toggled, this, &MainWindow::toggleActiveWindowStereoVision);
	connect(m_UI->actionAutoPickRotationCenter,		&QAction::toggled, this, &MainWindow::toggleActiveWindowAutoPickRotCenter);
	
	connect(m_UI->actionSetViewTop,                 &QAction::triggered, this, [=]() { setView( CC_TOP_VIEW ); });
	connect(m_UI->actionSetViewBottom,              &QAction::triggered, this, [=]() { setView( CC_BOTTOM_VIEW ); });
	connect(m_UI->actionSetViewFront,               &QAction::triggered, this, [=]() { setView( CC_FRONT_VIEW ); });
	connect(m_UI->actionSetViewBack,                &QAction::triggered, this, [=]() { setView( CC_BACK_VIEW ); });
	connect(m_UI->actionSetViewLeft,                &QAction::triggered, this, [=]() { setView( CC_LEFT_VIEW ); });
	connect(m_UI->actionSetViewRight,               &QAction::triggered, this, [=]() { setView( CC_RIGHT_VIEW ); });
	connect(m_UI->actionSetViewIso1,                &QAction::triggered, this, [=]() { setView( CC_ISO_VIEW_1 ); });
	connect(m_UI->actionSetViewIso2,                &QAction::triggered, this, [=]() { setView( CC_ISO_VIEW_2 ); });
	
	//hidden
	connect(m_UI->actionEnableVisualDebugTraces,	&QAction::triggered, this, &MainWindow::toggleVisualDebugTraces);

	//////////////////////////////////////////////////////////////////////////
	//Building Reconstruction
	connect(m_UI->actionBDProjectLoad,				&QAction::triggered, this, &MainWindow::doActionBDProjectLoad);
	connect(m_UI->actionBDProjectSave,				&QAction::triggered, this, &MainWindow::doActionBDProjectSave);
	connect(m_UI->actionBDImagesLoad,				&QAction::triggered, this, &MainWindow::doActionBDImagesLoad);
	
	connect(m_UI->actionBDPlaneSegmentation,		&QAction::triggered, this, &MainWindow::doActionBDPlaneSegmentation);
	connect(m_UI->actionBDRetrieve,					&QAction::triggered, this, &MainWindow::doActionBDRetrieve);
	connect(m_UI->actionBDRetrievePlanePoints,		&QAction::triggered, this, &MainWindow::doActionBDRetrievePlanePoints);
	connect(m_UI->actionBDImage_Lines,				&QAction::triggered, this, &MainWindow::doActionBDImageLines);
	connect(m_UI->actionBDPrimIntersections,		&QAction::triggered, this, &MainWindow::doActionBDPrimIntersections);
	connect(m_UI->actionBDPrimAssignSharpLines,		&QAction::triggered, this, &MainWindow::doActionBDPrimAssignSharpLines);
	connect(m_UI->actionBDPrimPlaneFromSharp,		&QAction::triggered, this, &MainWindow::doActionBDPrimPlaneFromSharp);
	connect(m_UI->actionBDPrimBoundary,				&QAction::triggered, this, &MainWindow::doActionBDPrimBoundary);
	connect(m_UI->actionBDPrimOutline,				&QAction::triggered, this, &MainWindow::doActionBDPrimOutline);
	connect(m_UI->actionBDPrimPlaneFrame,			&QAction::triggered, this, &MainWindow::doActionBDPrimPlaneFrame);
	connect(m_UI->actionBDPrimMergePlane,			&QAction::triggered, this, &MainWindow::doActionBDPrimMergePlane);
	connect(m_UI->actionBDPrimSplitPlane,			&QAction::triggered, this, &MainWindow::doActionBDPrimSplitPlane);	
	connect(m_UI->actionBDPrimCreateGround,			&QAction::triggered, this, &MainWindow::doActionBDPrimCreateGround);
	connect(m_UI->actionBDPrimPointProjection,		&QAction::triggered, this, &MainWindow::doActionBDPrimPointProjection);
	connect(m_UI->actionBDPrimShrinkPlane,			&QAction::triggered, this, &MainWindow::doActionBDPrimShrinkPlane);
	connect(m_UI->actionBDPlaneFromPoints,			&QAction::triggered, this, &MainWindow::doActionBDPlaneFromPoints);
	connect(m_UI->actionBDPlaneFromPolygon,			&QAction::triggered, this, &MainWindow::doActionBDPlaneFromPolygon);
	connect(m_UI->actionBDPlane_Deduction,			&QAction::triggered, this, &MainWindow::doActionBDPlaneDeduction);	
		
	connect(m_UI->actionBDPrimMakePlane,			&QAction::triggered, this, &MainWindow::doActionBDPlaneCreate);
	connect(m_UI->actionBDPolyFit,					&QAction::triggered, this, &MainWindow::doActionBDPolyFit);
	connect(m_UI->actionBDPolyFitHypothesis,		&QAction::triggered, this, &MainWindow::doActionBDPolyFitHypothesis);
	connect(m_UI->actionBDPolyFitConfidence,		&QAction::triggered, this, &MainWindow::doActionBDPolyFitConfidence);
	connect(m_UI->actionBDPolyFitSelection,			&QAction::triggered, this, &MainWindow::doActionBDPolyFitSelection);
	connect(m_UI->actionBDPolyFitFacetFilter,		&QAction::triggered, this, &MainWindow::doActionBDPolyFitFacetFilter);
	connect(m_UI->actionBDPolyFitSettings,			&QAction::triggered, this, &MainWindow::doActionBDPolyFitSettings);
	connect(m_UI->actionBDLoD1Generation,			&QAction::triggered, this, &MainWindow::doActionBDLoD1Generation);
	connect(m_UI->actionBD3D4EM,					&QAction::triggered, this, &MainWindow::doActionBDLoD2Generation);
	connect(m_UI->actionBDTextureMapping,			&QAction::triggered, this, &MainWindow::doActionBDTextureMapping);
	connect(m_UI->actionBDConstrainedMesh,			&QAction::triggered, this, &MainWindow::doActionBDConstrainedMesh);
	connect(m_UI->actionBDDisplayPlaneOn,			&QAction::triggered, this, &MainWindow::doActionBDDisplayPlaneOn);
	connect(m_UI->actionBDDisplayPlaneOff,			&QAction::triggered, this, &MainWindow::doActionBDDisplayPlaneOff);
	connect(m_UI->actionBDDisplayPointOn,			&QAction::triggered, this, &MainWindow::doActionBDDisplayPointOn);
	connect(m_UI->actionBDDisplayPointOff,			&QAction::triggered, this, &MainWindow::doActionBDDisplayPointOff);
	connect(m_UI->actionDisplayWireframe,			&QAction::triggered, this, &MainWindow::doActionDisplayWireframe);
	connect(m_UI->actionDisplayFace,				&QAction::triggered, this, &MainWindow::doActionDisplayFace);
	connect(m_UI->actionDisplayNormalPerFace,		&QAction::triggered, this, &MainWindow::doActionDisplayNormalPerFace);
	connect(m_UI->actionDisplayNormalPerVertex,		&QAction::triggered, this, &MainWindow::doActionDisplayNormalPerVertex);
	connect(m_UI->actionBDFootPrintAuto,			&QAction::triggered, this, &MainWindow::doActionBDFootPrintAuto);
	connect(m_UI->actionBDFootPrintManual,			&QAction::triggered, this, &MainWindow::doActionBDFootPrintManual); 
	connect(m_UI->actionBDFootPrintPack,			&QAction::triggered, this, &MainWindow::doActionBDFootPrintPack);
	connect(m_UI->actionBDFootPrintGetPlane,		&QAction::triggered, this, &MainWindow::doActionBDFootPrintGetPlane);
	connect(m_UI->actionBDMeshToBlock,				&QAction::triggered, this, &MainWindow::doActionBDMeshToBlock);
	connect(m_UI->actionShowBestImage,				&QAction::triggered, this, &MainWindow::doActionShowBestImage); 
	connect(m_UI->actionShowSelectedImage,			&QAction::triggered, this, &MainWindow::doActionShowSelectedImage);
	connect(m_UI->ProjectTabWidget,					SIGNAL(currentChanged(int)), this, SLOT(doActionChangeTabTree(int)));
	connect(m_UI->actionImageOverlay,				&QAction::triggered, this, &MainWindow::toggleImageOverlay);
	connect(m_UI->actionProjectToImage,				&QAction::triggered, this, &MainWindow::doActionProjectToImage); 
	connect(m_UI->actionSelectWorkingPlane,			&QAction::triggered, this, &MainWindow::doActionSelectWorkingPlane); 
	connect(m_UI->actionTogglePlaneEditState,		&QAction::triggered, this, &MainWindow::doActionTogglePlaneEditState);
	connect(m_UI->actionEditSelectedItem,			&QAction::triggered, this, &MainWindow::doActionEditSelectedItem);
}

void MainWindow::doActionChangeTabTree(int index)
{
	m_UI->propertiesTreeView_Main->setVisible(index == 0);
 	m_UI->propertiesTreeView_Build->setVisible(index == 1);
 	m_UI->propertiesTreeView_Image->setVisible(index == 2);
}

void MainWindow::updateDBSelection(CC_TYPES::DB_SOURCE type)
{
	if (!(QApplication::keyboardModifiers() & Qt::ControlModifier)) {
		switch (type)
		{
		case CC_TYPES::DB_MAINDB:
			m_buildingRoot->unselectAllEntities();
			m_imageRoot->unselectAllEntities();
			break;
		case CC_TYPES::DB_BUILDING:
			m_ccRoot->unselectAllEntities();
			m_imageRoot->unselectAllEntities();
			break;
		case CC_TYPES::DB_IMAGE:
			m_ccRoot->unselectAllEntities();
			m_buildingRoot->unselectAllEntities();
			break;
		default:
			break;
		}
	}	
}

//bool s_display_overlay_image = false;
void MainWindow::toggleImageOverlay()
{
//	s_display_overlay_image = !s_display_overlay_image;
//	m_UI->actionImageOverlay->setChecked(s_display_overlay_image);
//	m_pbdrImagePanel->OverlayToolButton->setChecked(s_display_overlay_image);

	//! add a camera sensor to GL database
	//ccCameraSensor* camera_sensor = new ccCameraSensor();
}

void MainWindow::clearImagePanel()
{
	m_pbdrImagePanel->clearAll();
}

void MainWindow::CreateImageEditor()
{
	m_pbdrImshow = new bdr2Point5DimEditor();
	m_pbdrImshow->create2DView(m_UI->mapFrame);
	m_pbdrImshow->getGLWindow()->addSceneDB(m_imageRoot->getRootEntity());
	connect(m_pbdrImshow->getGLWindow(), &ccGLWindow::mouseMoved3D, this, &MainWindow::echoImageCursorPos);

	m_pbdrImagePanel = new bdrImageEditorPanel(m_pbdrImshow, m_imageRoot, this);	
	m_UI->verticalLayoutImageEditor->addWidget(m_pbdrImagePanel);	
	
//	connect(m_pbdrImagePanel->OverlayToolButton, &QAbstractButton::clicked, this, &MainWindow::toggleImageOverlay);
//	connect(m_pbdrImagePanel->displayBestToolButton, &QAbstractButton::clicked, this, &MainWindow::doActionShowBestImage);

	connect(m_pbdrImagePanel, &bdrImageEditorPanel::imageDisplayed, this, &MainWindow::doActionShowSelectedImage);
}

void MainWindow::CreateEditorPanel()
{
	m_pbdrPlaneEditDlg = new bdrPlaneEditorDlg(m_pickingHub, this);
	m_pbdrPlaneEditDlg->hide();

	m_UI->verticalLayoutPanel->addWidget(m_pbdrPlaneEditDlg);
}

void MainWindow::Link3DAnd2DWindow()
{
	if (!m_pbdrImshow) { return; }
	m_pbdrImshow->setAssociate3DView(getActiveGLWindow());
	ccGLWindow* win = m_pbdrImshow->getAssociate3DView();
	if (win) {
		connect(win, &ccGLWindow::mouseMoved3D, m_pbdrImagePanel, &bdrImageEditorPanel::updateCursorPos);
//	connect(win, &ccGLWindow::destroyed, m_pbdrImshow, &bdr2Point5DimEditor::destroyAss3DView);
	}
}

ccGLWindow* MainWindow::getActiveGLWindow()
{
	if (!m_mdiArea)
	{
		return 0;
	}

	QMdiSubWindow *activeSubWindow = m_mdiArea->activeSubWindow();
	if (activeSubWindow)
	{
		return GLWindowFromWidget(activeSubWindow->widget());
	}
	else
	{
		QList<QMdiSubWindow*> subWindowList = m_mdiArea->subWindowList();
		if (!subWindowList.isEmpty())
		{
			return GLWindowFromWidget(subWindowList[0]->widget());
		}
	}

	return 0;
}

QMdiSubWindow* MainWindow::getMDISubWindow(ccGLWindow* win)
{
	QList<QMdiSubWindow*> subWindowList = m_mdiArea->subWindowList();
	for (int i = 0; i < subWindowList.size(); ++i)
	{
		if (GLWindowFromWidget(subWindowList[i]->widget()) == win)
			return subWindowList[i];
	}

	//not found!
	return 0;
}

ccGLWindow* MainWindow::getGLWindow(int index) const
{
	QList<QMdiSubWindow*> subWindowList = m_mdiArea->subWindowList();
	if (index >= 0 && index < subWindowList.size())
	{
		ccGLWindow* win = GLWindowFromWidget(subWindowList[index]->widget());
		assert(win);
		return win;
	}
	else
	{
		assert(false);
		return 0;
	}
}

int MainWindow::getGLWindowCount() const
{
	return m_mdiArea ? m_mdiArea->subWindowList().size() : 0;
}

void MainWindow::prepareWindowDeletion(QObject* glWindow)
{
	if (!m_ccRoot || !m_imageRoot || !m_buildingRoot)
		return;

	//we assume only ccGLWindow can be connected to this slot!
	ccGLWindow* win = qobject_cast<ccGLWindow*>(glWindow);

	m_ccRoot->hidePropertiesView();
	m_ccRoot->getRootEntity()->removeFromDisplay_recursive(win);
	m_ccRoot->updatePropertiesView();

	m_buildingRoot->hidePropertiesView();
	m_buildingRoot->getRootEntity()->removeFromDisplay_recursive(win);
	m_buildingRoot->updatePropertiesView();

	m_imageRoot->hidePropertiesView();
	m_imageRoot->getRootEntity()->removeFromDisplay_recursive(win);
	m_imageRoot->updatePropertiesView();
}

void MainWindow::showEvent(QShowEvent* event)
{
	QMainWindow::showEvent(event);

	if (!m_FirstShow)
	{
		return;
	}

	QSettings settings;
	QVariant  geometry = settings.value(ccPS::MainWinGeom());

	if (geometry.isValid())
	{
		restoreGeometry(geometry.toByteArray());
		restoreState(settings.value(ccPS::MainWinState()).toByteArray());
	}

	m_FirstShow = false;

	if (!geometry.isValid())
	{
		showMaximized();
	}

	if (isFullScreen())
	{
		m_UI->actionFullScreen->setChecked(true);
	}

#ifdef Q_OS_MAC
	if (isFullScreen())
	{
		m_UI->actionFullScreen->setText(tr("Exit Full Screen"));
	}
	else
	{
		m_UI->actionFullScreen->setText(tr("Enter Full Screen"));
	}
#endif
}

static bool s_autoSaveGuiElementPos = true;
void MainWindow::closeEvent(QCloseEvent *event)
{
	// If we don't have anything displayed, then just close...
	if (m_ccRoot && (m_ccRoot->getRootEntity()->getChildrenNumber() == 0) &&
		m_buildingRoot && (m_buildingRoot->getRootEntity()->getChildrenNumber() == 0) &&
		m_imageRoot && (m_imageRoot->getRootEntity()->getChildrenNumber() == 0))
	{
		event->accept();
	}
	else	// ...otherwise confirm
	{
		QMessageBox message_box(QMessageBox::Question,
			tr("Quit"),
			tr("Are you sure you want to quit?"),
			QMessageBox::Ok | QMessageBox::Cancel,
			this);

		if (message_box.exec() == QMessageBox::Ok)
		{
			event->accept();
		}
		else
		{
			event->ignore();
		}
	}

	if (s_autoSaveGuiElementPos)
	{
		saveGUIElementsPos();
	}
}

void MainWindow::saveGUIElementsPos()
{
	//save the state as settings
	QSettings settings;
	settings.setValue(ccPS::MainWinGeom(), saveGeometry());
	settings.setValue(ccPS::MainWinState(), saveState());
}

void MainWindow::moveEvent(QMoveEvent* event)
{
	QMainWindow::moveEvent(event);

	updateOverlayDialogsPlacement();
}

void MainWindow::resizeEvent(QResizeEvent* event)
{
	QMainWindow::resizeEvent(event);

	updateOverlayDialogsPlacement();
}

void MainWindow::registerOverlayDialog(ccOverlayDialog* dlg, Qt::Corner pos)
{
	//check for existence
	for (ccMDIDialogs& mdi : m_mdiDialogs)
	{
		if (mdi.dialog == dlg)
		{
			//we only update its position in this case
			mdi.position = pos;
			repositionOverlayDialog(mdi);
			return;
		}
	}

	//otherwise we add it to DB
	m_mdiDialogs.push_back(ccMDIDialogs(dlg, pos));

	//automatically update the dialog placement when its shown
	connect(dlg, &ccOverlayDialog::shown, this, [=]()
	{
		//check for existence
		for (ccMDIDialogs& mdi : m_mdiDialogs)
		{
			if (mdi.dialog == dlg)
			{
				repositionOverlayDialog(mdi);
				break;
			}
		}
	});

	repositionOverlayDialog(m_mdiDialogs.back());
}

void MainWindow::unregisterOverlayDialog(ccOverlayDialog* dialog)
{
	for (std::vector<ccMDIDialogs>::iterator it = m_mdiDialogs.begin(); it != m_mdiDialogs.end(); ++it)
	{
		if (it->dialog == dialog)
		{
			m_mdiDialogs.erase(it);
			break;
		}
	}
}

bool MainWindow::eventFilter(QObject *obj, QEvent *event)
{
	switch (event->type())
	{
	case QEvent::Resize:
	case QEvent::Move:
		updateOverlayDialogsPlacement();
		break;
	default:
		//nothing to do
		break;
	}

	// standard event processing
	return QObject::eventFilter(obj, event);
}

void MainWindow::keyPressEvent(QKeyEvent *event)
{
	switch (event->key())
	{
	case Qt::Key_Escape:
	{
		if (s_pickingWindow != nullptr)
		{
			cancelPreviousPickingOperation(true);
		}
		break;
	}

	default:
		QMainWindow::keyPressEvent(event);
	}
}

void MainWindow::updateOverlayDialogsPlacement()
{
	for (ccMDIDialogs& mdiDlg : m_mdiDialogs)
	{
		repositionOverlayDialog(mdiDlg);
	}
}

void MainWindow::repositionOverlayDialog(ccMDIDialogs& mdiDlg)
{
	if (!mdiDlg.dialog || !mdiDlg.dialog->isVisible() || !m_mdiArea)
		return;

	int dx = 0;
	int dy = 0;
	static const int margin = 5;
	switch (mdiDlg.position)
	{
	case Qt::TopLeftCorner:
		dx = margin;
		dy = margin;
		break;
	case Qt::TopRightCorner:
		dx = std::max(margin, m_mdiArea->width() - mdiDlg.dialog->width() - margin);
		dy = margin;
		break;
	case Qt::BottomLeftCorner:
		dx = margin;
		dy = std::max(margin, m_mdiArea->height() - mdiDlg.dialog->height() - margin);
		break;
	case Qt::BottomRightCorner:
		dx = std::max(margin, m_mdiArea->width() - mdiDlg.dialog->width() - margin);
		dy = std::max(margin, m_mdiArea->height() - mdiDlg.dialog->height() - margin);
		break;
	}

	//show();
	mdiDlg.dialog->move(m_mdiArea->mapToGlobal(QPoint(dx, dy)));
	mdiDlg.dialog->raise();
}

void MainWindow::freezeUI(bool state)
{
	//freeze standard plugins
	m_UI->toolBarMainTools->setDisabled(state);
	m_UI->toolBarSFTools->setDisabled(state);

	m_pluginUIManager->mainPluginToolbar()->setDisabled(state);

	//freeze plugin toolbars
	for (QToolBar *toolbar : m_pluginUIManager->additionalPluginToolbars())
	{
		toolbar->setDisabled(state);
	}

	m_UI->DockableDBTree->setDisabled(state);
	m_UI->menubar->setDisabled(state);

	if (state)
	{
		m_UI->menuEdit->setDisabled(true);
		m_UI->menuTools->setDisabled(true);
	}
	else
	{
		updateMenus();
	}

	m_uiFrozen = state;
}

void MainWindow::enablePickingOperation(ccGLWindow* win, QString message)
{
	if (!win)
	{
		assert(false);
		return;
	}

	assert(m_pickingHub);
	if (!m_pickingHub->addListener(this))
	{
		ccLog::Error("Can't start the picking mechanism (another tool is already using it)");
		return;
	}

	//specific case: we prevent the 'point-pair based alignment' tool to process the picked point!
	//if (m_pprDlg)
	//	m_pprDlg->pause(true);

	s_pickingWindow = win;
	win->displayNewMessage(message, ccGLWindow::LOWER_LEFT_MESSAGE, true, 24 * 3600);
	win->redraw(true, false);

	freezeUI(true);
}

void MainWindow::cancelPreviousPickingOperation(bool aborted)
{
	if (!s_pickingWindow)
		return;

	switch (s_currentPickingOperation)
	{
	case PICKING_ROTATION_CENTER:
		//nothing to do
		break;
	case PICKING_LEVEL_POINTS:
		if (s_levelMarkersCloud)
		{
			s_pickingWindow->removeFromOwnDB(s_levelMarkersCloud);
			delete s_levelMarkersCloud;
			s_levelMarkersCloud = nullptr;
		}
		break;
	default:
		assert(false);
		break;
	}

	if (aborted)
	{
		s_pickingWindow->displayNewMessage(QString(), ccGLWindow::LOWER_LEFT_MESSAGE); //clear previous messages
		s_pickingWindow->displayNewMessage("Picking operation aborted", ccGLWindow::LOWER_LEFT_MESSAGE);
	}
	s_pickingWindow->redraw(false);

	//specific case: we allow the 'point-pair based alignment' tool to process the picked point!
	if (m_pprDlg)
		m_pprDlg->pause(false);

	freezeUI(false);

	m_pickingHub->removeListener(this);

	s_pickingWindow = nullptr;
	s_currentPickingOperation = NO_PICKING_OPERATION;
}

void MainWindow::onItemPicked(const PickedItem& pi)
{
	if (!s_pickingWindow || !m_pickingHub)
	{
		return;
	}

	if (!pi.entity)
	{
		return;
	}

	if (m_pickingHub->activeWindow() != s_pickingWindow)
	{
		ccLog::Warning("The point picked was picked in the wrong window");
		return;
	}

	CCVector3 pickedPoint = pi.P3D;
	switch (s_currentPickingOperation)
	{
	case PICKING_LEVEL_POINTS:
	{
		//we only accept points picked on the right entity!
		//if (obj != s_levelEntity)
		//{
		//	ccLog::Warning(QString("[Level] Only points picked on '%1' are considered!").arg(s_levelEntity->getName()));
		//	return;
		//}

		if (!s_levelMarkersCloud)
		{
			assert(false);
			cancelPreviousPickingOperation(true);
		}

		for (unsigned i = 0; i < s_levelMarkersCloud->size(); ++i)
		{
			const CCVector3* P = s_levelMarkersCloud->getPoint(i);
			if ((pickedPoint - *P).norm() < 1.0e-6)
			{
				ccLog::Warning("[Level] Point is too close from the others!");
				return;
			}
		}

		//add the corresponding marker
		s_levelMarkersCloud->addPoint(pickedPoint);
		unsigned markerCount = s_levelMarkersCloud->size();
		cc2DLabel* label = new cc2DLabel();
		label->addPickedPoint(s_levelMarkersCloud, markerCount - 1);
		label->setName(QString("P#%1").arg(markerCount));
		label->setDisplayedIn2D(false);
		label->setDisplay(s_pickingWindow);
		label->setVisible(true);
		s_levelMarkersCloud->addChild(label);
		s_pickingWindow->redraw();

		if (markerCount == 3)
		{
			//we have enough points!
			const CCVector3* A = s_levelMarkersCloud->getPoint(0);
			const CCVector3* B = s_levelMarkersCloud->getPoint(1);
			const CCVector3* C = s_levelMarkersCloud->getPoint(2);
			CCVector3 X = *B - *A;
			CCVector3 Y = *C - *A;
			CCVector3 Z = X.cross(Y);
			//we choose 'Z' so that it points 'upward' relatively to the camera (assuming the user will be looking from the top)
			CCVector3d viewDir = s_pickingWindow->getCurrentViewDir();
			if (CCVector3d::fromArray(Z.u).dot(viewDir) > 0)
			{
				Z = -Z;
			}
			Y = Z.cross(X);
			X.normalize();
			Y.normalize();
			Z.normalize();

			ccGLMatrixd trans;
			double* mat = trans.data();
			mat[0] = X.x; mat[4] = X.y; mat[8] = X.z; mat[12] = 0;
			mat[1] = Y.x; mat[5] = Y.y; mat[9] = Y.z; mat[13] = 0;
			mat[2] = Z.x; mat[6] = Z.y; mat[10] = Z.z; mat[14] = 0;
			mat[3] = 0; mat[7] = 0; mat[11] = 0; mat[15] = 1;

			CCVector3d T = -CCVector3d::fromArray(A->u);
			trans.apply(T);
			T += CCVector3d::fromArray(A->u);
			trans.setTranslation(T);

			assert(haveOneSelection() && m_selectedEntities.front() == s_levelEntity);
			applyTransformation(trans);

			//clear message
			s_pickingWindow->displayNewMessage(QString(), ccGLWindow::LOWER_LEFT_MESSAGE, false); //clear previous message
			s_pickingWindow->setView(CC_TOP_VIEW);
		}
		else
		{
			//we need more points!
			return;
		}
	}
	//we use the next 'case' entry (PICKING_ROTATION_CENTER) to redefine the rotation center as well!
	assert(s_levelMarkersCloud && s_levelMarkersCloud->size() != 0);
	pickedPoint = *s_levelMarkersCloud->getPoint(0);
	//break;

	case PICKING_ROTATION_CENTER:
	{
		CCVector3d newPivot = CCVector3d::fromArray(pickedPoint.u);
		//specific case: transformation tool is enabled
		if (m_transTool && m_transTool->started())
		{
			m_transTool->setRotationCenter(newPivot);
			const unsigned& precision = s_pickingWindow->getDisplayParameters().displayedNumPrecision;
			s_pickingWindow->displayNewMessage(QString(), ccGLWindow::LOWER_LEFT_MESSAGE, false); //clear previous message
			s_pickingWindow->displayNewMessage(QString("Point (%1 ; %2 ; %3) set as rotation center for interactive transformation")
				.arg(pickedPoint.x, 0, 'f', precision)
				.arg(pickedPoint.y, 0, 'f', precision)
				.arg(pickedPoint.z, 0, 'f', precision),
				ccGLWindow::LOWER_LEFT_MESSAGE, true);
		}
		else
		{
			const ccViewportParameters& params = s_pickingWindow->getViewportParameters();
			if (!params.perspectiveView || params.objectCenteredView)
			{
				//apply current GL transformation (if any)
				pi.entity->getGLTransformation().apply(newPivot);
				s_pickingWindow->setPivotPoint(newPivot, true, true);
			}
		}
		//s_pickingWindow->redraw(); //already called by 'cancelPreviousPickingOperation' (see below)
	}
	break;

	default:
		assert(false);
		break;
	}

	cancelPreviousPickingOperation(false);
}

void MainWindow::unselectAllInDB()
{
	if (m_ccRoot)
	{
		m_ccRoot->unselectAllEntities(); //we don't want any entity selected (especially existing labels!)
	}
	if (m_buildingRoot)
	{
		m_buildingRoot->unselectAllEntities(); //we don't want any entity selected (especially existing labels!)
	}
	if (m_imageRoot)
	{
		m_imageRoot->unselectAllEntities(); //we don't want any entity selected (especially existing labels!)
	}
}

void MainWindow::switchDatabase(CC_TYPES::DB_SOURCE src)
{
	int i = -1;
	switch (src)
	{
	case CC_TYPES::DB_MAINDB:
		i = 0;
		break;
	case CC_TYPES::DB_BUILDING:
		i = 1;
		break;
	case CC_TYPES::DB_IMAGE:
		i = 2;
		break;
	default:
		break;
	}
	if (i < 0)return;
	
	m_UI->ProjectTabWidget->setCurrentIndex(i);
	if (m_UI->propertiesTreeView_Main->isVisible() != (i == 0)) {
		m_UI->propertiesTreeView_Main->setVisible(i == 0);
	}
	if (m_UI->propertiesTreeView_Build->isVisible() != (i == 1)) {
		m_UI->propertiesTreeView_Build->setVisible(i == 1);
	}
	if (m_UI->propertiesTreeView_Image->isVisible() != (i == 2)) {
		m_UI->propertiesTreeView_Image->setVisible(i == 2);
	}
}

ccDBRoot * MainWindow::db(CC_TYPES::DB_SOURCE tp)
{
	switch (tp)
	{
	case CC_TYPES::DB_MAINDB:
		return db_main();
		break;
	case CC_TYPES::DB_BUILDING:
		return db_building();
		break;
	case CC_TYPES::DB_IMAGE:
		return db_image();
		break;
	default:
		break;
	}
	return nullptr;
}

ccPointCloud* MainWindow::askUserToSelectACloud(ccHObject* defaultCloudEntity/*=0*/, QString inviteMessage/*=QString()*/)
{
	ccHObject::Container clouds;
	ccDBRoot* root = db(getCurrentDB());
	root->getRootEntity()->filterChildren(clouds, true, CC_TYPES::POINT_CLOUD, true);
	if (clouds.empty())
	{
		ccConsole::Error("No cloud in database!");
		return 0;
	}
	//default selected index
	int selectedIndex = 0;
	if (defaultCloudEntity)
	{
		for (size_t i = 1; i < clouds.size(); ++i)
		{
			if (clouds[i] == defaultCloudEntity)
			{
				selectedIndex = static_cast<int>(i);
				break;
			}
		}
	}
	//ask the user to choose a cloud
	{
		selectedIndex = ccItemSelectionDlg::SelectEntity(clouds, selectedIndex, this, inviteMessage);
		if (selectedIndex < 0)
			return 0;
	}

	assert(selectedIndex >= 0 && static_cast<size_t>(selectedIndex) < clouds.size());
	return ccHObjectCaster::ToPointCloud(clouds[selectedIndex]);
}

void MainWindow::spawnHistogramDialog(const std::vector<unsigned>& histoValues, double minVal, double maxVal, QString title, QString xAxisLabel)
{
	ccHistogramWindowDlg* hDlg = new ccHistogramWindowDlg(this);
	hDlg->setAttribute(Qt::WA_DeleteOnClose, true);
	hDlg->setWindowTitle("Histogram");

	ccHistogramWindow* histogram = hDlg->window();
	{
		histogram->setTitle(title);
		histogram->fromBinArray(histoValues, minVal, maxVal);
		histogram->setAxisLabels(xAxisLabel, "Count");
		histogram->refresh();
	}

	hDlg->show();
}

ccColorScalesManager* MainWindow::getColorScalesManager()
{
	return ccColorScalesManager::GetUniqueInstance();
}

//////////////////////////////////////////////////////////////////////////

// DB

CC_TYPES::DB_SOURCE MainWindow::getCurrentDB()
{
	CC_TYPES::DB_SOURCE tp;
	if (m_UI->ProjectTabWidget->currentIndex() == 0) {
		tp = CC_TYPES::DB_MAINDB;
	}
	else if (m_UI->ProjectTabWidget->currentIndex() == 1) {
		tp = CC_TYPES::DB_BUILDING;
	}
	else if (m_UI->ProjectTabWidget->currentIndex() == 2) {
		tp = CC_TYPES::DB_IMAGE;
	}
	return tp;
}

void MainWindow::removeFromDB(ccHObject* obj, bool autoDelete/*=true*/)
{
	if (!obj)
		return;

	//remove dependency to avoid deleting the object when removing it from DB tree
	if (!autoDelete && obj->getParent())
		obj->getParent()->removeDependencyWith(obj);

	ccDBRoot* root = db(obj->getDBSourceType());
	if (root)
		root->removeElement(obj);
}

void MainWindow::setSelectedInDB(ccHObject* obj, bool selected)
{

	ccDBRoot* root = obj ? db(obj->getDBSourceType()) : nullptr;
	if (root)
	{
		if (selected)
			root->selectEntity(obj);
		else
			root->unselectEntity(obj);
	}
}

void MainWindow::addToDB(ccHObject* obj,
	CC_TYPES::DB_SOURCE dest,
	bool updateZoom/*=true*/,
	bool autoExpandDBTree/*=true*/,
	bool checkDimensions/*=true*/,
	bool autoRedraw/*=true*/)
{
	obj->setDBSourceType_recursive(dest);

	//let's check that the new entity is not too big nor too far from scene center!
	if (checkDimensions)
	{
		//get entity bounding box
		ccBBox bBox = obj->getBB_recursive();

		CCVector3 center = bBox.getCenter();
		PointCoordinateType diag = bBox.getDiagNorm();

		CCVector3d P = CCVector3d::fromArray(center.u);
		CCVector3d Pshift(0, 0, 0);
		double scale = 1.0;
		bool preserveCoordinateShift = true;
		//here we must test that coordinates are not too big whatever the case because OpenGL
		//really doesn't like big ones (even if we work with GLdoubles :( ).
		if (ccGlobalShiftManager::Handle(P, diag, ccGlobalShiftManager::DIALOG_IF_NECESSARY, false, Pshift, &preserveCoordinateShift, &scale))
		{
			bool needRescale = (scale != 1.0);
			bool needShift = (Pshift.norm2() > 0);

			if (needRescale || needShift)
			{
				ccGLMatrix mat;
				mat.toIdentity();
				mat.data()[0] = mat.data()[5] = mat.data()[10] = static_cast<float>(scale);
				mat.setTranslation(Pshift);
				obj->applyGLTransformation_recursive(&mat);
				ccConsole::Warning(QString("Entity '%1' has been translated: (%2,%3,%4) and rescaled of a factor %5 [original position will be restored when saving]").arg(obj->getName()).arg(Pshift.x, 0, 'f', 2).arg(Pshift.y, 0, 'f', 2).arg(Pshift.z, 0, 'f', 2).arg(scale, 0, 'f', 6));
			}

			//update 'global shift' and 'global scale' for ALL clouds recursively
			if (preserveCoordinateShift)
			{
				//FIXME: why don't we do that all the time by the way?!
				ccHObject::Container children;
				children.push_back(obj);
				while (!children.empty())
				{
					ccHObject* child = children.back();
					children.pop_back();

					if (child->isKindOf(CC_TYPES::POINT_CLOUD))
					{
						ccGenericPointCloud* pc = ccHObjectCaster::ToGenericPointCloud(child);
						pc->setGlobalShift(pc->getGlobalShift() + Pshift);
						pc->setGlobalScale(pc->getGlobalScale() * scale);
					}

					for (unsigned i = 0; i < child->getChildrenNumber(); ++i)
					{
						children.push_back(child->getChild(i));
					}
				}
			}
		}
	}

	//add object to DB root
	ccDBRoot* root = db(dest);

	if (/*m_ccRoot*/root)
	{
		//force a 'global zoom' if the DB was emtpy!
		if (!root->getRootEntity() || root->getRootEntity()->getChildrenNumber() == 0)
		{
			updateZoom = true;
		}
		root->addElement(obj, autoExpandDBTree);
	}
	else
	{
		ccLog::Warning("[MainWindow::addToDB] Internal error: no associated db?!");
		assert(false);
	}

	//we can now set destination display (if none already)
	if (!obj->getDisplay())
	{
		ccGLWindow* activeWin = getActiveGLWindow();
		if (!activeWin)
		{
			//no active GL window?!
			return;
		}
		obj->setDisplay_recursive(activeWin);
	}

	//eventually we update the corresponding display
	assert(obj->getDisplay());
	if (updateZoom)
	{
		static_cast<ccGLWindow*>(obj->getDisplay())->zoomGlobal(); //automatically calls ccGLWindow::redraw
	}
	else if (autoRedraw)
	{
		obj->redrawDisplay();
	}
}

void MainWindow::addToDB(ccHObject* obj,
	bool updateZoom/* = false*/,
	bool autoExpandDBTree/* = true*/,
	bool checkDimensions /*= false*/,
	bool autoRedraw /*= true*/) 
{
	addToDB(obj, getCurrentDB(), updateZoom, autoExpandDBTree, checkDimensions, autoRedraw);
}

void MainWindow::addToDBAuto(const QStringList& filenames)
{
	ccGLWindow* win = qobject_cast<ccGLWindow*>(QObject::sender());
	ccHObject::Container loaded = addToDB(filenames, getCurrentDB(), QString(), win);
	
	for (ccHObject* obj : loaded) {
		ccHObject::Container pcs;
		if (obj->isGroup()) {
			pcs = GetEnabledObjFromGroup(obj, CC_TYPES::POINT_CLOUD, false);
		}
		else {
			if (obj->isA(CC_TYPES::POINT_CLOUD)) {
				pcs.push_back(obj);
			}
		}
		int point_size = 0;

		ProgStartNorm("prepare point clouds", pcs.size())
			for (ccHObject* _p : pcs) {
				ccPointCloud* pcObj = ccHObjectCaster::ToPointCloud(_p);
				if (!pcObj) { continue; }
				bool exportDims[3] = { false,false,true };
				pcObj->exportCoordToSF(exportDims);
				point_size += pcObj->size();

				pcObj->prepareDisplayForRefresh();
				ProgStep()
			}
		ProgEnd

			if (point_size > 10000000) {
				ccEntityAction::computeOctree(pcs, this, true);
				std::cout << point_size << " points lod computed" << std::endl;
			}
	}
	refreshAll();
	UpdateUI();
}

std::vector<ccHObject*> MainWindow::addToDB(const QStringList& filenames,
	CC_TYPES::DB_SOURCE dest,
	QString fileFilter/*=QString()*/,
	ccGLWindow* destWin/*=0*/)
{
	ccHObject::Container loads;
	//to use the same 'global shift' for multiple files
	CCVector3d loadCoordinatesShift(0, 0, 0);
	bool loadCoordinatesTransEnabled = false;

	FileIOFilter::LoadParameters parameters;
	{
		parameters.alwaysDisplayLoadDialog = true;
		parameters.shiftHandlingMode = ccGlobalShiftManager::DIALOG_IF_NECESSARY;
		parameters.coordinatesShift = &loadCoordinatesShift;
		parameters.coordinatesShiftEnabled = &loadCoordinatesTransEnabled;
		parameters.parentWidget = this;
	}

	//the same for 'addToDB' (if the first one is not supported, or if the scale remains too big)
	CCVector3d addCoordinatesShift(0, 0, 0);

	const ccOptions& options = ccOptions::Instance();
	FileIOFilter::ResetSesionCounter();

	for (const QString &filename : filenames)
	{
		CC_FILE_ERROR result = CC_FERR_NO_ERROR;
		ccHObject* newGroup = FileIOFilter::LoadFromFile(filename, parameters, result, fileFilter);

		if (newGroup)
		{
			if (!options.normalsDisplayedByDefault)
			{
				//disable the normals on all loaded clouds!
				ccHObject::Container clouds;
				newGroup->filterChildren(clouds, true, CC_TYPES::POINT_CLOUD);
				for (ccHObject* cloud : clouds)
				{
					if (cloud)
					{
						static_cast<ccGenericPointCloud*>(cloud)->showNormals(false);
					}
				}
			}

			if (destWin)
			{
				newGroup->setDisplay_recursive(destWin);
			}
			addToDB(newGroup, dest, true, true, false);
			loads.push_back(newGroup);

			m_recentFiles->addFilePath(filename);
		}

		if (result == CC_FERR_CANCELED_BY_USER)
		{
			//stop importing the file if the user has cancelled the current process!
			break;
		}
	}

	QMainWindow::statusBar()->showMessage(QString("%1 file(s) loaded").arg(filenames.size()), 2000);
	return loads;
}

ccHObject* MainWindow::dbRootObject(CC_TYPES::DB_SOURCE rt)
{
	ccDBRoot* root = db(rt);
	return (root ? root->getRootEntity() : nullptr);
}

ccHObject* MainWindow::dbRootObject()
{
	return dbRootObject(getCurrentDB());
}

MainWindow::ccHObjectContext MainWindow::removeObjectTemporarilyFromDBTree(ccHObject* obj)
{
	ccHObjectContext context;

	assert(obj);
	ccDBRoot* root = db(obj->getDBSourceType());
	if (!root || !obj)
		return context;

	//mandatory (to call putObjectBackIntoDBTree)
	context.parent = obj->getParent();

	//remove the object's dependency to its father (in case it undergoes "severe" modifications)
	if (context.parent)
	{
		context.parentFlags = context.parent->getDependencyFlagsWith(obj);
		context.childFlags = obj->getDependencyFlagsWith(context.parent);

		context.parent->removeDependencyWith(obj);
		obj->removeDependencyWith(context.parent);
	}

	root->removeElement(obj);

	return context;
}

void MainWindow::putObjectBackIntoDBTree(ccHObject* obj, const ccHObjectContext& context)
{
	assert(obj);
	if (!obj || (!m_ccRoot && !m_buildingRoot && !m_imageRoot))
		return;

	if (context.parent)
	{
		context.parent->addChild(obj, context.parentFlags);
		obj->addDependency(context.parent, context.childFlags);
	}

	//DGM: we must call 'notifyGeometryUpdate' as any call to this method
	//while the object was temporarily 'cut' from the DB tree were
	//ineffective!
	obj->notifyGeometryUpdate();

	ccDBRoot* root = db(obj->getDBSourceType());
	if (root) {
		root->addElement(obj, false);
	}
}

void MainWindow::handleNewLabel(ccHObject* entity)
{
	if (entity)
	{
		addToDB(entity, getCurrentDB()); // TODO
	}
	else
	{
		assert(false);
	}
}

void MainWindow::forceConsoleDisplay()
{
	//if the console is hidden, we autoamtically display it!
	if (m_UI->DockableConsole && m_UI->DockableConsole->isHidden())
	{
		m_UI->DockableConsole->show();
		QApplication::processEvents();
	}
}

ccHObject* MainWindow::askUserToSelect(CC_CLASS_ENUM type, ccHObject* defaultCloudEntity/*=0*/, QString inviteMessage/*=QString()*/)
{
	ccHObject::Container entites;
	ccDBRoot* root = db(getCurrentDB());
	if (root) {
		root->getRootEntity()->filterChildren(entites, true, type, true);
	}
	
	if (entites.empty()) {
		ccConsole::Error("No data in database!");
		return 0;
	}
	//default selected index
	int selectedIndex = 0;
	if (defaultCloudEntity) {
		for (size_t i = 1; i < entites.size(); ++i) {
			if (entites[i] == defaultCloudEntity) {
				selectedIndex = static_cast<int>(i);
				break;
			}
		}
	}
	//ask the user to choose a cloud
	{
		selectedIndex = ccItemSelectionDlg::SelectEntity(entites, selectedIndex, this, inviteMessage);
		if (selectedIndex < 0)
			return 0;
	}

	assert(selectedIndex >= 0 && static_cast<size_t>(selectedIndex) < entites.size());
	return entites[selectedIndex];
}

//////////////////////////////////////////////////////////////////////////

void MainWindow::on3DViewActivated(QMdiSubWindow* mdiWin)
{
	ccGLWindow* win = mdiWin ? GLWindowFromWidget(mdiWin->widget()) : nullptr;
	if (win)
	{
		updateViewModePopUpMenu(win);
		updatePivotVisibilityPopUpMenu(win);

		m_UI->actionLockRotationAxis->blockSignals(true);
		m_UI->actionLockRotationAxis->setChecked(win->isRotationAxisLocked());
		m_UI->actionLockRotationAxis->blockSignals(false);

		m_UI->actionEnableStereo->blockSignals(true);
		m_UI->actionEnableStereo->setChecked(win->stereoModeIsEnabled());
		m_UI->actionEnableStereo->blockSignals(false);

		m_UI->actionExclusiveFullScreen->blockSignals(true);
		m_UI->actionExclusiveFullScreen->setChecked(win->exclusiveFullScreen());
		m_UI->actionExclusiveFullScreen->blockSignals(false);

		m_UI->actionShowCursor3DCoordinates->blockSignals(true);
		m_UI->actionShowCursor3DCoordinates->setChecked(win->cursorCoordinatesShown());
		m_UI->actionShowCursor3DCoordinates->blockSignals(false);

		m_UI->actionPointViewEditMode->blockSignals(true);
		m_UI->actionPointViewEditMode->setChecked(win->pointViewEditMode());
		m_UI->actionPointViewEditMode->blockSignals(false);

		m_UI->actionAutoPickRotationCenter->blockSignals(true);
		m_UI->actionAutoPickRotationCenter->setChecked(win->autoPickPivotAtCenter());
		m_UI->actionAutoPickRotationCenter->blockSignals(false);
	}
	Link3DAnd2DWindow();

	m_UI->actionLockRotationAxis->setEnabled(win != nullptr);
	m_UI->actionEnableStereo->setEnabled(win != nullptr);
	m_UI->actionExclusiveFullScreen->setEnabled(win != nullptr);
}

void MainWindow::updateViewModePopUpMenu(ccGLWindow* win)
{
	if (!m_viewModePopupButton)
		return;

	//update the view mode pop-up 'top' icon
	if (win)
	{
		bool objectCentered = true;
		bool perspectiveEnabled = win->getPerspectiveState(objectCentered);

		QAction* currentModeAction = nullptr;
		if (!perspectiveEnabled)
		{
			currentModeAction = m_UI->actionSetOrthoView;
		}
		else if (objectCentered)
		{
			currentModeAction = m_UI->actionSetCenteredPerspectiveView;
		}
		else
		{
			currentModeAction = m_UI->actionSetViewerPerspectiveView;
		}

		assert(currentModeAction);
		m_viewModePopupButton->setIcon(currentModeAction->icon());
		m_viewModePopupButton->setEnabled(true);
	}
	else
	{
		m_viewModePopupButton->setIcon(QIcon());
		m_viewModePopupButton->setEnabled(false);
	}
}

void MainWindow::updatePivotVisibilityPopUpMenu(ccGLWindow* win)
{
	if (!m_pivotVisibilityPopupButton)
		return;

	//update the pivot visibility pop-up 'top' icon
	if (win)
	{
		QAction* visibilityAction = nullptr;
		switch (win->getPivotVisibility())
		{
		case ccGLWindow::PIVOT_HIDE:
			visibilityAction = m_UI->actionSetPivotOff;
			break;
		case ccGLWindow::PIVOT_SHOW_ON_MOVE:
			visibilityAction = m_UI->actionSetPivotRotationOnly;
			break;
		case ccGLWindow::PIVOT_ALWAYS_SHOW:
			visibilityAction = m_UI->actionSetPivotAlwaysOn;
			break;
		default:
			assert(false);
		}

		if (visibilityAction)
			m_pivotVisibilityPopupButton->setIcon(visibilityAction->icon());

		//pivot is not available in viewer-based perspective!
		bool objectCentered = true;
		win->getPerspectiveState(objectCentered);
		m_pivotVisibilityPopupButton->setEnabled(objectCentered);
	}
	else
	{
		m_pivotVisibilityPopupButton->setIcon(QIcon());
		m_pivotVisibilityPopupButton->setEnabled(false);
	}
}

void MainWindow::updateMenus()
{
	ccGLWindow* active3DView = getActiveGLWindow();
	bool hasMdiChild = (active3DView != nullptr);
	int mdiChildCount = getGLWindowCount();
	bool hasLoadedEntities = (m_ccRoot && m_ccRoot->getRootEntity() && m_ccRoot->getRootEntity()->getChildrenNumber() != 0) ||
		(m_buildingRoot && m_buildingRoot->getRootEntity() && m_buildingRoot->getRootEntity()->getChildrenNumber() != 0) ||
		(m_imageRoot && m_imageRoot->getRootEntity() && m_imageRoot->getRootEntity()->getChildrenNumber() != 0);
	bool hasSelectedEntities = (m_ccRoot && m_ccRoot->countSelectedEntities() > 0) ||
		(m_buildingRoot && m_buildingRoot->countSelectedEntities() > 0) ||
		(m_imageRoot && m_imageRoot->countSelectedEntities() > 0);

	//General Menu
	m_UI->menuEdit->setEnabled(true/*hasSelectedEntities*/);
	m_UI->menuTools->setEnabled(true/*hasSelectedEntities*/);

	//3D Views Menu
	m_UI->actionClose3DView->setEnabled(hasMdiChild);
	m_UI->actionCloseAll3DViews->setEnabled(mdiChildCount != 0);
	m_UI->actionTile3DViews->setEnabled(mdiChildCount > 1);
	m_UI->actionCascade3DViews->setEnabled(mdiChildCount > 1);
	m_UI->actionNext3DView->setEnabled(mdiChildCount > 1);
	m_UI->actionPrevious3DView->setEnabled(mdiChildCount > 1);

	//Shaders & Filters display Menu
	bool shadersEnabled = (active3DView ? active3DView->areShadersEnabled() : false);
	m_UI->actionLoadShader->setEnabled(shadersEnabled);
	m_UI->actionDeleteShader->setEnabled(shadersEnabled);

	//View Menu
	m_UI->toolBarView->setEnabled(hasMdiChild);

	//oher actions
	m_UI->actionSegment->setEnabled(hasMdiChild && hasSelectedEntities);
	m_UI->actionTranslateRotate->setEnabled(hasMdiChild && hasSelectedEntities);
	m_UI->actionPointPicking->setEnabled(hasMdiChild && hasLoadedEntities);
	m_UI->actionTestFrameRate->setEnabled(hasMdiChild);
	m_UI->actionRenderToFile->setEnabled(hasMdiChild);
	m_UI->actionToggleSunLight->setEnabled(hasMdiChild);
	m_UI->actionToggleCustomLight->setEnabled(hasMdiChild);
	m_UI->actionToggleCenteredPerspective->setEnabled(hasMdiChild);
	m_UI->actionToggleViewerBasedPerspective->setEnabled(hasMdiChild);

	//plugins
	m_pluginUIManager->updateMenus();
}

void MainWindow::update3DViewsMenu()
{
	m_UI->menu3DViews->clear();
	m_UI->menu3DViews->addAction(m_UI->actionNew3DView);
	m_UI->menu3DViews->addSeparator();
	m_UI->menu3DViews->addAction(m_UI->actionZoomIn);
	m_UI->menu3DViews->addAction(m_UI->actionZoomOut);
	m_UI->menu3DViews->addSeparator();
	m_UI->menu3DViews->addAction(m_UI->actionClose3DView);
	m_UI->menu3DViews->addAction(m_UI->actionCloseAll3DViews);
	m_UI->menu3DViews->addSeparator();
	m_UI->menu3DViews->addAction(m_UI->actionTile3DViews);
	m_UI->menu3DViews->addAction(m_UI->actionCascade3DViews);
	m_UI->menu3DViews->addSeparator();
	m_UI->menu3DViews->addAction(m_UI->actionNext3DView);
	m_UI->menu3DViews->addAction(m_UI->actionPrevious3DView);

	QList<QMdiSubWindow *> windows = m_mdiArea->subWindowList();
	if (!windows.isEmpty())
	{
		//Dynamic Separator
		QAction* separator = new QAction(this);
		separator->setSeparator(true);
		m_UI->menu3DViews->addAction(separator);

		int i = 0;

		for (QMdiSubWindow *window : windows)
		{
			ccGLWindow *child = GLWindowFromWidget(window->widget());

			QString text = QString("&%1 %2").arg(++i).arg(child->windowTitle());
			QAction *action = m_UI->menu3DViews->addAction(text);

			action->setCheckable(true);
			action->setChecked(child == getActiveGLWindow());

			connect(action, &QAction::triggered, this, [=]() {
				setActiveSubWindow(window);
			});
		}
	}
}

void MainWindow::setActiveSubWindow(QWidget *window)
{
	if (!window || !m_mdiArea)
		return;
	m_mdiArea->setActiveSubWindow(qobject_cast<QMdiSubWindow *>(window));
}

void MainWindow::redrawAll(bool only2D/*=false*/)
{
	for (QMdiSubWindow *window : m_mdiArea->subWindowList())
	{
		GLWindowFromWidget(window->widget())->redraw(only2D);
	}
}

void MainWindow::refreshAll(bool only2D/*=false*/)
{
	for (QMdiSubWindow *window : m_mdiArea->subWindowList())
	{
		GLWindowFromWidget(window->widget())->refresh(only2D);
	}
}

void MainWindow::updateUI()
{
	updateUIWithSelection();
	updateMenus();
	updatePropertiesView();
}

void MainWindow::updatePropertiesView()
{
	if (m_ccRoot)
	{
		m_ccRoot->updatePropertiesView();
	}
	if (m_buildingRoot)
	{
		m_buildingRoot->updatePropertiesView();
	}
	if (m_imageRoot)
	{
		m_imageRoot->updatePropertiesView();
	}
}

void MainWindow::updateUIWithSelection()
{
	dbTreeSelectionInfo selInfo;

	m_selectedEntities.clear();

	if (m_ccRoot)
	{
		m_ccRoot->getSelectedEntities(m_selectedEntities, CC_TYPES::OBJECT, &selInfo);
	}

	ccHObject::Container sel_bd;
	if (m_buildingRoot)
	{
		dbTreeSelectionInfo selInfo_img;
		m_buildingRoot->getSelectedEntities(sel_bd, CC_TYPES::OBJECT, &selInfo_img);
		m_selectedEntities.insert(m_selectedEntities.end(), sel_bd.begin(), sel_bd.end());

		selInfo.selCount += selInfo_img.selCount;
		selInfo.sfCount += selInfo_img.sfCount;
		selInfo.colorCount += selInfo_img.colorCount;
		selInfo.normalsCount += selInfo_img.normalsCount;
		selInfo.groupCount += selInfo_img.groupCount;
		selInfo.cloudCount += selInfo_img.cloudCount;
		selInfo.octreeCount += selInfo_img.octreeCount;
		selInfo.gridCound += selInfo_img.gridCound;
		selInfo.meshCount += selInfo_img.meshCount;
		selInfo.planeCount += selInfo_img.planeCount;
		selInfo.polylineCount += selInfo_img.polylineCount;
		selInfo.sensorCount += selInfo_img.sensorCount;
		selInfo.gblSensorCount += selInfo_img.gblSensorCount;
		selInfo.cameraSensorCount += selInfo_img.cameraSensorCount;
		selInfo.kdTreeCount += selInfo_img.kdTreeCount;
	}

	ccHObject::Container sel_img;
	if (m_imageRoot)
	{
		dbTreeSelectionInfo selInfo_img;
		m_imageRoot->getSelectedEntities(sel_img, CC_TYPES::OBJECT, &selInfo_img);
		m_selectedEntities.insert(m_selectedEntities.end(), sel_img.begin(), sel_img.end());

		selInfo.selCount += selInfo_img.selCount;
		selInfo.sfCount += selInfo_img.sfCount;
		selInfo.colorCount += selInfo_img.colorCount;
		selInfo.normalsCount += selInfo_img.normalsCount;
		selInfo.groupCount += selInfo_img.groupCount;
		selInfo.cloudCount += selInfo_img.cloudCount;
		selInfo.octreeCount += selInfo_img.octreeCount;
		selInfo.gridCound += selInfo_img.gridCound;
		selInfo.meshCount += selInfo_img.meshCount;
		selInfo.planeCount += selInfo_img.planeCount;
		selInfo.polylineCount += selInfo_img.polylineCount;
		selInfo.sensorCount += selInfo_img.sensorCount;
		selInfo.gblSensorCount += selInfo_img.gblSensorCount;
		selInfo.cameraSensorCount += selInfo_img.cameraSensorCount;
		selInfo.kdTreeCount += selInfo_img.kdTreeCount;
	}

	switchDatabase(getCurrentDB());

	enableUIItems(selInfo);
	updateViewStateWithSelection();
}

void MainWindow::updateViewStateWithSelection()
{
	if (m_selectedEntities.size() != 1) {
		return;
	}
	ccHObject* obj = m_selectedEntities[0];
	if (obj->isKindOf(CC_TYPES::MESH)) {
		ccMesh* mesh = ccHObjectCaster::ToMesh(obj);
		if (mesh) {
			m_UI->actionDisplayWireframe->setChecked(mesh->isShownAsWire());
			m_UI->actionDisplayFace->setChecked(mesh->isShownAsFace());
			m_UI->actionDisplayNormalPerFace->setChecked(mesh->isShownAsFace() && mesh->triNormsShown());
			m_UI->actionDisplayNormalPerVertex->setChecked(mesh->isShownAsFace() && mesh->normalsShown() && !mesh->triNormsShown());
		}
	}
	else if (obj->isKindOf(CC_TYPES::POINT_CLOUD)) {
		ccGenericPointCloud* cloud = ccHObjectCaster::ToGenericPointCloud(obj);
		if (cloud) {
			m_UI->actionDisplayWireframe->setChecked(false);
			m_UI->actionDisplayFace->setChecked(false);
			m_UI->actionDisplayNormalPerFace->setChecked(false);
			m_UI->actionDisplayNormalPerVertex->setChecked(cloud->normalsShown());
		}
	}
}

void MainWindow::enableAll()
{
	for (QMdiSubWindow *window : m_mdiArea->subWindowList())
	{
		window->setEnabled(true);
	}
}

void MainWindow::disableAll()
{
	for (QMdiSubWindow *window : m_mdiArea->subWindowList())
	{
		window->setEnabled(false);
	}
}

void MainWindow::disableAllBut(ccGLWindow* win)
{
	//we disable all other windows
	for (QMdiSubWindow *window : m_mdiArea->subWindowList())
	{
		if (GLWindowFromWidget(window->widget()) != win)
		{
			window->setEnabled(false);
		}
	}
}

void MainWindow::enableUIItems(dbTreeSelectionInfo& selInfo)
{
	bool dbIsEmpty = (!m_ccRoot || !m_ccRoot->getRootEntity() || m_ccRoot->getRootEntity()->getChildrenNumber() == 0) &&
		(!m_buildingRoot || !m_buildingRoot->getRootEntity() || m_buildingRoot->getRootEntity()->getChildrenNumber() == 0) &&
		(!m_imageRoot || !m_imageRoot->getRootEntity() || m_imageRoot->getRootEntity()->getChildrenNumber() == 0);
	bool atLeastOneEntity = (selInfo.selCount > 0);
	bool atLeastOneCloud = (selInfo.cloudCount > 0);
	bool atLeastOneMesh = (selInfo.meshCount > 0);
	//bool atLeastOneOctree = (selInfo.octreeCount > 0);
	bool atLeastOneNormal = (selInfo.normalsCount > 0);
	bool atLeastOneColor = (selInfo.colorCount > 0);
	bool atLeastOneSF = (selInfo.sfCount > 0);
	bool atLeastOneGrid = (selInfo.gridCound > 0);

	//bool atLeastOneSensor = (selInfo.sensorCount > 0);
	bool atLeastOneGBLSensor = (selInfo.gblSensorCount > 0);
	bool atLeastOneCameraSensor = (selInfo.cameraSensorCount > 0);
	bool atLeastOnePolyline = (selInfo.polylineCount > 0);
	bool activeWindow = (getActiveGLWindow() != nullptr);

	//menuEdit->setEnabled(atLeastOneEntity);
	//menuTools->setEnabled(atLeastOneEntity);

	m_UI->actionTracePolyline->setEnabled(!dbIsEmpty);
	m_UI->actionZoomAndCenter->setEnabled(atLeastOneEntity && activeWindow);
	m_UI->actionSave->setEnabled(atLeastOneEntity);
	m_UI->actionClone->setEnabled(atLeastOneEntity);
	m_UI->actionDelete->setEnabled(atLeastOneEntity);
	m_UI->actionExportCoordToSF->setEnabled(atLeastOneEntity);
	m_UI->actionSegment->setEnabled(atLeastOneEntity && activeWindow);
	m_UI->actionTranslateRotate->setEnabled(atLeastOneEntity && activeWindow);
	m_UI->actionShowDepthBuffer->setEnabled(atLeastOneGBLSensor);
	m_UI->actionExportDepthBuffer->setEnabled(atLeastOneGBLSensor);
	m_UI->actionComputePointsVisibility->setEnabled(atLeastOneGBLSensor);
	m_UI->actionResampleWithOctree->setEnabled(atLeastOneCloud);
	m_UI->actionApplyScale->setEnabled(atLeastOneCloud || atLeastOneMesh || atLeastOnePolyline);
	m_UI->actionApplyTransformation->setEnabled(atLeastOneEntity);
	m_UI->actionComputeOctree->setEnabled(atLeastOneCloud || atLeastOneMesh);
	m_UI->actionComputeNormals->setEnabled(atLeastOneCloud || atLeastOneMesh);
	m_UI->actionChangeColorLevels->setEnabled(atLeastOneCloud || atLeastOneMesh);
	m_UI->actionEditGlobalShiftAndScale->setEnabled(atLeastOneCloud || atLeastOneMesh || atLeastOnePolyline);
	m_UI->actionCrop->setEnabled(atLeastOneCloud || atLeastOneMesh);
	m_UI->actionSetUniqueColor->setEnabled(atLeastOneEntity/*atLeastOneCloud || atLeastOneMesh*/); //DGM: we can set color to a group now!
	m_UI->actionColorize->setEnabled(atLeastOneEntity/*atLeastOneCloud || atLeastOneMesh*/); //DGM: we can set color to a group now!
	m_UI->actionDeleteScanGrid->setEnabled(atLeastOneGrid);

	m_UI->actionScalarFieldFromColor->setEnabled(atLeastOneEntity && atLeastOneColor);
	m_UI->actionComputeMeshAA->setEnabled(atLeastOneCloud);
	m_UI->actionComputeMeshLS->setEnabled(atLeastOneCloud);
	m_UI->actionMeshScanGrids->setEnabled(atLeastOneGrid);
	//actionComputeQuadric3D->setEnabled(atLeastOneCloud);
	m_UI->actionComputeBestFitBB->setEnabled(atLeastOneEntity);
	m_UI->actionComputeGeometricFeature->setEnabled(atLeastOneCloud);
	m_UI->actionRemoveDuplicatePoints->setEnabled(atLeastOneCloud);
	m_UI->actionFitPlane->setEnabled(atLeastOneEntity);
	m_UI->actionFitSphere->setEnabled(atLeastOneCloud);
	m_UI->actionLevel->setEnabled(atLeastOneEntity);
	m_UI->actionFitFacet->setEnabled(atLeastOneEntity);
	m_UI->actionFitQuadric->setEnabled(atLeastOneCloud);
	m_UI->actionSubsample->setEnabled(atLeastOneCloud);

	m_UI->actionSNETest->setEnabled(atLeastOneCloud);
	m_UI->actionExportCloudInfo->setEnabled(atLeastOneEntity);
	m_UI->actionExportPlaneInfo->setEnabled(atLeastOneEntity);

	m_UI->actionFilterByValue->setEnabled(atLeastOneSF);
	m_UI->actionConvertToRGB->setEnabled(atLeastOneSF);
	m_UI->actionConvertToRandomRGB->setEnabled(atLeastOneSF);
	m_UI->actionRenameSF->setEnabled(atLeastOneSF);
	m_UI->actionAddIdField->setEnabled(atLeastOneCloud);
	m_UI->actionComputeStatParams->setEnabled(atLeastOneSF);
	m_UI->actionComputeStatParams2->setEnabled(atLeastOneSF);
	m_UI->actionShowHistogram->setEnabled(atLeastOneSF);
	m_UI->actionGaussianFilter->setEnabled(atLeastOneSF);
	m_UI->actionBilateralFilter->setEnabled(atLeastOneSF);
	m_UI->actionDeleteScalarField->setEnabled(atLeastOneSF);
	m_UI->actionDeleteAllSF->setEnabled(atLeastOneSF);
	m_UI->actionMultiplySF->setEnabled(/*TODO: atLeastOneSF*/false);
	m_UI->actionSFGradient->setEnabled(atLeastOneSF);
	m_UI->actionSetSFAsCoord->setEnabled(atLeastOneSF && atLeastOneCloud);
	m_UI->actionInterpolateSFs->setEnabled(atLeastOneCloud || atLeastOneMesh);

	m_UI->actionSamplePointsOnMesh->setEnabled(atLeastOneMesh);
	m_UI->actionMeasureMeshSurface->setEnabled(atLeastOneMesh);
	m_UI->actionMeasureMeshVolume->setEnabled(atLeastOneMesh);
	m_UI->actionFlagMeshVertices->setEnabled(atLeastOneMesh);
	m_UI->actionSmoothMeshLaplacian->setEnabled(atLeastOneMesh);
	m_UI->actionConvertTextureToColor->setEnabled(atLeastOneMesh);
	m_UI->actionSubdivideMesh->setEnabled(atLeastOneMesh);
	m_UI->actionDistanceToBestFitQuadric3D->setEnabled(atLeastOneCloud);
	m_UI->actionDistanceMap->setEnabled(atLeastOneMesh || atLeastOneCloud);

	m_UI->menuMeshScalarField->setEnabled(atLeastOneSF && atLeastOneMesh);
	//actionSmoothMeshSF->setEnabled(atLeastOneSF && atLeastOneMesh);
	//actionEnhanceMeshSF->setEnabled(atLeastOneSF && atLeastOneMesh);

	m_UI->actionOrientNormalsMST->setEnabled(atLeastOneCloud && atLeastOneNormal);
	m_UI->actionOrientNormalsFM->setEnabled(atLeastOneCloud && atLeastOneNormal);
	m_UI->actionClearNormals->setEnabled(atLeastOneNormal);
	m_UI->actionInvertNormals->setEnabled(atLeastOneNormal);
	m_UI->actionConvertNormalToHSV->setEnabled(atLeastOneNormal);
	m_UI->actionConvertNormalToDipDir->setEnabled(atLeastOneNormal);
	m_UI->actionClearColor->setEnabled(atLeastOneColor);
	m_UI->actionRGBToGreyScale->setEnabled(atLeastOneColor);
	m_UI->actionEnhanceRGBWithIntensities->setEnabled(atLeastOneColor);

	// == 1
	bool exactlyOneEntity = (selInfo.selCount == 1);
	bool exactlyOneGroup = (selInfo.groupCount == 1);
	bool exactlyOneCloud = (selInfo.cloudCount == 1);
	bool exactlyOneMesh = (selInfo.meshCount == 1);
	bool exactlyOneSF = (selInfo.sfCount == 1);
	bool exactlyOneSensor = (selInfo.sensorCount == 1);
	bool exactlyOneCameraSensor = (selInfo.cameraSensorCount == 1);

	m_UI->actionConvertPolylinesToMesh->setEnabled(atLeastOnePolyline || exactlyOneGroup);
	m_UI->actionSamplePointsOnPolyline->setEnabled(atLeastOnePolyline);
	m_UI->actionMeshTwoPolylines->setEnabled(selInfo.selCount == 2 && selInfo.polylineCount == 2);
	m_UI->actionCreateSurfaceBetweenTwoPolylines->setEnabled(m_UI->actionMeshTwoPolylines->isEnabled()); //clone of actionMeshTwoPolylines
	m_UI->actionModifySensor->setEnabled(exactlyOneSensor);
	m_UI->actionComputeDistancesFromSensor->setEnabled(atLeastOneCameraSensor || atLeastOneGBLSensor);
	m_UI->actionComputeScatteringAngles->setEnabled(exactlyOneSensor);
	m_UI->actionViewFromSensor->setEnabled(exactlyOneSensor);
	m_UI->actionCreateGBLSensor->setEnabled(atLeastOneCloud);
	m_UI->actionCreateCameraSensor->setEnabled(selInfo.selCount <= 1); //free now
	m_UI->actionProjectUncertainty->setEnabled(exactlyOneCameraSensor);
	m_UI->actionCheckPointsInsideFrustum->setEnabled(exactlyOneCameraSensor);
	m_UI->actionLabelConnectedComponents->setEnabled(atLeastOneCloud);
	m_UI->actionSORFilter->setEnabled(atLeastOneCloud);
	m_UI->actionNoiseFilter->setEnabled(atLeastOneCloud);
	m_UI->actionUnroll->setEnabled(exactlyOneEntity);
	m_UI->actionStatisticalTest->setEnabled(exactlyOneEntity && exactlyOneSF);
	m_UI->actionAddConstantSF->setEnabled(exactlyOneCloud || exactlyOneMesh);
	m_UI->actionEditGlobalScale->setEnabled(exactlyOneCloud || exactlyOneMesh);
	m_UI->actionComputeKdTree->setEnabled(exactlyOneCloud || exactlyOneMesh);
	m_UI->actionShowWaveDialog->setEnabled(exactlyOneCloud);
	m_UI->actionCompressFWFData->setEnabled(atLeastOneCloud);

	m_UI->actionKMeans->setEnabled(/*TODO: exactlyOneEntity && exactlyOneSF*/false);
	m_UI->actionFrontPropagation->setEnabled(/*TODO: exactlyOneEntity && exactlyOneSF*/false);

	//actionCreatePlane->setEnabled(true);
	m_UI->actionEditPlane->setEnabled(selInfo.planeCount == 1);

	m_UI->actionFindBiggestInnerRectangle->setEnabled(exactlyOneCloud);

	m_UI->menuActiveScalarField->setEnabled((exactlyOneCloud || exactlyOneMesh) && selInfo.sfCount > 0);
	m_UI->actionCrossSection->setEnabled(atLeastOneCloud || atLeastOneMesh || (selInfo.groupCount != 0));
	m_UI->actionExtractSections->setEnabled(atLeastOneCloud);
	m_UI->actionRasterize->setEnabled(exactlyOneCloud);
	m_UI->actionCompute2HalfDimVolume->setEnabled(selInfo.cloudCount == selInfo.selCount && selInfo.cloudCount >= 1 && selInfo.cloudCount <= 2); //one or two clouds!

	m_UI->actionPointListPicking->setEnabled(exactlyOneCloud || exactlyOneMesh);

	// == 2
	bool exactlyTwoEntities = (selInfo.selCount == 2);
	bool exactlyTwoClouds = (selInfo.cloudCount == 2);
	//bool exactlyTwoSF = (selInfo.sfCount == 2);

	m_UI->actionRegister->setEnabled(exactlyTwoEntities);
	m_UI->actionInterpolateColors->setEnabled(exactlyTwoEntities && atLeastOneColor);
	m_UI->actionPointPairsAlign->setEnabled(exactlyOneEntity || exactlyTwoEntities);
	m_UI->actionAlign->setEnabled(exactlyTwoEntities); //Aurelien BEY le 13/11/2008
	m_UI->actionCloudCloudDist->setEnabled(exactlyTwoClouds);
	m_UI->actionCloudMeshDist->setEnabled(exactlyTwoEntities && atLeastOneMesh);
	m_UI->actionCPS->setEnabled(exactlyTwoClouds);
	m_UI->actionScalarFieldArithmetic->setEnabled(exactlyOneEntity && atLeastOneSF);

	//>1
	bool atLeastTwoEntities = (selInfo.selCount > 1);

	m_UI->actionMerge->setEnabled(atLeastTwoEntities);
	m_UI->actionMatchBBCenters->setEnabled(atLeastTwoEntities);
	m_UI->actionMatchScales->setEnabled(atLeastTwoEntities);

	//standard plugins
	m_pluginUIManager->handleSelectionChanged();

	//////////////////////////////////////////////////////////////////////////
	// Building Reconstruction
//	m_UI->actionBDImage_Lines->setEnabled(atLeastOneEntity);
	m_UI->actionBDPlane_Deduction->setEnabled(atLeastOneEntity);
	m_UI->actionBDPolyFit->setEnabled(atLeastOneEntity);
}

void MainWindow::echoMouseWheelRotate(float wheelDelta_deg)
{
	if (!m_UI->actionEnableCameraLink->isChecked())
		return;

	ccGLWindow* sendingWindow = dynamic_cast<ccGLWindow*>(sender());
	if (!sendingWindow)
		return;

	for (QMdiSubWindow *window : m_mdiArea->subWindowList())
	{
		ccGLWindow *child = GLWindowFromWidget(window->widget());
		if (child != sendingWindow)
		{
			child->blockSignals(true);
			child->onWheelEvent(wheelDelta_deg);
			child->blockSignals(false);
			child->redraw();
		}
	}
}

void MainWindow::echoCameraDisplaced(float ddx, float ddy)
{
	if (!m_UI->actionEnableCameraLink->isChecked())
		return;

	ccGLWindow* sendingWindow = dynamic_cast<ccGLWindow*>(sender());
	if (!sendingWindow)
		return;

	for (QMdiSubWindow *window : m_mdiArea->subWindowList())
	{
		ccGLWindow *child = GLWindowFromWidget(window->widget());
		if (child != sendingWindow)
		{
			child->blockSignals(true);
			child->moveCamera(ddx, ddy, 0.0f);
			child->blockSignals(false);
			child->redraw();
		}
	}
}

void MainWindow::echoBaseViewMatRotation(const ccGLMatrixd& rotMat)
{
	if (!m_UI->actionEnableCameraLink->isChecked())
		return;

	ccGLWindow* sendingWindow = dynamic_cast<ccGLWindow*>(sender());
	if (!sendingWindow)
		return;

	for (QMdiSubWindow *window : m_mdiArea->subWindowList())
	{
		ccGLWindow *child = GLWindowFromWidget(window->widget());
		if (child != sendingWindow)
		{
			child->blockSignals(true);
			child->rotateBaseViewMat(rotMat);
			child->blockSignals(false);
			child->redraw();
		}
	}
}

void MainWindow::echoCameraPosChanged(const CCVector3d& P)
{
	if (!m_UI->actionEnableCameraLink->isChecked())
		return;

	ccGLWindow* sendingWindow = dynamic_cast<ccGLWindow*>(sender());
	if (!sendingWindow)
		return;


	for (QMdiSubWindow *window : m_mdiArea->subWindowList())
	{
		ccGLWindow *child = GLWindowFromWidget(window->widget());
		if (child != sendingWindow)
		{
			child->blockSignals(true);
			child->setCameraPos(P);
			child->blockSignals(false);
			child->redraw();
		}
	}
}

void MainWindow::echoPivotPointChanged(const CCVector3d& P)
{
	if (!m_UI->actionEnableCameraLink->isChecked())
		return;

	ccGLWindow* sendingWindow = dynamic_cast<ccGLWindow*>(sender());
	if (!sendingWindow)
		return;

	for (QMdiSubWindow *window : m_mdiArea->subWindowList())
	{
		ccGLWindow *child = GLWindowFromWidget(window->widget());
		if (child != sendingWindow)
		{
			child->blockSignals(true);
			child->setPivotPoint(P);
			child->blockSignals(false);
			child->redraw();
		}
	}
}

void MainWindow::echoPixelSizeChanged(float pixelSize)
{
	if (!m_UI->actionEnableCameraLink->isChecked())
		return;

	ccGLWindow* sendingWindow = dynamic_cast<ccGLWindow*>(sender());
	if (!sendingWindow)
		return;

	for (QMdiSubWindow *window : m_mdiArea->subWindowList())
	{
		ccGLWindow *child = GLWindowFromWidget(window->widget());
		if (child != sendingWindow)
		{
			child->blockSignals(true);
			child->setPixelSize(pixelSize);
			child->blockSignals(false);
			child->redraw();
		}
	}
}

void MainWindow::echoMouseMoved3D(const CCVector3d & P, bool b3d)
{
	QString string = "3D ";
	if (b3d) {
		if (m_UI->actionDisplayGlobalCoord) {
			// TODO: 
		}
		string += QString("(%1, %2, %3)").arg(P.x).arg(P.y).arg(P.z);
	}
	m_status_coord3D->setText(string);
}

void MainWindow::echoMouseMoved2D(int x, int y, double depth)
{
	QString string = QString("GLdepth %1").arg(depth, 0, 'f', 6);
	m_status_depth->setText(string);
}

void MainWindow::echopointSnapBufferChanged(int buffer)
{
	m_status_pointSnapBufferSpinBox->setValue(buffer);
}

void MainWindow::echoImageCursorPos(const CCVector3d & P, bool b3d)
{
	setStatusImageCoord(P, b3d);
}

void MainWindow::pointSnapBufferChanged(int buffer)
{
	if (GetActiveGLWindow())
		GetActiveGLWindow()->setPointPickBuffer(buffer);
}

void MainWindow::setStatusImageCoord(const CCVector3d & P, bool b3d)
{
	QString string = "Image ";
	if (b3d) {
		string += QString("(%1, %2)").arg(P.x).arg(P.y);
	}
	m_status_coord2D->setText(string);
}

void MainWindow::dispToConsole(QString message, ConsoleMessageLevel level/*=STD_CONSOLE_MESSAGE*/)
{
	switch (level)
	{
	case STD_CONSOLE_MESSAGE:
		ccConsole::Print(message);
		break;
	case WRN_CONSOLE_MESSAGE:
		ccConsole::Warning(message);
		break;
	case ERR_CONSOLE_MESSAGE:
		ccConsole::Error(message);
		break;
	}
}

//////////////////////////////////////////////////////////////////////////

/************** STATIC METHODS ******************/

MainWindow* MainWindow::TheInstance()
{
	if (!s_instance)
		s_instance = new MainWindow();
	return s_instance;
}

void MainWindow::DestroyInstance()
{
	delete s_instance;
	s_instance = nullptr;
}

void MainWindow::GetGLWindows(std::vector<ccGLWindow*>& glWindows)
{
	const QList<QMdiSubWindow*> windows = TheInstance()->m_mdiArea->subWindowList();

	if (windows.empty())
		return;

	glWindows.clear();
	glWindows.reserve(windows.size());

	for (QMdiSubWindow *window : windows)
	{
		glWindows.push_back(GLWindowFromWidget(window->widget()));
	}
	ccGLWindow* imgGL = TheInstance()->m_pbdrImshow->getGLWindow();
	if (imgGL) {
		glWindows.push_back(imgGL);
	}
}

ccGLWindow* MainWindow::GetActiveGLWindow()
{
	return TheInstance()->getActiveGLWindow();
}

ccGLWindow* MainWindow::GetGLWindow(const QString& title)
{
	const QList<QMdiSubWindow *> windows = TheInstance()->m_mdiArea->subWindowList();

	if (windows.empty())
		return nullptr;

	for (QMdiSubWindow *window : windows)
	{
		ccGLWindow* win = GLWindowFromWidget(window->widget());
		if (win->windowTitle() == title)
			return win;
	}

	return nullptr;
}

void MainWindow::RefreshAllGLWindow(bool only2D/*=false*/)
{
	TheInstance()->refreshAll(only2D);
}

void MainWindow::UpdateUI()
{
	TheInstance()->updateUI();
}

void MainWindow::addEditPlaneAction(QMenu &menu) const
{
	menu.addAction(m_UI->actionEditPlane);
}

ccUniqueIDGenerator::Shared MainWindow::getUniqueIDGenerator()
{
	return ccObject::GetUniqueIDGenerator();
}

void MainWindow::createGLWindow(ccGLWindow*& window, QWidget*& widget) const
{
	bool stereoMode = QSurfaceFormat::defaultFormat().stereo();

	CreateGLWindow(window, widget, stereoMode);
	assert(window && widget);
}

void MainWindow::destroyGLWindow(ccGLWindow* view3D) const
{
	if (view3D)
	{
		view3D->setParent(0);
		delete view3D;
	}
}

///////////////////////////////////////////////////////////////////////// !Menu-General command
//! general

void MainWindow::toggleSelectedEntitiesProperty(ccEntityAction::TOGGLE_PROPERTY property)
{
	if (!ccEntityAction::toggleProperty(m_selectedEntities, property))
	{
		return;
	}

	refreshAll();
	updateUI();
}

void MainWindow::clearSelectedEntitiesProperty(ccEntityAction::CLEAR_PROPERTY property)
{
	if (!ccEntityAction::clearProperty(m_selectedEntities, property, this))
	{
		return;
	}

	refreshAll();
	updateUI();
}

//////////////////////////////////////////////////////////////////////////

//"File" menu

void MainWindow::doActionLoadFile()
{
	//persistent settings
	QSettings settings;
	settings.beginGroup(ccPS::LoadFile());
	QString currentPath = settings.value(ccPS::CurrentPath(), ccFileUtils::defaultDocPath()).toString();
	QString currentOpenDlgFilter = settings.value(ccPS::SelectedInputFilter(), BinFilter::GetFileFilter()).toString();

	// Add all available file I/O filters (with import capabilities)
	const QStringList filterStrings = FileIOFilter::ImportFilterList();
	const QString &allFilter = filterStrings.at(0);

	if (!filterStrings.contains(currentOpenDlgFilter))
	{
		currentOpenDlgFilter = allFilter;
	}

	//file choosing dialog
	QStringList selectedFiles = QFileDialog::getOpenFileNames(this,
		tr("Open file(s)"),
		currentPath,
		filterStrings.join(s_fileFilterSeparator),
		&currentOpenDlgFilter,
		CCFileDialogOptions());
	if (selectedFiles.isEmpty())
		return;

	//save last loading parameters
	currentPath = QFileInfo(selectedFiles[0]).absolutePath();
	settings.setValue(ccPS::CurrentPath(), currentPath);
	settings.setValue(ccPS::SelectedInputFilter(), currentOpenDlgFilter);
	settings.endGroup();

	if (currentOpenDlgFilter == allFilter)
	{
		currentOpenDlgFilter.clear(); //this way FileIOFilter will try to guess the file type automatically!
	}

	//load files
	addToDB(selectedFiles, getCurrentDB(), currentOpenDlgFilter);
}

//Helper: check for a filename validity
static bool IsValidFileName(QString filename)
{
#ifdef CC_WINDOWS
	QString sPattern("^(?!^(PRN|AUX|CLOCK\\$|NUL|CON|COM\\d|LPT\\d|\\..*)(\\..+)?$)[^\\x00-\\x1f\\\\?*:\\"";|/]+$");
#else
	QString sPattern("^(([a-zA-Z]:|\\\\)\\\\)?(((\\.)|(\\.\\.)|([^\\\\/:\\*\\?""\\|<>\\. ](([^\\\\/:\\*\\?""\\|<>\\. ])|([^\\\\/:\\*\\?""\\|<>]*[^\\\\/:\\*\\?""\\|<>\\. ]))?))\\\\)*[^\\\\/:\\*\\?""\\|<>\\. ](([^\\\\/:\\*\\?""\\|<>\\. ])|([^\\\\/:\\*\\?""\\|<>]*[^\\\\/:\\*\\?""\\|<>\\. ]))?$");
#endif

	return QRegExp(sPattern).exactMatch(filename);
}

void MainWindow::doActionSaveFile()
{
	if (!haveSelection())
		return;

	ccHObject clouds("clouds");
	ccHObject meshes("meshes");
	ccHObject images("images");
	ccHObject polylines("polylines");
	ccHObject other("other");
	ccHObject otherSerializable("serializable");
	ccHObject::Container entitiesToDispatch;
	entitiesToDispatch.insert(entitiesToDispatch.begin(), m_selectedEntities.begin(), m_selectedEntities.end());
	ccHObject entitiesToSave;
	while (!entitiesToDispatch.empty())
	{
		ccHObject* child = entitiesToDispatch.back();
		entitiesToDispatch.pop_back();

		if (child->isA(CC_TYPES::HIERARCHY_OBJECT))
		{
			for (unsigned j = 0; j < child->getChildrenNumber(); ++j)
				entitiesToDispatch.push_back(child->getChild(j));
		}
		else
		{
			//we put the entity in the container corresponding to its type
			ccHObject* dest = nullptr;
			if (child->isA(CC_TYPES::POINT_CLOUD))
				dest = &clouds;
			else if (child->isKindOf(CC_TYPES::MESH))
				dest = &meshes;
			else if (child->isKindOf(CC_TYPES::IMAGE))
				dest = &images;
			else if (child->isKindOf(CC_TYPES::POLY_LINE))
				dest = &polylines;
			else if (child->isSerializable())
				dest = &otherSerializable;
			else
				dest = &other;

			assert(dest);

			//we don't want double insertions if the user has clicked both the father and child
			if (!dest->find(child->getUniqueID()))
			{
				dest->addChild(child, ccHObject::DP_NONE);
				entitiesToSave.addChild(child, ccHObject::DP_NONE);
			}
		}
	}

	bool hasCloud = (clouds.getChildrenNumber() != 0);
	bool hasMesh = (meshes.getChildrenNumber() != 0);
	bool hasImages = (images.getChildrenNumber() != 0);
	bool hasPolylines = (polylines.getChildrenNumber() != 0);
	bool hasSerializable = (otherSerializable.getChildrenNumber() != 0);
	bool hasOther = (other.getChildrenNumber() != 0);

	int stdSaveTypes = static_cast<int>(hasCloud)
		+ static_cast<int>(hasMesh)
		+ static_cast<int>(hasImages)
		+ static_cast<int>(hasPolylines)
		+ static_cast<int>(hasSerializable);
	if (stdSaveTypes == 0)
	{
		ccConsole::Error("Can't save selected entity(ies) this way!");
		return;
	}

	//we set up the right file filters, depending on the selected
	//entities type (cloud, mesh, etc.).
	QStringList fileFilters;
	{
		for (const FileIOFilter::Shared &filter : FileIOFilter::GetFilters())
		{
			bool atLeastOneExclusive = false;

			//can this filter export one or several clouds?
			bool canExportClouds = true;
			if (hasCloud)
			{
				bool isExclusive = true;
				bool multiple = false;
				canExportClouds = (filter->canSave(CC_TYPES::POINT_CLOUD, multiple, isExclusive)
					&& (multiple || clouds.getChildrenNumber() == 1));
				atLeastOneExclusive |= isExclusive;
			}

			//can this filter export one or several meshes?
			bool canExportMeshes = true;
			if (hasMesh)
			{
				bool isExclusive = true;
				bool multiple = false;
				canExportMeshes = (filter->canSave(CC_TYPES::MESH, multiple, isExclusive)
					&& (multiple || meshes.getChildrenNumber() == 1));
				atLeastOneExclusive |= isExclusive;
			}

			//can this filter export one or several polylines?
			bool canExportPolylines = true;
			if (hasPolylines)
			{
				bool isExclusive = true;
				bool multiple = false;
				canExportPolylines = (filter->canSave(CC_TYPES::POLY_LINE, multiple, isExclusive)
					&& (multiple || polylines.getChildrenNumber() == 1));
				atLeastOneExclusive |= isExclusive;
			}

			//can this filter export one or several images?
			bool canExportImages = true;
			if (hasImages)
			{
				bool isExclusive = true;
				bool multiple = false;
				canExportImages = (filter->canSave(CC_TYPES::IMAGE, multiple, isExclusive)
					&& (multiple || images.getChildrenNumber() == 1));
				atLeastOneExclusive |= isExclusive;
			}

			//can this filter export one or several other serializable entities?
			bool canExportSerializables = true;
			if (hasSerializable)
			{
				//check if all entities have the same type
				{
					CC_CLASS_ENUM firstClassID = otherSerializable.getChild(0)->getUniqueID();
					for (unsigned j = 1; j < otherSerializable.getChildrenNumber(); ++j)
					{
						if (otherSerializable.getChild(j)->getUniqueID() != firstClassID)
						{
							//we add a virtual second 'stdSaveType' so as to properly handle exlusivity
							++stdSaveTypes;
							break;
						}
					}
				}

				for (unsigned j = 0; j < otherSerializable.getChildrenNumber(); ++j)
				{
					ccHObject* child = otherSerializable.getChild(j);
					bool isExclusive = true;
					bool multiple = false;
					canExportSerializables &= (filter->canSave(child->getClassID(), multiple, isExclusive)
						&& (multiple || otherSerializable.getChildrenNumber() == 1));
					atLeastOneExclusive |= isExclusive;
				}
			}

			bool useThisFilter = canExportClouds
				&& canExportMeshes
				&&	canExportImages
				&&	canExportPolylines
				&&	canExportSerializables
				&& (!atLeastOneExclusive || stdSaveTypes == 1);

			if (useThisFilter)
			{
				QStringList ff = filter->getFileFilters(false);
				for (int j = 0; j < ff.size(); ++j)
					fileFilters.append(ff[j]);
			}
		}
	}

	//persistent settings
	QSettings settings;
	settings.beginGroup(ccPS::SaveFile());

	//default filter
	QString selectedFilter = fileFilters.first();
	if (hasCloud)
		selectedFilter = settings.value(ccPS::SelectedOutputFilterCloud(), selectedFilter).toString();
	else if (hasMesh)
		selectedFilter = settings.value(ccPS::SelectedOutputFilterMesh(), selectedFilter).toString();
	else if (hasImages)
		selectedFilter = settings.value(ccPS::SelectedOutputFilterImage(), selectedFilter).toString();
	else if (hasPolylines)
		selectedFilter = settings.value(ccPS::SelectedOutputFilterPoly(), selectedFilter).toString();

	//default output path (+ filename)
	QString currentPath = settings.value(ccPS::CurrentPath(), ccFileUtils::defaultDocPath()).toString();
	QString fullPathName = currentPath;

	if (haveOneSelection())
	{
		//hierarchy objects have generally as name: 'filename.ext (fullpath)'
		//so we must only take the first part! (otherwise this type of name
		//with a path inside perturbs the QFileDialog a lot ;))
		QString defaultFileName(m_selectedEntities.front()->getName());
		if (m_selectedEntities.front()->isA(CC_TYPES::HIERARCHY_OBJECT))
		{
			QStringList parts = defaultFileName.split(' ', QString::SkipEmptyParts);
			if (!parts.empty())
			{
				defaultFileName = parts[0];
			}
		}

		//we remove the extension
		defaultFileName = QFileInfo(defaultFileName).baseName();

		if (!IsValidFileName(defaultFileName))
		{
			ccLog::Warning("[I/O] First entity's name would make an invalid filename! Can't use it...");
			defaultFileName = "project";
		}

		fullPathName += QString("/") + defaultFileName;
	}

	//ask the user for the output filename
	QString selectedFilename = QFileDialog::getSaveFileName(this,
		tr("Save file"),
		fullPathName,
		fileFilters.join(s_fileFilterSeparator),
		&selectedFilter,
		CCFileDialogOptions());

	if (selectedFilename.isEmpty())
	{
		//process cancelled by the user
		return;
	}

	//ignored items
	if (hasOther)
	{
		ccConsole::Warning("[I/O] The following selected entities won't be saved:");
		for (unsigned i = 0; i < other.getChildrenNumber(); ++i)
		{
			ccConsole::Warning(QString("\t- %1s").arg(other.getChild(i)->getName()));
		}
	}

	CC_FILE_ERROR result = CC_FERR_NO_ERROR;
	FileIOFilter::SaveParameters parameters;
	{
		parameters.alwaysDisplaySaveDialog = true;
		parameters.parentWidget = this;
	}

	//specific case: BIN format
	if (selectedFilter == BinFilter::GetFileFilter())
	{
		if (haveOneSelection())
		{
			result = FileIOFilter::SaveToFile(m_selectedEntities.front(), selectedFilename, parameters, selectedFilter);
		}
		else
		{
			//we'll regroup all selected entities in a temporary group
			ccHObject tempContainer;
			ConvertToGroup(m_selectedEntities, tempContainer, ccHObject::DP_NONE);
			if (tempContainer.getChildrenNumber())
			{
				result = FileIOFilter::SaveToFile(&tempContainer, selectedFilename, parameters, selectedFilter);
			}
			else
			{
				ccLog::Warning("[I/O] None of the selected entities can be saved this way...");
				result = CC_FERR_NO_SAVE;
			}
		}
	}
	else if (entitiesToSave.getChildrenNumber() != 0)
	{
		//ignored items
		//if (hasSerializable)
		//{
		//	if (!hasOther)
		//		ccConsole::Warning("[I/O] The following selected entites won't be saved:"); //display this warning only if not already done
		//	for (unsigned i = 0; i < otherSerializable.getChildrenNumber(); ++i)
		//		ccConsole::Warning(QString("\t- %1").arg(otherSerializable.getChild(i)->getName()));
		//}

		result = FileIOFilter::SaveToFile(entitiesToSave.getChildrenNumber() > 1 ? &entitiesToSave : entitiesToSave.getChild(0),
			selectedFilename,
			parameters,
			selectedFilter);

		if (result == CC_FERR_NO_ERROR)
		{
			unselectAllInDB();
		}
	}

	//update default filters
	if (hasCloud)
		settings.setValue(ccPS::SelectedOutputFilterCloud(), selectedFilter);
	if (hasMesh)
		settings.setValue(ccPS::SelectedOutputFilterMesh(), selectedFilter);
	if (hasImages)
		settings.setValue(ccPS::SelectedOutputFilterImage(), selectedFilter);
	if (hasPolylines)
		settings.setValue(ccPS::SelectedOutputFilterPoly(), selectedFilter);

	//we update current file path
	currentPath = QFileInfo(selectedFilename).absolutePath();
	settings.setValue(ccPS::CurrentPath(), currentPath);
	settings.endGroup();
}

void MainWindow::doActionGlobalShiftSeetings()
{
	QDialog dialog(this);
	Ui_GlobalShiftSettingsDialog ui;
	ui.setupUi(&dialog);

	ui.maxAbsCoordSpinBox->setValue(static_cast<int>(log10(ccGlobalShiftManager::MaxCoordinateAbsValue())));
	ui.maxAbsDiagSpinBox->setValue(static_cast<int>(log10(ccGlobalShiftManager::MaxBoundgBoxDiagonal())));

	if (!dialog.exec())
	{
		return;
	}

	double maxAbsCoord = pow(10.0, static_cast<double>(ui.maxAbsCoordSpinBox->value()));
	double maxAbsDiag = pow(10.0, static_cast<double>(ui.maxAbsDiagSpinBox->value()));

	ccGlobalShiftManager::SetMaxCoordinateAbsValue(maxAbsCoord);
	ccGlobalShiftManager::SetMaxBoundgBoxDiagonal(maxAbsDiag);

	ccLog::Print(QString("[Global Shift] Max abs. coord = %1 / max abs. diag = %2")
		.arg(ccGlobalShiftManager::MaxCoordinateAbsValue(), 0, 'e', 0)
		.arg(ccGlobalShiftManager::MaxBoundgBoxDiagonal(), 0, 'e', 0));

	//save to persistent settings
	{
		QSettings settings;
		settings.beginGroup(ccPS::GlobalShift());
		settings.setValue(ccPS::MaxAbsCoord(), maxAbsCoord);
		settings.setValue(ccPS::MaxAbsDiag(), maxAbsDiag);
		settings.endGroup();
	}
}

void MainWindow::doShowPrimitiveFactory()
{
	if (!m_pfDlg)
		m_pfDlg = new ccPrimitiveFactoryDlg(this);

	m_pfDlg->setModal(false);
	m_pfDlg->setWindowModality(Qt::NonModal);
	m_pfDlg->show();
}

void MainWindow::closeAll()
{
	if (!m_ccRoot || !m_imageRoot || !m_buildingRoot)
	{
		return;
	}

	QMessageBox message_box(QMessageBox::Question,
		tr("Close all"),
		tr("Are you sure you want to remove all loaded entities?"),
		QMessageBox::Yes | QMessageBox::No,
		this);

	if (message_box.exec() == QMessageBox::No)
	{
		return;
	}

	m_ccRoot->unloadAll();
	m_buildingRoot->unloadAll();
	m_imageRoot->unloadAll();

	redrawAll(false);
}

//////////////////////////////////////////////////////////////////////////

//"Edit > Colors" menu

void MainWindow::doActionColorize()
{
	doActionSetColor(true);
}

void MainWindow::doActionSetUniqueColor()
{
	doActionSetColor(false);
}

void MainWindow::doActionSetColor(bool colorize)
{
	if ( !ccEntityAction::setColor(m_selectedEntities, colorize, this) )
		return;

	refreshAll();
	updateUI();
}

void MainWindow::doActionRGBToGreyScale()
{
	if ( !ccEntityAction::rgbToGreyScale( m_selectedEntities ) )
		return;

	refreshAll();
}

void MainWindow::doActionSetColorGradient()
{
	if ( !ccEntityAction::setColorGradient(m_selectedEntities, this) )
		return;

	refreshAll();
	updateUI();
}

void MainWindow::doActionChangeColorLevels()
{
	ccEntityAction::changeColorLevels(m_selectedEntities, this);
}

void MainWindow::doActionInterpolateColors()
{
	if ( !ccEntityAction::interpolateColors(m_selectedEntities, this) )
		return;

	refreshAll();
	updateUI();
}


void MainWindow::doActionEnhanceRGBWithIntensities()
{
	if (!ccEntityAction::enhanceRGBWithIntensities(m_selectedEntities, this))
		return;

	refreshAll();
}

//////////////////////////////////////////////////////////////////////////

//"Edit > Normals" menu

void MainWindow::doActionComputeNormals()
{
	if (!ccEntityAction::computeNormals(m_selectedEntities, this))
		return;

	refreshAll();
	updateUI();
}

void MainWindow::doActionInvertNormals()
{
	if ( !ccEntityAction::invertNormals(m_selectedEntities) )
		return;

	refreshAll();
}

void MainWindow::doActionConvertNormalsToHSV()
{
	if (!ccEntityAction::convertNormalsTo(m_selectedEntities,
		ccEntityAction::NORMAL_CONVERSION_DEST::HSV_COLORS))
	{
		return;
	}

	refreshAll();
	updateUI();
}

void MainWindow::doActionConvertNormalsToDipDir()
{
	if ( !ccEntityAction::convertNormalsTo(	m_selectedEntities,
											ccEntityAction::NORMAL_CONVERSION_DEST::DIP_DIR_SFS) )
	{
		return;
	}

	refreshAll();
	updateUI();
}

void MainWindow::doActionOrientNormalsMST()
{
	if (!ccEntityAction::orientNormalsMST(m_selectedEntities, this))
		return;

	refreshAll();
	updateUI();
}

void MainWindow::doActionOrientNormalsFM()
{
	if (!ccEntityAction::orientNormalsFM(m_selectedEntities, this))
		return;

	refreshAll();
	updateUI();
}

//////////////////////////////////////////////////////////////////////////

//"Edit > Octree" menu

static double s_kdTreeMaxErrorPerCell = 0.1;
void MainWindow::doActionComputeKdTree()
{
	ccGenericPointCloud* cloud = nullptr;

	if ( haveOneSelection() )
	{
		ccHObject* ent = m_selectedEntities.back();
		bool lockedVertices;
		cloud = ccHObjectCaster::ToGenericPointCloud(ent,&lockedVertices);
		if (lockedVertices)
		{
			ccUtils::DisplayLockedVerticesWarning(ent->getName(),true);
			return;
		}
	}

	if (!cloud)
	{
		ccLog::Error("Selected one and only one point cloud or mesh!");
		return;
	}

	bool ok;
	s_kdTreeMaxErrorPerCell = QInputDialog::getDouble(this, "Compute Kd-tree", "Max error per leaf cell:", s_kdTreeMaxErrorPerCell, 1.0e-6, 1.0e6, 6, &ok);
	if (!ok)
		return;

	ccProgressDialog pDlg(true, this);

	//computation
	QElapsedTimer eTimer;
	eTimer.start();
	ccKdTree* kdtree = new ccKdTree(cloud);

	if (kdtree->build(s_kdTreeMaxErrorPerCell, CCLib::DistanceComputationTools::MAX_DIST_95_PERCENT, 4, 1000, &pDlg))
	{
		qint64 elapsedTime_ms = eTimer.elapsed();

		ccConsole::Print("[doActionComputeKdTree] Timing: %2.3f s",static_cast<double>(elapsedTime_ms)/1.0e3);
		cloud->setEnabled(true); //for mesh vertices!
		cloud->addChild(kdtree);
		kdtree->setDisplay(cloud->getDisplay());
		kdtree->setVisible(true);
		kdtree->prepareDisplayForRefresh();
#ifdef QT_DEBUG
		kdtree->convertCellIndexToSF();
#else
		kdtree->convertCellIndexToRandomColor();
#endif

		addToDB(kdtree, cloud->getDBSourceType());

		refreshAll();
		updateUI();
	}
	else
	{
		ccLog::Error("An error occurred!");
		delete kdtree;
		kdtree = nullptr;
	}
}

void MainWindow::doActionComputeOctree()
{
	if ( !ccEntityAction::computeOctree(m_selectedEntities, this) )
		return;

	refreshAll();
	updateUI();
}

void MainWindow::doActionResampleWithOctree()
{
	bool ok;
	int pointCount = QInputDialog::getInt(this,"Resample with octree", "Points (approx.)", 1000000, 1, INT_MAX, 100000, &ok);
	if (!ok)
		return;

	ccProgressDialog pDlg(false, this);
	pDlg.setAutoClose(false);

	assert(pointCount > 0);
	unsigned aimedPoints = static_cast<unsigned>(pointCount);

	bool errors = false;

	for ( ccHObject *entity : getSelectedEntities() )
	{
		ccPointCloud* cloud = nullptr;

		/*if (ent->isKindOf(CC_TYPES::MESH)) //TODO
			cloud = ccHObjectCaster::ToGenericMesh(ent)->getAssociatedCloud();
		else */
		if (entity->isKindOf(CC_TYPES::POINT_CLOUD))
		{
			cloud = static_cast<ccPointCloud*>(entity);
		}

		if (cloud)
		{
			ccOctree::Shared octree = cloud->getOctree();
			if (!octree)
			{
				octree = cloud->computeOctree(&pDlg);
				if (!octree)
				{
					ccConsole::Error(QString("Could not compute octree for cloud '%1'").arg(cloud->getName()));
					continue;
				}
			}

			cloud->setEnabled(false);
			QElapsedTimer eTimer;
			eTimer.start();
			CCLib::GenericIndexedCloud* result = CCLib::CloudSamplingTools::resampleCloudWithOctree
			(
				cloud,
				aimedPoints,
				CCLib::CloudSamplingTools::CELL_GRAVITY_CENTER,
				&pDlg,
				octree.data()
			);

			if (result)
			{
				ccConsole::Print("[ResampleWithOctree] Timing: %3.2f s.", eTimer.elapsed() / 1.0e3);
				ccPointCloud* newCloud = ccPointCloud::From(result, cloud);

				delete result;
				result = nullptr;

				if (newCloud)
				{
					addToDB(newCloud, cloud->getDBSourceType());
					newCloud->setDisplay(cloud->getDisplay());
					newCloud->prepareDisplayForRefresh();
				}
				else
				{
					errors = true;
				}
			}
		}
	}

	if (errors)
		ccLog::Error("[ResampleWithOctree] Errors occurred during the process! Result may be incomplete!");

	refreshAll();
}

//////////////////////////////////////////////////////////////////////////

//"Edit > Grid" menu

void MainWindow::doActionDeleteScanGrids()
{
	//look for clouds with scan grids
	for (ccHObject *entity : getSelectedEntities())
	{
		if (!entity || !entity->isA(CC_TYPES::POINT_CLOUD))
		{
			continue;
		}

		ccPointCloud* cloud = ccHObjectCaster::ToPointCloud(entity);
		assert(cloud);

		if (cloud->gridCount() > 0)
		{
			cloud->removeGrids();
		}
	}
	refreshAll();
	updateUI();
}

//////////////////////////////////////////////////////////////////////////

//"Edit > Mesh" menu

void MainWindow::doActionComputeMesh(CC_TRIANGULATION_TYPES type)
{
	//ask the user for the max edge length
	static double s_meshMaxEdgeLength = 0.0;
	{
		bool ok = true;
		double maxEdgeLength = QInputDialog::getDouble(this, "Triangulate", "Max edge length (0 = no limit)", s_meshMaxEdgeLength, 0, 1.0e9, 8, &ok);
		if (!ok)
			return;
		s_meshMaxEdgeLength = maxEdgeLength;
	}

	//select candidates
	ccHObject::Container clouds;
	bool hadNormals = false;
	{
		for (ccHObject *entity : getSelectedEntities())
		{
			if (entity->isKindOf(CC_TYPES::POINT_CLOUD))
			{
				clouds.push_back(entity);
				if (entity->isA(CC_TYPES::POINT_CLOUD))
				{
					hadNormals |= static_cast<ccPointCloud*>(entity)->hasNormals();
				}
			}
		}
	}

	//if the cloud(s) already had normals, ask the use if wants to update them or keep them as is (can look strange!)
	bool updateNormals = false;
	if (hadNormals)
	{
		updateNormals = (QMessageBox::question(this,
			"Keep old normals?",
			"Cloud(s) already have normals. Do you want to update them (yes) or keep the old ones (no)?",
			QMessageBox::Yes,
			QMessageBox::No) == QMessageBox::Yes);
	}

	ccProgressDialog pDlg(false, this);
	pDlg.setAutoClose(false);
	pDlg.setWindowTitle(tr("Triangulation"));
	pDlg.setInfo(tr("Triangulation in progress..."));
	pDlg.setRange(0, 0);
	pDlg.show();
	QApplication::processEvents();

	bool errors = false;
	for (size_t i = 0; i < clouds.size(); ++i)
	{
		ccHObject* ent = clouds[i];
		assert(ent->isKindOf(CC_TYPES::POINT_CLOUD));

		//compute mesh
		ccGenericPointCloud* cloud = ccHObjectCaster::ToGenericPointCloud(ent);
		ccMesh* mesh = ccMesh::Triangulate(cloud,
			type,
			updateNormals,
			static_cast<PointCoordinateType>(s_meshMaxEdgeLength),
			2 //XY plane by default
		);
		if (mesh)
		{
			cloud->setVisible(false); //can't disable the cloud as the resulting mesh will be its child!
			cloud->addChild(mesh);
			cloud->prepareDisplayForRefresh_recursive();
			addToDB(mesh, cloud->getDBSourceType());
			if (i == 0)
			{
				setSelectedInDB(mesh, true); //auto-select first element
			}
		}
		else
		{
			errors = true;
		}
	}

	if (errors)
	{
		ccConsole::Error("Error(s) occurred! See the Console messages");
	}

	refreshAll();
	updateUI();
}

void MainWindow::doActionComputeMeshAA()
{
	doActionComputeMesh(DELAUNAY_2D_AXIS_ALIGNED);
}

void MainWindow::doActionComputeMeshLS()
{
	doActionComputeMesh(DELAUNAY_2D_BEST_LS_PLANE);
}

void MainWindow::doMeshTwoPolylines()
{
	if (m_selectedEntities.size() != 2)
		return;

	ccPolyline* p1 = ccHObjectCaster::ToPolyline(m_selectedEntities[0]);
	ccPolyline* p2 = ccHObjectCaster::ToPolyline(m_selectedEntities[1]);
	if (!p1 || !p2)
	{
		ccConsole::Error("Select 2 and only 2 polylines");
		return;
	}

	//Ask the user how the 2D projection should be computed
	bool useViewingDir = false;
	CCVector3 viewingDir(0, 0, 0);
	if (p1->getDisplay())
	{
		useViewingDir = (QMessageBox::question(this, "Projection method", "Use best fit plane (yes) or the current viewing direction (no)", QMessageBox::Yes, QMessageBox::No) == QMessageBox::No);
		if (useViewingDir)
		{
			viewingDir = -CCVector3::fromArray(static_cast<ccGLWindow*>(p1->getDisplay())->getCurrentViewDir().u);
		}
	}

	ccMesh* mesh = ccMesh::TriangulateTwoPolylines(p1, p2, useViewingDir ? &viewingDir : 0);
	if (mesh)
	{
		addToDB(mesh, p1->getDBSourceType());
		if (mesh->computePerVertexNormals())
		{
			mesh->showNormals(true);
		}
		else
		{
			ccLog::Warning("[Mesh two polylines] Failed to compute normals!");
		}

		if (mesh->getDisplay())
		{
			mesh->getDisplay()->redraw();
		}
	}
	else
	{
		ccLog::Error("Failed to create mesh (see Console)");
		forceConsoleDisplay();
	}
}

void MainWindow::doActionMeshScanGrids()
{
	//ask the user for the min angle (inside triangles)
	static double s_meshMinTriangleAngle_deg = 1.0;
	{
		bool ok = true;
		double minAngle_deg = QInputDialog::getDouble(this, "Triangulate", "Min triangle angle (in degrees)", s_meshMinTriangleAngle_deg, 0, 90.0, 3, &ok);
		if (!ok)
			return;
		s_meshMinTriangleAngle_deg = minAngle_deg;
	}

	//look for clouds with scan grids
	for (ccHObject *entity : getSelectedEntities())
	{
		if (!entity || !entity->isA(CC_TYPES::POINT_CLOUD))
		{
			continue;
		}

		ccPointCloud* cloud = ccHObjectCaster::ToPointCloud(entity);
		assert(cloud);

		for (size_t i = 0; i < cloud->gridCount(); ++i)
		{
			ccPointCloud::Grid::Shared grid = cloud->grid(i);
			if (!grid)
			{
				assert(false);
				continue;
			}

			ccMesh* gridMesh = cloud->triangulateGrid(*grid, s_meshMinTriangleAngle_deg);
			if (gridMesh)
			{
				cloud->addChild(gridMesh);
				cloud->setVisible(false); //hide the cloud
				gridMesh->setDisplay(cloud->getDisplay());
				addToDB(gridMesh, cloud->getDBSourceType(), false, true, false, false);
				gridMesh->prepareDisplayForRefresh();
			}
		}
	}

	refreshAll();
	updateUI();
}

void MainWindow::doActionConvertTextureToColor()
{
	if (!ccEntityAction::convertTextureToColor(m_selectedEntities, this))
		return;

	refreshAll();
	updateUI();
}

void MainWindow::doActionSamplePointsOnMesh()
{
	static unsigned s_ptsSamplingCount = 1000000;
	static double s_ptsSamplingDensity = 10.0;
	static bool s_ptsSampleNormals = true;
	static bool s_useDensity = false;

	ccPtsSamplingDlg dlg(this);
	//restore last parameters
	dlg.setPointsNumber(s_ptsSamplingCount);
	dlg.setDensityValue(s_ptsSamplingDensity);
	dlg.setGenerateNormals(s_ptsSampleNormals);
	dlg.setUseDensity(s_useDensity);
	if (!dlg.exec())
		return;

	ccProgressDialog pDlg(false, this);
	pDlg.setAutoClose(false);

	bool withNormals = dlg.generateNormals();
	bool withRGB = dlg.interpolateRGB();
	bool withTexture = dlg.interpolateTexture();
	s_useDensity = dlg.useDensity();
	assert(dlg.getPointsNumber() >= 0);
	s_ptsSamplingCount = static_cast<unsigned>(dlg.getPointsNumber());
	s_ptsSamplingDensity = dlg.getDensityValue();
	s_ptsSampleNormals = withNormals;

	bool errors = false;

	for (ccHObject *entity : getSelectedEntities())
	{
		if (!entity->isKindOf(CC_TYPES::MESH))
			continue;

		ccGenericMesh* mesh = ccHObjectCaster::ToGenericMesh(entity);
		assert(mesh);

		ccPointCloud* cloud = mesh->samplePoints(s_useDensity,
			s_useDensity ? s_ptsSamplingDensity : s_ptsSamplingCount,
			withNormals,
			withRGB,
			withTexture,
			&pDlg);

		if (cloud)
		{
			addToDB(cloud, entity->getDBSourceType());
		}
		else
		{
			errors = true;
		}
	}

	if (errors)
		ccLog::Error("[doActionSamplePointsOnMesh] Errors occurred during the process! Result may be incomplete!");

	refreshAll();
}

void MainWindow::doActionSmoothMeshLaplacian()
{
	static unsigned	s_laplacianSmooth_nbIter = 20;
	static double	s_laplacianSmooth_factor = 0.2;

	bool ok;
	s_laplacianSmooth_nbIter = QInputDialog::getInt(this, "Smooth mesh", "Iterations:", s_laplacianSmooth_nbIter, 1, 1000, 1, &ok);
	if (!ok)
		return;
	s_laplacianSmooth_factor = QInputDialog::getDouble(this, "Smooth mesh", "Smoothing factor:", s_laplacianSmooth_factor, 0, 100, 3, &ok);
	if (!ok)
		return;

	ccProgressDialog pDlg(true, this);
	pDlg.setAutoClose(false);

	for (ccHObject *entity : getSelectedEntities())
	{
		if (entity->isA(CC_TYPES::MESH) || entity->isA(CC_TYPES::PRIMITIVE)) //FIXME: can we really do this with primitives?
		{
			ccMesh* mesh = ccHObjectCaster::ToMesh(entity);

			if (mesh->laplacianSmooth(s_laplacianSmooth_nbIter,
				static_cast<PointCoordinateType>(s_laplacianSmooth_factor),
				&pDlg))
			{
				mesh->prepareDisplayForRefresh_recursive();
			}
			else
			{
				ccConsole::Warning(QString("Failed to apply Laplacian smoothing to mesh '%1'").arg(mesh->getName()));
			}
		}
	}

	refreshAll();
	updateUI();
}

static double s_subdivideMaxArea = 1.0;
void MainWindow::doActionSubdivideMesh()
{
	bool ok;
	s_subdivideMaxArea = QInputDialog::getDouble(this, "Subdivide mesh", "Max area per triangle:", s_subdivideMaxArea, 1e-6, 1e6, 8, &ok);
	if (!ok)
		return;

	//ccProgressDialog pDlg(true, this);
	//pDlg.setAutoClose(false);

	for (ccHObject *entity : getSelectedEntities())
	{
		if (entity->isKindOf(CC_TYPES::MESH))
		{
			//single mesh?
			if (entity->isA(CC_TYPES::MESH))
			{
				ccMesh* mesh = static_cast<ccMesh*>(entity);

				ccMesh* subdividedMesh = nullptr;
				try
				{
					subdividedMesh = mesh->subdivide(static_cast<PointCoordinateType>(s_subdivideMaxArea));
				}
				catch (...)
				{
					ccLog::Error(QString("[Subdivide] An error occurred while trying to subdivide mesh '%1' (not enough memory?)").arg(mesh->getName()));
				}

				if (subdividedMesh)
				{
					subdividedMesh->setName(QString("%1.subdivided(S<%2)").arg(mesh->getName()).arg(s_subdivideMaxArea));
					subdividedMesh->setDisplay(mesh->getDisplay());
					mesh->redrawDisplay();
					mesh->setEnabled(false);
					addToDB(subdividedMesh, entity->getDBSourceType());
				}
				else
				{
					ccConsole::Warning(QString("[Subdivide] Failed to subdivide mesh '%1' (not enough memory?)").arg(mesh->getName()));
				}
			}
			else
			{
				ccLog::Warning("[Subdivide] Works only on real meshes!");
			}
		}
	}

	refreshAll();
	updateUI();
}

void MainWindow::doActionMeasureMeshSurface()
{
	for (ccHObject *entity : getSelectedEntities())
	{
		if (entity->isKindOf(CC_TYPES::MESH))
		{
			ccGenericMesh* mesh = ccHObjectCaster::ToGenericMesh(entity);
			if (mesh)
			{
				double S = CCLib::MeshSamplingTools::computeMeshArea(mesh);
				//we force the console to display itself
				forceConsoleDisplay();
				ccConsole::Print(QString("[Mesh Surface] Mesh '%1': S=%2 (square units)").arg(entity->getName()).arg(S));
				if (mesh->size())
				{
					ccConsole::Print(QString("[Mesh Surface] Average triangle surface: %1 (square units)").arg(S / double(mesh->size())));
				}
			}
			else
			{
				assert(false);
			}
		}
	}
}

void MainWindow::doActionMeasureMeshVolume()
{
	for (ccHObject *entity : getSelectedEntities())
	{
		if (entity->isKindOf(CC_TYPES::MESH))
		{
			ccMesh* mesh = ccHObjectCaster::ToMesh(entity);
			if (mesh)
			{
				//we compute the mesh volume
				double V = CCLib::MeshSamplingTools::computeMeshVolume(mesh);
				//we force the console to display itself
				forceConsoleDisplay();
				ccConsole::Print(QString("[Mesh Volume] Mesh '%1': V=%2 (cube units)").arg(entity->getName()).arg(V));

				//check that the mesh is closed
				CCLib::MeshSamplingTools::EdgeConnectivityStats stats;
				if (CCLib::MeshSamplingTools::computeMeshEdgesConnectivity(mesh, stats))
				{
					if (stats.edgesNotShared != 0)
					{
						ccConsole::Warning(QString("[Mesh Volume] The above volume might be invalid (mesh has holes)"));
					}
					else if (stats.edgesSharedByMore != 0)
					{
						ccConsole::Warning(QString("[Mesh Volume] The above volume might be invalid (mesh has non-manifold edges)"));
					}
				}
				else
				{
					ccConsole::Warning(QString("[Mesh Volume] The above volume might be invalid (not enough memory to check if the mesh is closed)"));
				}
			}
			else
			{
				assert(false);
			}
		}
	}
}

void MainWindow::doActionFlagMeshVertices()
{
	bool errors = false;
	bool success = false;

	for (ccHObject *entity : getSelectedEntities())
	{
		if (entity->isKindOf(CC_TYPES::MESH))
		{
			ccGenericMesh* mesh = ccHObjectCaster::ToGenericMesh(entity);
			ccPointCloud* vertices = ccHObjectCaster::ToPointCloud(mesh ? mesh->getAssociatedCloud() : 0);
			if (mesh && vertices)
			{
				//prepare a new scalar field
				int sfIdx = vertices->getScalarFieldIndexByName(CC_DEFAULT_MESH_VERT_FLAGS_SF_NAME);
				if (sfIdx < 0)
				{
					sfIdx = vertices->addScalarField(CC_DEFAULT_MESH_VERT_FLAGS_SF_NAME);
					if (sfIdx < 0)
					{
						ccConsole::Warning(QString("Not enough memory to flag the vertices of mesh '%1'!").arg(mesh->getName()));
						errors = true;
						continue;
					}
				}
				CCLib::ScalarField* flags = vertices->getScalarField(sfIdx);

				CCLib::MeshSamplingTools::EdgeConnectivityStats stats;
				if (CCLib::MeshSamplingTools::flagMeshVerticesByType(mesh, flags, &stats))
				{
					vertices->setCurrentDisplayedScalarField(sfIdx);
					ccScalarField* sf = vertices->getCurrentDisplayedScalarField();
					if (sf)
					{
						sf->setColorScale(ccColorScalesManager::GetDefaultScale(ccColorScalesManager::VERTEX_QUALITY));
						//sf->setColorRampSteps(3); //ugly :(
					}
					vertices->showSF(true);
					mesh->showSF(true);
					mesh->prepareDisplayForRefresh_recursive();
					success = true;

					//display stats in the Console as well
					ccConsole::Print(QString("[Mesh Quality] Mesh '%1' edges: %2 total (normal: %3 / on hole borders: %4 / non-manifold: %5)").arg(entity->getName()).arg(stats.edgesCount).arg(stats.edgesSharedByTwo).arg(stats.edgesNotShared).arg(stats.edgesSharedByMore));
				}
				else
				{
					vertices->deleteScalarField(sfIdx);
					sfIdx = -1;
					ccConsole::Warning(QString("Not enough memory to flag the vertices of mesh '%1'!").arg(mesh->getName()));
					errors = true;
				}
			}
			else
			{
				assert(false);
			}
		}
	}

	refreshAll();
	updateUI();

	if (success)
	{
		//display reminder
		forceConsoleDisplay();
		ccConsole::Print(QString("[Mesh Quality] SF flags: %1 (NORMAL) / %2 (BORDER) / (%3) NON-MANIFOLD").arg(CCLib::MeshSamplingTools::VERTEX_NORMAL).arg(CCLib::MeshSamplingTools::VERTEX_BORDER).arg(CCLib::MeshSamplingTools::VERTEX_NON_MANIFOLD));
	}

	if (errors)
	{
		ccConsole::Error("Error(s) occurred! Check the console...");
	}
}

//"Edit > Mesh > Scalar Field" menu

void MainWindow::doActionSmoothMeshSF()
{
	if (!ccEntityAction::processMeshSF(m_selectedEntities, ccMesh::SMOOTH_MESH_SF, this))
		return;

	refreshAll();
	updateUI();
}

void MainWindow::doActionEnhanceMeshSF()
{
	if (!ccEntityAction::processMeshSF(m_selectedEntities, ccMesh::ENHANCE_MESH_SF, this))
		return;

	refreshAll();
	updateUI();
}

//////////////////////////////////////////////////////////////////////////

//"Edit > Polyline" menu
void MainWindow::doActionSamplePointsOnPolyline()
{
	static unsigned s_ptsSamplingCount = 1000;
	static double s_ptsSamplingDensity = 10.0;
	static bool s_useDensity = false;

	ccPtsSamplingDlg dlg(this);
	//restore last parameters
	dlg.setPointsNumber(s_ptsSamplingCount);
	dlg.setDensityValue(s_ptsSamplingDensity);
	dlg.setUseDensity(s_useDensity);
	dlg.optionsFrame->setVisible(false);
	if (!dlg.exec())
		return;

	assert(dlg.getPointsNumber() >= 0);
	s_ptsSamplingCount = static_cast<unsigned>(dlg.getPointsNumber());
	s_ptsSamplingDensity = dlg.getDensityValue();
	s_useDensity = dlg.useDensity();

	bool errors = false;

	for (ccHObject *entity : getSelectedEntities())
	{
		if (!entity->isKindOf(CC_TYPES::POLY_LINE))
			continue;

		ccPolyline* poly = ccHObjectCaster::ToPolyline(entity);
		assert(poly);

		ccPointCloud* cloud = poly->samplePoints(s_useDensity,
			s_useDensity ? s_ptsSamplingDensity : s_ptsSamplingCount,
			true);

		if (cloud)
		{
			addToDB(cloud, entity->getDBSourceType());
		}
		else
		{
			errors = true;
		}
	}

	if (errors)
	{
		ccLog::Error("[doActionSamplePointsOnPolyline] Errors occurred during the process! Result may be incomplete!");
	}

	refreshAll();
}

//////////////////////////////////////////////////////////////////////////

//"Edit > Plane" menu

void MainWindow::doActionCreatePlane()
{
	ccPlaneEditDlg* peDlg = new ccPlaneEditDlg(m_pickingHub, this);
	peDlg->show();
}

void MainWindow::doActionEditPlane()
{
	if (!haveSelection())
	{
		assert(false);
		return;
	}

	ccPlane* plane = ccHObjectCaster::ToPlane(m_selectedEntities.front());
	if (!plane)
	{
		assert(false);
		return;
	}

	ccPlaneEditDlg* peDlg = new ccPlaneEditDlg(m_pickingHub, this);
	peDlg->initWithPlane(plane);
	peDlg->show();
}

//////////////////////////////////////////////////////////////////////////

//"Edit > Sensor > Ground-Based lidar" menu

void MainWindow::doActionShowDepthBuffer()
{
	if (!haveSelection())
		return;

	for (ccHObject *entity : getSelectedEntities())
	{
		if (entity->isKindOf(CC_TYPES::GBL_SENSOR))
		{
			ccGBLSensor* sensor = static_cast<ccGBLSensor*>(m_selectedEntities[0]);
			if (sensor->getDepthBuffer().zBuff.empty())
			{
				//look for depending cloud
				ccGenericPointCloud* cloud = ccHObjectCaster::ToGenericPointCloud(entity->getParent());
				if (cloud)
				{
					//force depth buffer computation
					int errorCode;
					if (!sensor->computeDepthBuffer(cloud, errorCode))
					{
						ccConsole::Error(ccGBLSensor::GetErrorString(errorCode));
					}
				}
				else
				{
					ccConsole::Error(QString("Internal error: sensor ('%1') parent is not a point cloud!").arg(sensor->getName()));
					return;
				}
			}

			ccRenderingTools::ShowDepthBuffer(sensor, this);
		}
	}
}

void MainWindow::doActionExportDepthBuffer()
{
	if (!haveSelection())
		return;

	//persistent settings
	QSettings settings;
	settings.beginGroup(ccPS::SaveFile());
	QString currentPath = settings.value(ccPS::CurrentPath(), ccFileUtils::defaultDocPath()).toString();

	QString filename = QFileDialog::getSaveFileName(this,
		"Select output file",
		currentPath,
		DepthMapFileFilter::GetFileFilter(),
		nullptr,
		CCFileDialogOptions()
	);
	if (filename.isEmpty())
	{
		//process cancelled by user
		return;
	}

	//save last saving location
	settings.setValue(ccPS::CurrentPath(), QFileInfo(filename).absolutePath());
	settings.endGroup();

	ccHObject* toSave = nullptr;
	bool multEntities = false;
	if (haveOneSelection())
	{
		toSave = m_selectedEntities.front();
	}
	else
	{
		toSave = new ccHObject("Temp Group");

		for (ccHObject *entity : getSelectedEntities())
		{
			toSave->addChild(entity, ccHObject::DP_NONE);
		}
		multEntities = true;
	}

	DepthMapFileFilter::SaveParameters parameters;
	{
		parameters.alwaysDisplaySaveDialog = true;
	}
	CC_FILE_ERROR result = DepthMapFileFilter().saveToFile(toSave, filename, parameters);

	if (result != CC_FERR_NO_ERROR)
	{
		FileIOFilter::DisplayErrorMessage(result, "saving", filename);
	}
	else
	{
		ccLog::Print(QString("[I/O] File '%1' saved successfully").arg(filename));
	}

	if (multEntities)
	{
		delete toSave;
		toSave = nullptr;
	}
}

void MainWindow::doActionComputePointsVisibility()
{
	//there should be only one camera sensor in the current selection!
	if (!haveOneSelection() || !m_selectedEntities[0]->isKindOf(CC_TYPES::GBL_SENSOR))
	{
		ccConsole::Error("Select one and only one GBL/TLS sensor!");
		return;
	}

	ccGBLSensor* sensor = ccHObjectCaster::ToGBLSensor(m_selectedEntities[0]);
	if (!sensor)
		return;

	//we need a cloud to filter!
	ccHObject* defaultCloud = sensor->getParent() && sensor->getParent()->isA(CC_TYPES::POINT_CLOUD) ? sensor->getParent() : 0;
	ccPointCloud* pointCloud = askUserToSelectACloud(defaultCloud, "Select a cloud to filter:");
	if (!pointCloud)
	{
		return;
	}

	if (sensor->getDepthBuffer().zBuff.empty())
	{
		if (defaultCloud)
		{
			//the sensor has no depth buffer, we'll ask the user if he wants to compute it first
			if (QMessageBox::warning(this,
				"Depth buffer.",
				"Sensor has no depth buffer: do you want to compute it now?",
				QMessageBox::Yes | QMessageBox::No,
				QMessageBox::Yes) == QMessageBox::No)
			{
				//we can stop then...
				return;
			}

			int errorCode;
			if (sensor->computeDepthBuffer(static_cast<ccPointCloud*>(defaultCloud), errorCode))
			{
				ccRenderingTools::ShowDepthBuffer(sensor, this);
			}
			else
			{
				ccConsole::Error(ccGBLSensor::GetErrorString(errorCode));
				return;
			}
		}
		else
		{
			ccConsole::Error("Sensor has no depth buffer (and no associated cloud?)");
			return;
		}
	}

	// scalar field
	const char sfName[] = "Sensor visibility";
	int sfIdx = pointCloud->getScalarFieldIndexByName(sfName);
	if (sfIdx < 0)
		sfIdx = pointCloud->addScalarField(sfName);
	if (sfIdx < 0)
	{
		ccLog::Error("Failed to allocate memory for output scalar field!");
		return;
	}

	CCLib::ScalarField* sf = pointCloud->getScalarField(sfIdx);
	assert(sf);
	if (sf)
	{
		sf->fill(0);

		//progress bar
		ccProgressDialog pdlg(true);
		CCLib::NormalizedProgress nprogress(&pdlg, pointCloud->size());
		pdlg.setMethodTitle(tr("Compute visibility"));
		pdlg.setInfo(tr("Points: %L1").arg(pointCloud->size()));
		pdlg.start();
		QApplication::processEvents();

		for (unsigned i = 0; i < pointCloud->size(); i++)
		{
			const CCVector3* P = pointCloud->getPoint(i);
			unsigned char visibility = sensor->checkVisibility(*P);
			ScalarType visValue = static_cast<ScalarType>(visibility);

			sf->setValue(i, visValue);

			if (!nprogress.oneStep())
			{
				//cancelled by user
				pointCloud->deleteScalarField(sfIdx);
				sf = nullptr;
				break;
			}
		}

		if (sf)
		{
			sf->computeMinAndMax();
			pointCloud->setCurrentDisplayedScalarField(sfIdx);
			pointCloud->showSF(true);

			ccConsole::Print(QString("Visibility computed for cloud '%1'").arg(pointCloud->getName()));
			ccConsole::Print(QString("\tVisible = %1").arg(POINT_VISIBLE));
			ccConsole::Print(QString("\tHidden = %1").arg(POINT_HIDDEN));
			ccConsole::Print(QString("\tOut of range = %1").arg(POINT_OUT_OF_RANGE));
			ccConsole::Print(QString("\tOut of fov = %1").arg(POINT_OUT_OF_FOV));
		}
		pointCloud->redrawDisplay();
	}

	updateUI();
}

//////////////////////////////////////////////////////////////////////////

//"Edit > Sensor" menu

void MainWindow::doActionCreateGBLSensor()
{
	ccGBLSensorProjectionDlg spDlg(this);
	if (!spDlg.exec())
		return;

	//We create the corresponding sensor for each input cloud (in a perfect world, there should be only one ;)
	for (ccHObject *entity : getSelectedEntities())
	{
		if (entity->isKindOf(CC_TYPES::POINT_CLOUD))
		{
			ccGenericPointCloud* cloud = ccHObjectCaster::ToGenericPointCloud(entity);

			//we create a new sensor
			ccGBLSensor* sensor = new ccGBLSensor();

			//we init its parameters with the dialog
			spDlg.updateGBLSensor(sensor);

			//we compute projection
			if (sensor->computeAutoParameters(cloud))
			{
				cloud->addChild(sensor);

				//we try to guess the sensor relative size (dirty)
				ccBBox bb = cloud->getOwnBB();
				double diag = bb.getDiagNorm();
				if (diag < 1.0)
					sensor->setGraphicScale(static_cast<PointCoordinateType>(1.0e-3));
				else if (diag > 10000.0)
					sensor->setGraphicScale(static_cast<PointCoordinateType>(1.0e3));

				//we display depth buffer
				int errorCode;
				if (sensor->computeDepthBuffer(cloud, errorCode))
				{
					ccRenderingTools::ShowDepthBuffer(sensor, this);
				}
				else
				{
					ccConsole::Error(ccGBLSensor::GetErrorString(errorCode));
				}

				////DGM: test
				//{
				//	//add positions
				//	const unsigned count = 1000;
				//	const PointCoordinateType R = 100;
				//	const PointCoordinateType dh = 100;
				//	for (unsigned i=0; i<1000; ++i)
				//	{
				//		float angle = (float)i/(float)count * 6 * M_PI;
				//		float X = R * cos(angle);
				//		float Y = R * sin(angle);
				//		float Z = (float)i/(float)count * dh;

				//		ccIndexedTransformation trans;
				//		trans.initFromParameters(-angle,CCVector3(0,0,1),CCVector3(X,Y,Z));
				//		sensor->addPosition(trans,i);
				//	}
				//}

				//set position
				//ccIndexedTransformation trans;
				//sensor->addPosition(trans,0);

				ccGLWindow* win = static_cast<ccGLWindow*>(cloud->getDisplay());
				if (win)
				{
					sensor->setDisplay_recursive(win);
					sensor->setVisible(true);
					ccBBox box = cloud->getOwnBB();
					win->updateConstellationCenterAndZoom(&box);
				}

				addToDB(sensor, entity->getDBSourceType());
			}
			else
			{
				ccLog::Error("Failed to create sensor");
				delete sensor;
				sensor = nullptr;
			}
		}
	}

	updateUI();
}

void MainWindow::doActionCreateCameraSensor()
{
	//we create the camera sensor
	ccCameraSensor* sensor = new ccCameraSensor();

	ccHObject* ent = nullptr;
	if (haveSelection())
	{
		assert(haveOneSelection());
		ent = m_selectedEntities.front();
	}

	//we try to guess the sensor relative size (dirty)
	if (ent && ent->isKindOf(CC_TYPES::POINT_CLOUD))
	{
		ccGenericPointCloud* cloud = ccHObjectCaster::ToGenericPointCloud(ent);
		ccBBox bb = cloud->getOwnBB();
		double diag = bb.getDiagNorm();
		if (diag < 1.0)
			sensor->setGraphicScale(static_cast<PointCoordinateType>(1.0e-3));
		else if (diag > 10000.0)
			sensor->setGraphicScale(static_cast<PointCoordinateType>(1.0e3));

		//set position
		ccIndexedTransformation trans;
		sensor->addPosition(trans, 0);
	}

	ccCamSensorProjectionDlg spDlg(this);
	//spDlg.initWithCamSensor(sensor); //DGM: we'd better leave the default parameters of the dialog!
	if (!spDlg.exec())
	{
		delete sensor;
		return;
	}
	spDlg.updateCamSensor(sensor);

	ccGLWindow* win = nullptr;
	if (ent)
	{
		ent->addChild(sensor);
		win = static_cast<ccGLWindow*>(ent->getDisplay());
	}
	else
	{
		win = getActiveGLWindow();
	}

	if (win)
	{
		sensor->setDisplay(win);
		sensor->setVisible(true);
		if (ent)
		{
			ccBBox box = ent->getOwnBB();
			win->updateConstellationCenterAndZoom(&box);
		}
	}

	addToDB(sensor, ent ? ent->getDBSourceType() : getCurrentDB());

	updateUI();
}

void MainWindow::doActionModifySensor()
{
	//there should be only one point cloud with sensor in current selection!
	if (!haveOneSelection() || !m_selectedEntities[0]->isKindOf(CC_TYPES::SENSOR))
	{
		ccConsole::Error("Select one and only one sensor!");
		return;
	}

	ccSensor* sensor = static_cast<ccSensor*>(m_selectedEntities[0]);

	//Ground based laser sensors
	if (sensor->isA(CC_TYPES::GBL_SENSOR))
	{
		ccGBLSensor* gbl = static_cast<ccGBLSensor*>(sensor);

		ccGBLSensorProjectionDlg spDlg(this);
		spDlg.initWithGBLSensor(gbl);

		if (!spDlg.exec())
			return;

		//we update its parameters
		spDlg.updateGBLSensor(gbl);

		//we re-project the associated cloud (if any)
		if (gbl->getParent() && gbl->getParent()->isKindOf(CC_TYPES::POINT_CLOUD))
		{
			ccGenericPointCloud* cloud = ccHObjectCaster::ToGenericPointCloud(gbl->getParent());

			int errorCode;
			if (gbl->computeDepthBuffer(cloud, errorCode))
			{
				//we display depth buffer
				ccRenderingTools::ShowDepthBuffer(gbl, this);
			}
			else
			{
				ccConsole::Error(ccGBLSensor::GetErrorString(errorCode));
			}
		}
		else
		{
			//ccConsole::Warning(QString("Internal error: sensor ('%1') parent is not a point cloud!").arg(sensor->getName()));
		}
	}
	//Camera sensors
	else if (sensor->isA(CC_TYPES::CAMERA_SENSOR))
	{
		ccCameraSensor* cam = static_cast<ccCameraSensor*>(sensor);

		ccCamSensorProjectionDlg spDlg(this);
		spDlg.initWithCamSensor(cam);

		if (!spDlg.exec())
			return;

		//we update its parameters
		spDlg.updateCamSensor(cam);
	}
	else
	{
		ccConsole::Error("Can't modify this kind of sensor!");
		return;
	}

	if (sensor->isVisible() && sensor->isEnabled())
	{
		sensor->prepareDisplayForRefresh();
		refreshAll();
	}

	updateUI();
}

void MainWindow::doActionProjectUncertainty()
{
	//there should only be one sensor in the current selection!
	if (!haveOneSelection() || !m_selectedEntities[0]->isKindOf(CC_TYPES::CAMERA_SENSOR))
	{
		ccConsole::Error("Select one and only one camera (projective) sensor!");
		return;
	}

	ccCameraSensor* sensor = ccHObjectCaster::ToCameraSensor(m_selectedEntities[0]);
	if (!sensor)
	{
		assert(false);
		return;
	}

	const ccCameraSensor::LensDistortionParameters::Shared& distParams = sensor->getDistortionParameters();
	if (!distParams || distParams->getModel() != ccCameraSensor::BROWN_DISTORTION)
	{
		ccLog::Error("Sensor has no associated uncertainty model! (Brown, etc.)");
		return;
	}

	//we need a cloud to project the uncertainty on!
	ccHObject* defaultCloud = sensor->getParent() && sensor->getParent()->isA(CC_TYPES::POINT_CLOUD) ? sensor->getParent() : 0;
	ccPointCloud* pointCloud = askUserToSelectACloud(defaultCloud, "Select a cloud on which to project the uncertainty:");
	if (!pointCloud)
	{
		return;
	}

	CCLib::ReferenceCloud points(pointCloud);
	if (!points.reserve(pointCloud->size()))
	{
		ccConsole::Error("Not enough memory!");
		return;
	}
	points.addPointIndex(0, pointCloud->size());

	// compute uncertainty
	std::vector< Vector3Tpl<ScalarType> > accuracy;
	if (!sensor->computeUncertainty(&points, accuracy/*, false*/))
	{
		ccConsole::Error("Not enough memory!");
		return;
	}

	/////////////
	// SIGMA D //
	/////////////
	const char dimChar[3] = { 'x','y','z' };
	for (unsigned d = 0; d < 3; ++d)
	{
		// add scalar field
		QString sfName = QString("[%1] Uncertainty (%2)").arg(sensor->getName()).arg(dimChar[d]);
		int sfIdx = pointCloud->getScalarFieldIndexByName(qPrintable(sfName));
		if (sfIdx < 0)
			sfIdx = pointCloud->addScalarField(qPrintable(sfName));
		if (sfIdx < 0)
		{
			ccLog::Error("An error occurred! (see console)");
			return;
		}

		// fill scalar field
		CCLib::ScalarField* sf = pointCloud->getScalarField(sfIdx);
		assert(sf);
		if (sf)
		{
			unsigned count = static_cast<unsigned>(accuracy.size());
			assert(count == pointCloud->size());
			for (unsigned i = 0; i < count; i++)
				sf->setValue(i, accuracy[i].u[d]);
			sf->computeMinAndMax();
		}
	}

	/////////////////
	// SIGMA TOTAL //
	/////////////////

	// add scalar field
	{
		QString sfName = QString("[%1] Uncertainty (3D)").arg(sensor->getName());
		int sfIdx = pointCloud->getScalarFieldIndexByName(qPrintable(sfName));
		if (sfIdx < 0)
			sfIdx = pointCloud->addScalarField(qPrintable(sfName));
		if (sfIdx < 0)
		{
			ccLog::Error("An error occurred! (see console)");
			return;
		}

		// fill scalar field
		CCLib::ScalarField* sf = pointCloud->getScalarField(sfIdx);
		assert(sf);
		if (sf)
		{
			unsigned count = static_cast<unsigned>(accuracy.size());
			assert(count == pointCloud->size());
			for (unsigned i = 0; i < count; i++)
				sf->setValue(i, accuracy[i].norm());
			sf->computeMinAndMax();
		}

		pointCloud->showSF(true);
		pointCloud->setCurrentDisplayedScalarField(sfIdx);
		pointCloud->prepareDisplayForRefresh();
	}

	refreshAll();
}

void MainWindow::doActionCheckPointsInsideFrustum()
{
	//there should be only one camera sensor in the current selection!
	if (!haveOneSelection() || !m_selectedEntities[0]->isKindOf(CC_TYPES::CAMERA_SENSOR))
	{
		ccConsole::Error("Select one and only one camera sensor!");
		return;
	}

	ccCameraSensor* sensor = ccHObjectCaster::ToCameraSensor(m_selectedEntities[0]);
	if (!sensor)
		return;

	//we need a cloud to filter!
	ccHObject* defaultCloud = sensor->getParent() && sensor->getParent()->isA(CC_TYPES::POINT_CLOUD) ? sensor->getParent() : 0;
	ccPointCloud* pointCloud = askUserToSelectACloud(defaultCloud, "Select a cloud to filter:");
	if (!pointCloud)
	{
		return;
	}

	//comupte/get the point cloud's octree
	ccOctree::Shared octree = pointCloud->getOctree();
	if (!octree)
	{
		octree = pointCloud->computeOctree();
		if (!octree)
		{
			ccConsole::Error("Failed to compute the octree!");
			return;
		}
	}
	assert(octree);

	// filter octree then project the points
	std::vector<unsigned> inCameraFrustum;
	if (!octree->intersectWithFrustum(sensor, inCameraFrustum))
	{
		ccConsole::Error("Failed to intersect sensor frustum with octree!");
	}
	else
	{
		// scalar field
		const char sfName[] = "Frustum visibility";
		int sfIdx = pointCloud->getScalarFieldIndexByName(sfName);

		if (inCameraFrustum.empty())
		{
			ccConsole::Error("No point fell inside the frustum!");
			if (sfIdx >= 0)
				pointCloud->deleteScalarField(sfIdx);
		}
		else
		{
			if (sfIdx < 0)
				sfIdx = pointCloud->addScalarField(sfName);
			if (sfIdx < 0)
			{
				ccLog::Error("Failed to allocate memory for output scalar field!");
				return;
			}

			CCLib::ScalarField* sf = pointCloud->getScalarField(sfIdx);
			assert(sf);
			if (sf)
			{
				sf->fill(0);

				const ScalarType c_insideValue = static_cast<ScalarType>(1);

				for (unsigned index : inCameraFrustum)
				{
					sf->setValue(index, c_insideValue);
				}

				sf->computeMinAndMax();
				pointCloud->setCurrentDisplayedScalarField(sfIdx);
				pointCloud->showSF(true);

				pointCloud->redrawDisplay();
			}
		}
	}

	updateUI();
}

void MainWindow::doActionComputeDistancesFromSensor()
{
	//we support more than just one sensor in selection
	if (!haveSelection())
	{
		ccConsole::Error("Select at least a sensor.");
		return;
	}

	//start dialog
	ccSensorComputeDistancesDlg cdDlg(this);
	if (!cdDlg.exec())
		return;

	for (ccHObject *entity : getSelectedEntities())
	{
		ccSensor* sensor = ccHObjectCaster::ToSensor(entity);
		assert(sensor);
		if (!sensor)
			continue; //skip this entity

		//get associated cloud
		ccHObject* defaultCloud = sensor->getParent() && sensor->getParent()->isA(CC_TYPES::POINT_CLOUD) ? sensor->getParent() : 0;
		ccPointCloud* cloud = askUserToSelectACloud(defaultCloud, "Select a cloud on which to project the uncertainty:");
		if (!cloud)
		{
			return;
		}

		//sensor center
		CCVector3 sensorCenter;
		if (!sensor->getActiveAbsoluteCenter(sensorCenter))
			return;

		//squared required?
		bool squared = cdDlg.computeSquaredDistances();

		//set up a new scalar field
		const char* defaultRangesSFname = squared ? CC_DEFAULT_SQUARED_RANGES_SF_NAME : CC_DEFAULT_RANGES_SF_NAME;
		int sfIdx = cloud->getScalarFieldIndexByName(defaultRangesSFname);
		if (sfIdx < 0)
		{
			sfIdx = cloud->addScalarField(defaultRangesSFname);
			if (sfIdx < 0)
			{
				ccConsole::Error("Not enough memory!");
				return;
			}
		}
		CCLib::ScalarField* distances = cloud->getScalarField(sfIdx);

		for (unsigned i = 0; i < cloud->size(); ++i)
		{
			const CCVector3* P = cloud->getPoint(i);
			ScalarType s = static_cast<ScalarType>(squared ? (*P - sensorCenter).norm2() : (*P - sensorCenter).norm());
			distances->setValue(i, s);
		}

		distances->computeMinAndMax();
		cloud->setCurrentDisplayedScalarField(sfIdx);
		cloud->showSF(true);
		cloud->prepareDisplayForRefresh_recursive();
	}

	refreshAll();
	updateUI();
}

void MainWindow::doActionComputeScatteringAngles()
{
	//there should be only one sensor in current selection!
	if (!haveOneSelection() || !m_selectedEntities[0]->isKindOf(CC_TYPES::GBL_SENSOR))
	{
		ccConsole::Error("Select one and only one GBL sensor!");
		return;
	}

	ccSensor* sensor = ccHObjectCaster::ToSensor(m_selectedEntities[0]);
	assert(sensor);

	//sensor center
	CCVector3 sensorCenter;
	if (!sensor->getActiveAbsoluteCenter(sensorCenter))
		return;

	//get associated cloud
	ccHObject* defaultCloud = sensor->getParent() && sensor->getParent()->isA(CC_TYPES::POINT_CLOUD) ? sensor->getParent() : 0;
	ccPointCloud* cloud = askUserToSelectACloud(defaultCloud, "Select a cloud on which to project the uncertainty:");
	if (!cloud)
	{
		return;
	}
	if (!cloud->hasNormals())
	{
		ccConsole::Error("The cloud must have normals!");
		return;
	}

	ccSensorComputeScatteringAnglesDlg cdDlg(this);
	if (!cdDlg.exec())
		return;

	bool toDegreeFlag = cdDlg.anglesInDegrees();

	//prepare a new scalar field
	const char* defaultScatAnglesSFname = toDegreeFlag ? CC_DEFAULT_DEG_SCATTERING_ANGLES_SF_NAME : CC_DEFAULT_RAD_SCATTERING_ANGLES_SF_NAME;
	int sfIdx = cloud->getScalarFieldIndexByName(defaultScatAnglesSFname);
	if (sfIdx < 0)
	{
		sfIdx = cloud->addScalarField(defaultScatAnglesSFname);
		if (sfIdx < 0)
		{
			ccConsole::Error("Not enough memory!");
			return;
		}
	}
	CCLib::ScalarField* angles = cloud->getScalarField(sfIdx);

	//perform computations
	for (unsigned i = 0; i < cloud->size(); ++i)
	{
		//the point position
		const CCVector3* P = cloud->getPoint(i);

		//build the ray
		CCVector3 ray = *P - sensorCenter;
		ray.normalize();

		//get the current normal
		CCVector3 normal(cloud->getPointNormal(i));
		//normal.normalize(); //should already be the case!

		//compute the angle
		PointCoordinateType cosTheta = ray.dot(normal);
		ScalarType theta = std::acos(std::min(std::abs(cosTheta), 1.0f));

		if (toDegreeFlag)
			theta *= static_cast<ScalarType>(CC_RAD_TO_DEG);

		angles->setValue(i, theta);
	}

	angles->computeMinAndMax();
	cloud->setCurrentDisplayedScalarField(sfIdx);
	cloud->showSF(true);
	cloud->prepareDisplayForRefresh_recursive();

	refreshAll();
	updateUI();
}

void MainWindow::doActionSetViewFromSensor()
{
	//there should be only one sensor in current selection!
	if (!haveOneSelection() || !m_selectedEntities[0]->isKindOf(CC_TYPES::SENSOR))
	{
		ccConsole::Error("Select one and only one sensor!");
		return;
	}

	ccSensor* sensor = ccHObjectCaster::ToSensor(m_selectedEntities[0]);
	assert(sensor);

	//try to find the associated window
	ccGenericGLDisplay* win = sensor->getDisplay();
	if (!win)
	{
		//get associated cloud
		ccPointCloud * cloud = ccHObjectCaster::ToPointCloud(sensor->getParent());
		if (cloud)
			win = cloud->getDisplay();
	}

	if (sensor->applyViewport(win))
	{
		ccConsole::Print("[doActionSetViewFromSensor] Viewport applied");
	}
}

//////////////////////////////////////////////////////////////////////////

//"Edit > Scalar fields" menu

void MainWindow::showSelectedEntitiesHistogram()
{
	for (ccHObject *entity : getSelectedEntities())
	{
		//for "real" point clouds only
		ccPointCloud* cloud = ccHObjectCaster::ToPointCloud(entity);
		if (cloud)
		{
			//we display the histogram of the current scalar field
			ccScalarField* sf = static_cast<ccScalarField*>(cloud->getCurrentDisplayedScalarField());
			if (sf)
			{
				ccHistogramWindowDlg* hDlg = new ccHistogramWindowDlg(this);
				hDlg->setAttribute(Qt::WA_DeleteOnClose, true);
				hDlg->setWindowTitle(QString("Histogram [%1]").arg(cloud->getName()));

				ccHistogramWindow* histogram = hDlg->window();
				{
					unsigned numberOfPoints = cloud->size();
					unsigned numberOfClasses = static_cast<unsigned>(sqrt(static_cast<double>(numberOfPoints)));
					//we take the 'nearest' multiple of 4
					numberOfClasses &= (~3);
					numberOfClasses = std::max<unsigned>(4, numberOfClasses);
					numberOfClasses = std::min<unsigned>(256, numberOfClasses);

					histogram->setTitle(QString("%1 (%2 values) ").arg(sf->getName()).arg(numberOfPoints));
					bool showNaNValuesInGrey = sf->areNaNValuesShownInGrey();
					histogram->fromSF(sf, numberOfClasses, true, showNaNValuesInGrey);
					histogram->setAxisLabels(sf->getName(), "Count");
					histogram->refresh();
				}
				hDlg->show();
			}
		}
	}
}

void MainWindow::doActionSFGradient()
{
	if (!ccLibAlgorithms::ApplyCCLibAlgorithm(ccLibAlgorithms::CCLIB_ALGO_SF_GRADIENT, m_selectedEntities, this))
		return;
	refreshAll();
	updateUI();
}

void MainWindow::doActionSFGaussianFilter()
{
	if (!ccEntityAction::sfGaussianFilter(m_selectedEntities, this))
		return;

	refreshAll();
	updateUI();
}

void MainWindow::doActionSFBilateralFilter()
{
	if (!ccEntityAction::sfBilateralFilter(m_selectedEntities, this))
		return;

	refreshAll();
	updateUI();
}

void MainWindow::doActionFilterByValue()
{
	typedef std::pair<ccHObject*, ccPointCloud*> EntityAndVerticesType;
	std::vector<EntityAndVerticesType> toFilter;

	for (ccHObject *entity : getSelectedEntities())
	{
		ccGenericPointCloud* cloud = ccHObjectCaster::ToGenericPointCloud(entity);
		if (cloud && cloud->isA(CC_TYPES::POINT_CLOUD))
		{
			ccPointCloud* pc = static_cast<ccPointCloud*>(cloud);
			//la methode est activee sur le champ scalaire affiche
			CCLib::ScalarField* sf = pc->getCurrentDisplayedScalarField();
			if (sf)
			{
				toFilter.emplace_back(entity, pc);
			}
			else
			{
				ccConsole::Warning(QString("Entity [%1] has no active scalar field !").arg(entity->getName()));
			}
		}
	}

	if (toFilter.empty())
		return;

	double minVald = 0.0;
	double maxVald = 1.0;

	//compute min and max "displayed" scalar values of currently selected
	//entities (the ones with an active scalar field only!)
	{
		for (size_t i = 0; i < toFilter.size(); ++i)
		{
			ccScalarField* sf = toFilter[i].second->getCurrentDisplayedScalarField();
			assert(sf);

			if (i == 0)
			{
				minVald = static_cast<double>(sf->displayRange().start());
				maxVald = static_cast<double>(sf->displayRange().stop());
			}
			else
			{
				if (minVald > static_cast<double>(sf->displayRange().start()))
					minVald = static_cast<double>(sf->displayRange().start());
				if (maxVald < static_cast<double>(sf->displayRange().stop()))
					maxVald = static_cast<double>(sf->displayRange().stop());
			}
		}
	}

	ccFilterByValueDlg dlg(minVald, maxVald, -1.0e9, 1.0e9, this);
	if (!dlg.exec())
		return;

	ccFilterByValueDlg::Mode mode = dlg.mode();
	assert(mode != ccFilterByValueDlg::CANCEL);

	ScalarType minVal = static_cast<ScalarType>(dlg.minDoubleSpinBox->value());
	ScalarType maxVal = static_cast<ScalarType>(dlg.maxDoubleSpinBox->value());

	ccHObject::Container results;
	{
		for (auto &item : toFilter)
		{
			ccHObject* ent = item.first;
			ccPointCloud* pc = item.second;
			//CCLib::ScalarField* sf = pc->getCurrentDisplayedScalarField();
			//assert(sf);

			//we set as output (OUT) the currently displayed scalar field
			int outSfIdx = pc->getCurrentDisplayedScalarFieldIndex();
			assert(outSfIdx >= 0);
			pc->setCurrentOutScalarField(outSfIdx);
			//pc->setCurrentScalarField(outSfIdx);

			ccHObject* resultInside = nullptr;
			ccHObject* resultOutside = nullptr;
			if (ent->isKindOf(CC_TYPES::MESH))
			{
				pc->hidePointsByScalarValue(minVal, maxVal);
				if (ent->isA(CC_TYPES::MESH)/*|| ent->isKindOf(CC_TYPES::PRIMITIVE)*/) //TODO
					resultInside = ccHObjectCaster::ToMesh(ent)->createNewMeshFromSelection(false);
				else if (ent->isA(CC_TYPES::SUB_MESH))
					resultInside = ccHObjectCaster::ToSubMesh(ent)->createNewSubMeshFromSelection(false);

				if (mode == ccFilterByValueDlg::SPLIT)
				{
					pc->invertVisibilityArray();
					if (ent->isA(CC_TYPES::MESH)/*|| ent->isKindOf(CC_TYPES::PRIMITIVE)*/) //TODO
						resultOutside = ccHObjectCaster::ToMesh(ent)->createNewMeshFromSelection(false);
					else if (ent->isA(CC_TYPES::SUB_MESH))
						resultOutside = ccHObjectCaster::ToSubMesh(ent)->createNewSubMeshFromSelection(false);
				}

				pc->unallocateVisibilityArray();
			}
			else if (ent->isKindOf(CC_TYPES::POINT_CLOUD))
			{
				//pc->hidePointsByScalarValue(minVal,maxVal);
				//result = ccHObjectCaster::ToGenericPointCloud(ent)->hidePointsByScalarValue(false);
				//pc->unallocateVisibilityArray();

				//shortcut, as we know here that the point cloud is a "ccPointCloud"
				resultInside = pc->filterPointsByScalarValue(minVal, maxVal, false);

				if (mode == ccFilterByValueDlg::SPLIT)
				{
					resultOutside = pc->filterPointsByScalarValue(minVal, maxVal, true);
				}
			}

			if (resultInside)
			{
				ent->setEnabled(false);
				resultInside->setDisplay(ent->getDisplay());
				resultInside->prepareDisplayForRefresh();
				addToDB(resultInside, ent->getDBSourceType());

				results.push_back(resultInside);
			}
			if (resultOutside)
			{
				ent->setEnabled(false);
				resultOutside->setDisplay(ent->getDisplay());
				resultOutside->prepareDisplayForRefresh();
				resultOutside->setName(resultOutside->getName() + ".outside");
				addToDB(resultOutside, ent->getDBSourceType());

				results.push_back(resultOutside);
			}
			//*/
		}
	}

	if (!results.empty())
	{
		ccConsole::Warning("Previously selected entities (sources) have been hidden!");
		ccDBRoot* root = db(results.front()->getDBSourceType());
		if (root)
		{
			root->selectEntities(results);
		}
	}

	refreshAll();
}

static double s_constantSFValue = 0.0;
void MainWindow::doActionAddConstantSF()
{
	if (!haveOneSelection())
	{
		if (haveSelection())
			ccConsole::Error("Select only one cloud or one mesh!");
		return;
	}

	ccHObject* ent = m_selectedEntities[0];

	bool lockedVertices;
	ccPointCloud* cloud = ccHObjectCaster::ToPointCloud(ent, &lockedVertices);

	//for "real" point clouds only
	if (!cloud)
		return;
	if (lockedVertices && !ent->isAncestorOf(cloud))
	{
		ccUtils::DisplayLockedVerticesWarning(ent->getName(), true);
		return;
	}

	QString defaultName = "Constant";
	unsigned trys = 1;
	while (cloud->getScalarFieldIndexByName(qPrintable(defaultName)) >= 0 || trys > 99)
	{
		defaultName = QString("Constant #%1").arg(++trys);
	}

	//ask for a name
	bool ok;
	QString sfName = QInputDialog::getText(this, "New SF name", "SF name (must be unique)", QLineEdit::Normal, defaultName, &ok);
	if (!ok)
		return;
	if (sfName.isNull())
	{
		ccLog::Error("Invalid name");
		return;
	}
	if (cloud->getScalarFieldIndexByName(qPrintable(sfName)) >= 0)
	{
		ccLog::Error("Name already exists!");
		return;
	}

	ScalarType sfValue = static_cast<ScalarType>(QInputDialog::getDouble(this, "Add constant value", "value", s_constantSFValue, -1.0e9, 1.0e9, 8, &ok));
	if (!ok)
		return;

	int sfIdx = cloud->getScalarFieldIndexByName(qPrintable(sfName));
	if (sfIdx < 0)
		sfIdx = cloud->addScalarField(qPrintable(sfName));
	if (sfIdx < 0)
	{
		ccLog::Error("An error occurred! (see console)");
		return;
	}

	CCLib::ScalarField* sf = cloud->getScalarField(sfIdx);
	assert(sf);
	if (sf)
	{
		sf->fill(sfValue);
		sf->computeMinAndMax();
		cloud->setCurrentDisplayedScalarField(sfIdx);
		cloud->showSF(true);
		updateUI();
		if (cloud->getDisplay())
			cloud->getDisplay()->redraw(false);
	}

	ccLog::Print(QString("New scalar field added to %1 (constant value: %2)").arg(cloud->getName()).arg(sfValue));
}

void MainWindow::doActionScalarFieldArithmetic()
{
	if (!ccEntityAction::sfArithmetic(m_selectedEntities, this))
		return;

	refreshAll();
	updateUI();
}

void MainWindow::doActionScalarFieldFromColor()
{
	if (!ccEntityAction::sfFromColor(m_selectedEntities, this))
		return;

	refreshAll();
	updateUI();
}

void MainWindow::doActionSFConvertToRGB()
{
	if (!ccEntityAction::sfConvertToRGB(m_selectedEntities, this))
		return;

	refreshAll();
	updateUI();
}

void MainWindow::doActionSFConvertToRandomRGB()
{
	if (!ccEntityAction::sfConvertToRandomRGB(m_selectedEntities, this))
		return;

	refreshAll();
	updateUI();
}

void MainWindow::doActionRenameSF()
{
	if (!ccEntityAction::sfRename(m_selectedEntities, this))
		return;

	updateUI();
}

void MainWindow::doActionOpenColorScalesManager()
{
	ccColorScaleEditorDialog cseDlg(ccColorScalesManager::GetUniqueInstance(), this, ccColorScale::Shared(0), this);

	if (cseDlg.exec())
	{
		//save current scale manager state to persistent settings
		ccColorScalesManager::GetUniqueInstance()->toPersistentSettings();
	}

	updateUI();
}

void MainWindow::doActionAddIdField()
{
	if (!ccEntityAction::sfAddIdField(m_selectedEntities))
		return;

	refreshAll();
	updateUI();
}

void MainWindow::doActionSetSFAsCoord()
{
	if (!ccEntityAction::sfSetAsCoord(m_selectedEntities, this))
		return;

	refreshAll();
	updateUI();
}

void MainWindow::doActionInterpolateScalarFields()
{
	if (!ccEntityAction::interpolateSFs(m_selectedEntities, this))
		return;

	refreshAll();
	updateUI();
}

//////////////////////////////////////////////////////////////////////////

//"Edit > Waveform" menu

void MainWindow::doActionShowWaveDialog()
{
	if (!haveSelection())
		return;

	ccHObject* entity = haveOneSelection() ? m_selectedEntities[0] : nullptr;
	if (!entity || !entity->isKindOf(CC_TYPES::POINT_CLOUD))
	{
		ccConsole::Error("Select one point cloud!");
		return;
	}

	ccPointCloud* cloud = static_cast<ccPointCloud*>(entity);
	if (!cloud->hasFWF())
	{
		ccConsole::Error("Cloud has no associated waveform information");
		return;
	}

	ccWaveDialog* wDlg = new ccWaveDialog(cloud, m_pickingHub, this);
	wDlg->setAttribute(Qt::WA_DeleteOnClose);
	wDlg->setModal(false);
	wDlg->show();
}

void MainWindow::doActionCompressFWFData()
{
	for (ccHObject *entity : getSelectedEntities())
	{
		if (!entity || !entity->isKindOf(CC_TYPES::POINT_CLOUD))
		{
			continue;
		}

		ccPointCloud* cloud = static_cast<ccPointCloud*>(entity);
		cloud->compressFWFData();
	}
}

//////////////////////////////////////////////////////////////////////////

//"Edit" menu

void MainWindow::doActionClone()
{
	ccHObject* lastClone = nullptr;

	for (ccHObject *entity : getSelectedEntities())
	{
		ccHObject* clone = nullptr;

		if (entity->isKindOf(CC_TYPES::POINT_CLOUD))
		{
			clone = ccHObjectCaster::ToGenericPointCloud(entity)->clone();
			if (!clone)
			{
				ccConsole::Error(QString("An error occurred while cloning cloud %1").arg(entity->getName()));
			}
		}
		else if (entity->isKindOf(CC_TYPES::PRIMITIVE))
		{
			clone = static_cast<ccGenericPrimitive*>(entity)->clone();
			if (!clone)
			{
				ccConsole::Error(QString("An error occurred while cloning primitive %1").arg(entity->getName()));
			}
		}
		else if (entity->isA(CC_TYPES::MESH))
		{
			clone = ccHObjectCaster::ToMesh(entity)->cloneMesh();
			if (!clone)
			{
				ccConsole::Error(QString("An error occurred while cloning mesh %1").arg(entity->getName()));
			}
		}
		else if (entity->isA(CC_TYPES::POLY_LINE))
		{
			ccPolyline* poly = ccHObjectCaster::ToPolyline(entity);
			clone = (poly ? new ccPolyline(*poly) : 0);
			if (!clone)
			{
				ccConsole::Error(QString("An error occurred while cloning polyline %1").arg(entity->getName()));
			}
		}
		else if (entity->isA(CC_TYPES::FACET))
		{
			ccFacet* facet = ccHObjectCaster::ToFacet(entity);
			clone = (facet ? facet->clone() : 0);
			if (!clone)
			{
				ccConsole::Error(QString("An error occurred while cloning facet %1").arg(entity->getName()));
			}
		}
		else
		{
			ccLog::Warning(QString("Entity '%1' can't be cloned (type not supported yet!)").arg(entity->getName()));
		}

		if (clone)
		{
			//copy GL transformation history
			clone->setGLTransformationHistory(entity->getGLTransformationHistory());
			//copy display
			clone->setDisplay(entity->getDisplay());

			addToDB(clone, entity->getDBSourceType());
			lastClone = clone;
		}
	}

	if (lastClone)
	{
		setSelectedInDB(lastClone, true);
	}

	updateUI();
}

// helper for doActionMerge
void AddToRemoveList(ccHObject* toRemove, ccHObject::Container& toBeRemovedList)
{
	//is a parent or sibling already in the "toBeRemoved" list?
	int j = 0;
	int count = static_cast<int>(toBeRemovedList.size());
	while (j < count)
	{
		if (toBeRemovedList[j]->isAncestorOf(toRemove))
		{
			toRemove = 0;
			break;
		}
		else if (toRemove->isAncestorOf(toBeRemovedList[j]))
		{
			toBeRemovedList[j] = toBeRemovedList.back();
			toBeRemovedList.pop_back();
			count--;
			j++;
		}
		else
		{
			//forward
			j++;
		}
	}

	if (toRemove)
		toBeRemovedList.push_back(toRemove);
}

void MainWindow::doActionMerge()
{
	//let's look for clouds or meshes (warning: we don't mix them)
	std::vector<ccPointCloud*> clouds;
	std::vector<ccMesh*> meshes;

	try
	{
		for (ccHObject *entity : getSelectedEntities())
		{
			if (!entity)
				continue;

			if (entity->isA(CC_TYPES::POINT_CLOUD))
			{
				ccPointCloud* cloud = ccHObjectCaster::ToPointCloud(entity);
				clouds.push_back(cloud);
			}
			else if (entity->isKindOf(CC_TYPES::MESH))
			{
				ccMesh* mesh = ccHObjectCaster::ToMesh(entity);
				//this is a purely theoretical test for now!
				if (mesh && mesh->getAssociatedCloud() && mesh->getAssociatedCloud()->isA(CC_TYPES::POINT_CLOUD))
				{
					meshes.push_back(mesh);
				}
				else
				{
					ccConsole::Warning(QString("Only meshes with standard vertices are handled for now! Can't merge entity '%1'...").arg(entity->getName()));
				}
			}
			else
			{
				ccConsole::Warning(QString("Entity '%1' is neither a cloud nor a mesh, can't merge it!").arg(entity->getName()));
			}
		}
	}
	catch (const std::bad_alloc&)
	{
		ccLog::Error("Not enough memory!");
		return;
	}

	if (clouds.empty() && meshes.empty())
	{
		ccLog::Error("Select only clouds or meshes!");
		return;
	}
	if (!clouds.empty() && !meshes.empty())
	{
		ccLog::Error("Can't mix point clouds and meshes!");
	}

	//merge clouds?
	if (!clouds.empty())
	{
		//we deselect all selected entities (as most of them are going to disappear)
		unselectAllInDB();
		assert(!haveSelection());

		//we will remove the useless clouds/meshes later
		ccHObject::Container toBeRemoved;

		ccPointCloud* firstCloud = nullptr;
		ccHObjectContext firstCloudContext;

		//whether to generate the 'original cloud index' scalar field or not
		CCLib::ScalarField* ocIndexSF = nullptr;
		size_t cloudIndex = 0;

		for (size_t i = 0; i < clouds.size(); ++i)
		{
			ccPointCloud* pc = clouds[i];
			if (!firstCloud)
			{
				//we don't delete the first cloud (we'll merge the other one 'inside' it
				firstCloud = pc;
				//we still have to temporarily detach the first cloud, as it may undergo
				//"severe" modifications (octree deletion, etc.) --> see ccPointCloud::operator +=
				firstCloudContext = removeObjectTemporarilyFromDBTree(firstCloud);

				if (QMessageBox::question(this, "Original cloud index", "Do you want to generate a scalar field with the original cloud index?") == QMessageBox::Yes)
				{
					int sfIdx = pc->getScalarFieldIndexByName(CC_ORIGINAL_CLOUD_INDEX_SF_NAME);
					if (sfIdx < 0)
					{
						sfIdx = pc->addScalarField(CC_ORIGINAL_CLOUD_INDEX_SF_NAME);
					}
					if (sfIdx < 0)
					{
						ccConsole::Error("Couldn't allocate a new scalar field for storing the original cloud index! Try to free some memory ...");
						return;
					}
					else
					{
						ocIndexSF = pc->getScalarField(sfIdx);
						ocIndexSF->fill(0);
						firstCloud->setCurrentDisplayedScalarField(sfIdx);
					}
				}
			}
			else
			{
				unsigned countBefore = firstCloud->size();
				unsigned countAdded = pc->size();
				*firstCloud += pc;

				//success?
				if (firstCloud->size() == countBefore + countAdded)
				{
					firstCloud->prepareDisplayForRefresh_recursive();

					ccHObject* toRemove = nullptr;
					//if the entity to remove is a group with a unique child, we can remove it as well
					ccHObject* parent = pc->getParent();
					if (parent && parent->isA(CC_TYPES::HIERARCHY_OBJECT) && parent->getChildrenNumber() == 1 && parent != firstCloudContext.parent)
						toRemove = parent;
					else
						toRemove = pc;

					AddToRemoveList(toRemove, toBeRemoved);

					if (ocIndexSF)
					{
						ScalarType index = static_cast<ScalarType>(++cloudIndex);
						for (unsigned i = 0; i < countAdded; ++i)
						{
							ocIndexSF->setValue(countBefore + i, index);
						}
					}
				}
				else
				{
					ccConsole::Error("Fusion failed! (not enough memory?)");
					break;
				}
				pc = nullptr;
			}
		}

		if (ocIndexSF)
		{
			ocIndexSF->computeMinAndMax();
			firstCloud->showSF(true);
		}

		//something to remove?
		while (!toBeRemoved.empty())
		{
			if (toBeRemoved.back())
			{
				ccDBRoot* root = db(toBeRemoved.back()->getDBSourceType());
				if (root) root->removeElement(toBeRemoved.back());
			}
			toBeRemoved.pop_back();
		}

		//put back first cloud in DB
		if (firstCloud)
		{
			putObjectBackIntoDBTree(firstCloud, firstCloudContext);
			setSelectedInDB(firstCloud, true);
		}
	}
	//merge meshes?
	else if (!meshes.empty())
	{
		bool createSubMeshes = true;
		//createSubMeshes = (QMessageBox::question(this, "Create sub-meshes", "Do you want to create sub-mesh entities corresponding to each source mesh? (requires more memory)", QMessageBox::Yes, QMessageBox::No) == QMessageBox::Yes);

		//meshes are merged
		ccPointCloud* baseVertices = new ccPointCloud("vertices");
		ccMesh* baseMesh = new ccMesh(baseVertices);
		baseMesh->setName("Merged mesh");
		baseMesh->addChild(baseVertices);
		baseVertices->setEnabled(false);

		for (ccMesh *mesh : meshes)
		{
			//if (mesh->isA(CC_TYPES::PRIMITIVE))
			//{
			//	mesh = mesh->ccMesh::cloneMesh(); //we want a clone of the mesh part, not the primitive!
			//}

			if (!baseMesh->merge(mesh, createSubMeshes))
			{
				ccConsole::Error("Fusion failed! (not enough memory?)");
				break;
			}
		}

		baseMesh->setDisplay_recursive(meshes.front()->getDisplay());
		baseMesh->setVisible(true);
		addToDB(baseMesh, meshes.front()->getDBSourceType());
		setSelectedInDB(baseMesh, true);
	}

	refreshAll();
	updateUI();
}

void MainWindow::doActionApplyTransformation()
{
	ccApplyTransformationDlg dlg(this);
	if (!dlg.exec())
		return;

	ccGLMatrixd transMat = dlg.getTransformation();
	applyTransformation(transMat);
}

void MainWindow::applyTransformation(const ccGLMatrixd& mat)
{
	if (!haveSelection()) {
		return;
	}
	//if the transformation is partly converted to global shift/scale
	bool updateGlobalShiftAndScale = false;
	double scaleChange = 1.0;
	CCVector3d shiftChange(0, 0, 0);
	ccGLMatrixd transMat = mat;

	//we must backup 'm_selectedEntities' as removeObjectTemporarilyFromDBTree can modify it!
	ccHObject::Container selectedEntities = getSelectedEntities();

	//special case: the selected entity is a group
	//if (selectedEntities.size() == 1 && selectedEntities.front()->isA(CC_TYPES::HIERARCHY_OBJECT))
	//{
	//	ccHObject* ent = selectedEntities.front();
	//	m_selectedEntities.clear();
	//	for (unsigned i=0; i<ent->getChildrenNumber(); ++i)
	//	{
	//		selectedEntities.push_back(ent->getChild(i));
	//	}
	//}

	bool firstCloud = true;

	for (ccHObject *entity : selectedEntities) //warning, getSelectedEntites may change during this loop!
	{
		//we don't test primitives (it's always ok while the 'vertices lock' test would fail)
		if (!entity->isKindOf(CC_TYPES::PRIMITIVE))
		{
			//specific test for locked vertices
			bool lockedVertices;
			ccGenericPointCloud* cloud = ccHObjectCaster::ToGenericPointCloud(entity, &lockedVertices);
			if (cloud)
			{
				if (lockedVertices)
				{
					ccUtils::DisplayLockedVerticesWarning(entity->getName(), haveOneSelection());
					continue;
				}

				if (firstCloud)
				{
					//test if the translated cloud was already "too big"
					//(in which case we won't bother the user about the fact
					//that the transformed cloud will be too big...)
					ccBBox localBBox = entity->getOwnBB();
					CCVector3d Pl = CCVector3d::fromArray(localBBox.minCorner().u);
					double Dl = localBBox.getDiagNormd();

					//the cloud was alright
					if (!ccGlobalShiftManager::NeedShift(Pl)
						&& !ccGlobalShiftManager::NeedRescale(Dl))
					{
						//test if the translated cloud is not "too big" (in local coordinate space)
						ccBBox rotatedBox = entity->getOwnBB() * transMat;
						double Dl2 = rotatedBox.getDiagNorm();
						CCVector3d Pl2 = CCVector3d::fromArray(rotatedBox.getCenter().u);

						bool needShift = ccGlobalShiftManager::NeedShift(Pl2);
						bool needRescale = ccGlobalShiftManager::NeedRescale(Dl2);

						if (needShift || needRescale)
						{
							//existing shift information
							CCVector3d globalShift = cloud->getGlobalShift();
							double globalScale = cloud->getGlobalScale();

							//we compute the transformation matrix in the global coordinate space
							ccGLMatrixd globalTransMat = transMat;
							globalTransMat.scale(1.0 / globalScale);
							globalTransMat.setTranslation(globalTransMat.getTranslationAsVec3D() - globalShift);
							//and we apply it to the cloud bounding-box
							ccBBox rotatedBox = cloud->getOwnBB() * globalTransMat;
							double Dg = rotatedBox.getDiagNorm();
							CCVector3d Pg = CCVector3d::fromArray(rotatedBox.getCenter().u);

							//ask the user the right values!
							ccShiftAndScaleCloudDlg sasDlg(Pl2, Dl2, Pg, Dg, this);
							sasDlg.showApplyAllButton(false);
							sasDlg.showTitle(true);
							sasDlg.setKeepGlobalPos(true);
							sasDlg.showKeepGlobalPosCheckbox(false); //we don't want the user to mess with this!
							sasDlg.showPreserveShiftOnSave(true);

							//add "original" entry
							int index = sasDlg.addShiftInfo(ccGlobalShiftManager::ShiftInfo("Original", globalShift, globalScale));
							//sasDlg.setCurrentProfile(index);
							//add "suggested" entry
							CCVector3d suggestedShift = ccGlobalShiftManager::BestShift(Pg);
							double suggestedScale = ccGlobalShiftManager::BestScale(Dg);
							index = sasDlg.addShiftInfo(ccGlobalShiftManager::ShiftInfo("Suggested", suggestedShift, suggestedScale));
							sasDlg.setCurrentProfile(index);
							//add "last" entry (if available)
							std::vector<ccGlobalShiftManager::ShiftInfo> lastInfos;
							if (ccGlobalShiftManager::GetLast(lastInfos))
							{
								sasDlg.addShiftInfo(lastInfos);
							}
							//add entries from file (if any)
							sasDlg.addFileInfo();

							if (sasDlg.exec())
							{
								//get the relative modification to existing global shift/scale info
								assert(cloud->getGlobalScale() != 0);
								scaleChange = sasDlg.getScale() / cloud->getGlobalScale();
								shiftChange = (sasDlg.getShift() - cloud->getGlobalShift());

								updateGlobalShiftAndScale = (scaleChange != 1.0 || shiftChange.norm2() != 0);

								//update transformation matrix accordingly
								if (updateGlobalShiftAndScale)
								{
									transMat.scale(scaleChange);
									transMat.setTranslation(transMat.getTranslationAsVec3D() + shiftChange * scaleChange);
								}
							}
							else if (sasDlg.cancelled())
							{
								ccLog::Warning("[ApplyTransformation] Process cancelled by user");
								return;
							}
						}
					}

					firstCloud = false;
				}

				if (updateGlobalShiftAndScale)
				{
					//apply translation as global shift
					cloud->setGlobalShift(cloud->getGlobalShift() + shiftChange);
					cloud->setGlobalScale(cloud->getGlobalScale() * scaleChange);
					const CCVector3d& T = cloud->getGlobalShift();
					double scale = cloud->getGlobalScale();
					ccLog::Warning(QString("[ApplyTransformation] Cloud '%1' global shift/scale information has been updated: shift = (%2,%3,%4) / scale = %5").arg(cloud->getName()).arg(T.x).arg(T.y).arg(T.z).arg(scale));
				}
			}
		}

		//we temporarily detach entity, as it may undergo
		//"severe" modifications (octree deletion, etc.) --> see ccHObject::applyRigidTransformation
		ccHObjectContext objContext = removeObjectTemporarilyFromDBTree(entity);
		entity->setGLTransformation(ccGLMatrix(transMat.data()));
		//DGM FIXME: we only test the entity own bounding box (and we update its shift & scale info) but we apply the transformation to all its children?!
		entity->applyGLTransformation_recursive();
		entity->prepareDisplayForRefresh_recursive();
		putObjectBackIntoDBTree(entity, objContext);
	}

	//reselect previously selected entities!
	ccDBRoot* root = db(selectedEntities.front());
	if (root) root->selectEntities(selectedEntities);

	ccLog::Print("[ApplyTransformation] Applied transformation matrix:");
	ccLog::Print(transMat.toString(12, ' ')); //full precision
	ccLog::Print("Hint: copy it (CTRL+C) and apply it - or its inverse - on any entity with the 'Edit > Apply transformation' tool");

	refreshAll();
}

typedef std::pair<ccHObject*, ccGenericPointCloud*> EntityCloudAssociation;
void MainWindow::doActionApplyScale()
{
	if (!haveSelection()) {
		return;
	}
	ccScaleDlg dlg(this);
	if (!dlg.exec())
		return;
	dlg.saveState();

	//save values for next time
	CCVector3d scales = dlg.getScales();
	bool keepInPlace = dlg.keepInPlace();
	bool rescaleGlobalShift = dlg.rescaleGlobalShift();

	//we must backup 'm_selectedEntities' as removeObjectTemporarilyFromDBTree can modify it!
	ccHObject::Container selectedEntities = m_selectedEntities;

	//first check that all coordinates are kept 'small'
	std::vector< EntityCloudAssociation > candidates;
	{
		bool testBigCoordinates = true;
		//size_t processNum = 0;

		for (ccHObject *entity : selectedEntities) //warning, getSelectedEntites may change during this loop!
		{
			bool lockedVertices;
			//try to get the underlying cloud (or the vertices set for a mesh)
			ccGenericPointCloud* cloud = ccHObjectCaster::ToGenericPointCloud(entity, &lockedVertices);
			//otherwise we can look if the selected entity is a polyline
			if (!cloud && entity->isA(CC_TYPES::POLY_LINE))
			{
				cloud = dynamic_cast<ccGenericPointCloud*>(static_cast<ccPolyline*>(entity)->getAssociatedCloud());
				if (!cloud || cloud->isAncestorOf(entity))
					lockedVertices = true;
			}
			if (!cloud || !cloud->isKindOf(CC_TYPES::POINT_CLOUD))
			{
				ccLog::Warning(QString("[Apply scale] Entity '%1' can't be scaled this way").arg(entity->getName()));
				continue;
			}
			if (lockedVertices)
			{
				ccUtils::DisplayLockedVerticesWarning(entity->getName(), haveOneSelection());
				//++processNum;
				continue;
			}

			CCVector3 C(0, 0, 0);
			if (keepInPlace)
				C = cloud->getOwnBB().getCenter();

			//we must check that the resulting cloud coordinates are not too big
			if (testBigCoordinates)
			{
				ccBBox bbox = cloud->getOwnBB();
				CCVector3 bbMin = bbox.minCorner();
				CCVector3 bbMax = bbox.maxCorner();

				double maxx = std::max(std::abs(bbMin.x), std::abs(bbMax.x));
				double maxy = std::max(std::abs(bbMin.y), std::abs(bbMax.y));
				double maxz = std::max(std::abs(bbMin.z), std::abs(bbMax.z));

				const double maxCoord = ccGlobalShiftManager::MaxCoordinateAbsValue();
				bool oldCoordsWereTooBig = (maxx > maxCoord
					|| maxy > maxCoord
					|| maxz > maxCoord);

				if (!oldCoordsWereTooBig)
				{
					maxx = std::max(std::abs((bbMin.x - C.x) * scales.x + C.x), std::abs((bbMax.x - C.x) * scales.x + C.x));
					maxy = std::max(std::abs((bbMin.y - C.y) * scales.y + C.y), std::abs((bbMax.y - C.y) * scales.y + C.y));
					maxz = std::max(std::abs((bbMin.z - C.z) * scales.z + C.z), std::abs((bbMax.z - C.z) * scales.z + C.z));

					bool newCoordsAreTooBig = (maxx > maxCoord
						|| maxy > maxCoord
						|| maxz > maxCoord);

					if (newCoordsAreTooBig)
					{
						if (QMessageBox::question(
							this,
							"Big coordinates",
							"Resutling coordinates will be too big (original precision may be lost!). Proceed anyway?",
							QMessageBox::Yes,
							QMessageBox::No) == QMessageBox::Yes)
						{
							//ok, we won't test anymore and proceed
							testBigCoordinates = false;
						}
						else
						{
							//we stop the process
							return;
						}
					}
				}
			}

			assert(cloud);
			candidates.emplace_back(entity, cloud);
		}
	}

	if (candidates.empty())
	{
		ccConsole::Warning("[Apply scale] No eligible entities (point clouds or meshes) were selected!");
		return;
	}

	//now do the real scaling work
	{
		for (auto &candidate : candidates)
		{
			ccHObject* ent = candidate.first;
			ccGenericPointCloud* cloud = candidate.second;

			CCVector3 C(0, 0, 0);
			if (keepInPlace)
			{
				C = cloud->getOwnBB().getCenter();
			}

			//we temporarily detach entity, as it may undergo
			//"severe" modifications (octree deletion, etc.) --> see ccPointCloud::scale
			ccHObjectContext objContext = removeObjectTemporarilyFromDBTree(cloud);

			cloud->scale(static_cast<PointCoordinateType>(scales.x),
				static_cast<PointCoordinateType>(scales.y),
				static_cast<PointCoordinateType>(scales.z),
				C);

			putObjectBackIntoDBTree(cloud, objContext);
			cloud->prepareDisplayForRefresh_recursive();

			//don't forget the 'global shift'!
			//DGM: but not the global scale!
			if (rescaleGlobalShift)
			{
				const CCVector3d& shift = cloud->getGlobalShift();
				cloud->setGlobalShift(CCVector3d(shift.x*scales.x,
					shift.y*scales.y,
					shift.z*scales.z));
			}

			ent->prepareDisplayForRefresh_recursive();
		}
	}

	//reselect previously selected entities!
	ccDBRoot* root = db(selectedEntities.front());
	if (root) root->selectEntities(selectedEntities);

	if (!keepInPlace)
		zoomOnSelectedEntities();

	refreshAll();
	updateUI();
}


void MainWindow::doActionCrop()
{
	//find candidates
	std::vector<ccHObject*> candidates;
	ccBBox baseBB;
	{
		const ccHObject::Container& selectedEntities = getSelectedEntities();
		for (ccHObject *entity : selectedEntities)
		{
			if (entity->isA(CC_TYPES::POINT_CLOUD)
				|| entity->isKindOf(CC_TYPES::MESH))
			{
				candidates.push_back(entity);
				baseBB += entity->getOwnBB();
			}
		}
	}

	if (candidates.empty())
	{
		ccConsole::Warning("[Crop] No eligible candidate found!");
		return;
	}

	ccBoundingBoxEditorDlg bbeDlg(this);
	bbeDlg.setBaseBBox(baseBB, false);
	bbeDlg.showInclusionWarning(false);
	bbeDlg.setWindowTitle("Crop");

	if (!bbeDlg.exec())
	{
		//process cancelled by user
		return;
	}

	//deselect all entities
	unselectAllInDB();

	//cropping box
	ccBBox box = bbeDlg.getBox();

	//process cloud/meshes
	bool errors = false;
	bool successes = false;
	{
		for (ccHObject *entity : candidates)
		{
			ccHObject* croppedEnt = ccCropTool::Crop(entity, box, true);
			if (croppedEnt)
			{
				croppedEnt->setName(entity->getName() + QString(".cropped"));
				croppedEnt->setDisplay(entity->getDisplay());
				croppedEnt->prepareDisplayForRefresh();
				if (entity->getParent())
					entity->getParent()->addChild(croppedEnt);
				entity->setEnabled(false);
				addToDB(croppedEnt, entity->getDBSourceType());
				//select output entity
				db(croppedEnt)->selectEntity(croppedEnt, true);
				successes = true;
			}
			else
			{
				errors = true;
			}
		}
	}

	if (successes)
		ccLog::Warning("[Crop] Selected entities have been hidden");
	if (errors)
		ccLog::Error("Error(s) occurred! See the Console");

	refreshAll();
	updateUI();
}

void MainWindow::doActionEditGlobalShiftAndScale()
{
	//get the global shift/scale info and bounding box of all selected clouds
	std::vector< std::pair<ccShiftedObject*, ccHObject*> > shiftedEntities;
	CCVector3d Pl(0, 0, 0);
	double Dl = 1.0;
	CCVector3d Pg(0, 0, 0);
	double Dg = 1.0;
	//shift and scale (if unique)
	CCVector3d shift(0, 0, 0);
	double scale = 1.0;
	{
		bool uniqueShift = true;
		bool uniqueScale = true;
		ccBBox localBB;
		//sadly we don't have a double-typed bounding box class yet ;)
		CCVector3d globalBBmin(0, 0, 0), globalBBmax(0, 0, 0);

		for (ccHObject *entity : getSelectedEntities())
		{
			bool lockedVertices;
			ccShiftedObject* shifted = ccHObjectCaster::ToShifted(entity, &lockedVertices);
			if (!shifted)
			{
				continue;
			}
			//for (unlocked) entities only
			if (lockedVertices)
			{
				//get the vertices
				assert(entity->isKindOf(CC_TYPES::MESH));
				ccGenericPointCloud* vertices = static_cast<ccGenericMesh*>(entity)->getAssociatedCloud();
				if (!vertices || !entity->isAncestorOf(vertices))
				{
					ccUtils::DisplayLockedVerticesWarning(entity->getName(), haveOneSelection());
					continue;
				}
				entity = vertices;
			}

			CCVector3 Al = entity->getOwnBB().minCorner();
			CCVector3 Bl = entity->getOwnBB().maxCorner();
			CCVector3d Ag = shifted->toGlobal3d<PointCoordinateType>(Al);
			CCVector3d Bg = shifted->toGlobal3d<PointCoordinateType>(Bl);

			//update local BB
			localBB.add(Al);
			localBB.add(Bl);

			//update global BB
			if (shiftedEntities.empty())
			{
				globalBBmin = Ag;
				globalBBmax = Bg;
				shift = shifted->getGlobalShift();
				uniqueScale = shifted->getGlobalScale();
			}
			else
			{
				globalBBmin = CCVector3d(std::min(globalBBmin.x, Ag.x),
					std::min(globalBBmin.y, Ag.y),
					std::min(globalBBmin.z, Ag.z));
				globalBBmax = CCVector3d(std::max(globalBBmax.x, Bg.x),
					std::max(globalBBmax.y, Bg.y),
					std::max(globalBBmax.z, Bg.z));

				if (uniqueShift)
					uniqueShift = ((shifted->getGlobalShift() - shift).norm() < ZERO_TOLERANCE);
				if (uniqueScale)
					uniqueScale = (std::abs(shifted->getGlobalScale() - scale) < ZERO_TOLERANCE);
			}

			shiftedEntities.emplace_back(shifted, entity);
		}

		Pg = globalBBmin;
		Dg = (globalBBmax - globalBBmin).norm();

		Pl = CCVector3d::fromArray(localBB.minCorner().u);
		Dl = (localBB.maxCorner() - localBB.minCorner()).normd();

		if (!uniqueShift)
			shift = Pl - Pg;
		if (!uniqueScale)
			scale = Dg / Dl;
	}

	if (shiftedEntities.empty())
	{
		return;
	}

	ccShiftAndScaleCloudDlg sasDlg(Pl, Dl, Pg, Dg, this);
	sasDlg.showApplyAllButton(shiftedEntities.size() > 1);
	sasDlg.showApplyButton(shiftedEntities.size() == 1);
	sasDlg.showNoButton(false);
	sasDlg.setShiftFieldsPrecision(6);
	//add "original" entry
	int index = sasDlg.addShiftInfo(ccGlobalShiftManager::ShiftInfo("Original", shift, scale));
	sasDlg.setCurrentProfile(index);
	//add "last" entry (if available)
	std::vector<ccGlobalShiftManager::ShiftInfo> lastInfos;
	if (ccGlobalShiftManager::GetLast(lastInfos))
	{
		sasDlg.addShiftInfo(lastInfos);
	}
	//add entries from file (if any)
	sasDlg.addFileInfo();

	if (!sasDlg.exec())
		return;

	shift = sasDlg.getShift();
	scale = sasDlg.getScale();
	bool preserveGlobalPos = sasDlg.keepGlobalPos();

	ccLog::Print("[Global Shift/Scale] New shift: (%f, %f, %f)", shift.x, shift.y, shift.z);
	ccLog::Print("[Global Shift/Scale] New scale: %f", scale);

	//apply new shift
	{
		for (auto &entity : shiftedEntities)
		{
			ccShiftedObject* shifted = entity.first;
			ccHObject* ent = entity.second;
			if (preserveGlobalPos)
			{
				//to preserve the global position of the cloud, we may have to translate and/or rescale the cloud
				CCVector3d Ql = CCVector3d::fromArray(ent->getOwnBB().minCorner().u);
				CCVector3d Qg = shifted->toGlobal3d(Ql);
				CCVector3d Ql2 = Qg * scale + shift;
				CCVector3d T = Ql2 - Ql;

				assert(shifted->getGlobalScale() > 0);
				double scaleCoef = scale / shifted->getGlobalScale();

				if (T.norm() > ZERO_TOLERANCE || std::abs(scaleCoef - 1.0) > ZERO_TOLERANCE)
				{
					ccGLMatrix transMat;
					transMat.toIdentity();
					transMat.scale(static_cast<float>(scaleCoef));
					transMat.setTranslation(T);

					//DGM FIXME: we only test the entity own bounding box (and we update its shift & scale info) but we apply the transformation to all its children?!
					ent->applyGLTransformation_recursive(&transMat);
					ent->prepareDisplayForRefresh_recursive();

					ccLog::Warning(QString("[Global Shift/Scale] To preserve its original position, the entity '%1' has been translated of (%2,%3,%4) and rescaled of a factor %5")
						.arg(ent->getName())
						.arg(T.x)
						.arg(T.y)
						.arg(T.z)
						.arg(scaleCoef));
				}
			}
			shifted->setGlobalShift(shift);
			shifted->setGlobalScale(scale);
		}
	}

	refreshAll();
	updateUI();
}

void MainWindow::doActionSubsample()
{
	//find candidates
	std::vector<ccPointCloud*> clouds;
	unsigned maxPointCount = 0;
	double maxCloudRadius = 0;
	ScalarType sfMin = NAN_VALUE;
	ScalarType sfMax = NAN_VALUE;
	{
		for (ccHObject *entity : getSelectedEntities())
		{
			if (entity->isA(CC_TYPES::POINT_CLOUD))
			{
				ccPointCloud* cloud = static_cast<ccPointCloud*>(entity);
				clouds.push_back(cloud);

				maxPointCount = std::max<unsigned>(maxPointCount, cloud->size());
				maxCloudRadius = std::max<double>(maxCloudRadius, cloud->getOwnBB().getDiagNorm());

				//we also look for the min and max sf values
				ccScalarField* sf = cloud->getCurrentDisplayedScalarField();
				if (sf)
				{
					if (!ccScalarField::ValidValue(sfMin) || sfMin > sf->getMin())
						sfMin = sf->getMin();
					if (!ccScalarField::ValidValue(sfMax) || sfMax < sf->getMax())
						sfMax = sf->getMax();
				}
			}
		}
	}

	if (clouds.empty())
	{
		ccConsole::Error("Select at least one point cloud!");
		return;
	}

	//Display dialog
	ccSubsamplingDlg sDlg(maxPointCount, maxCloudRadius, this);
	bool hasValidSF = ccScalarField::ValidValue(sfMin) && ccScalarField::ValidValue(sfMax);
	if (hasValidSF)
		sDlg.enableSFModulation(sfMin, sfMax);
	if (!sDlg.exec())
		return;

	//process clouds
	ccHObject::Container resultingClouds;
	{
		ccProgressDialog pDlg(false, this);
		pDlg.setAutoClose(false);

		pDlg.setMethodTitle(tr("Subsampling"));

		bool errors = false;

		QElapsedTimer eTimer;
		eTimer.start();

		for (size_t i = 0; i < clouds.size(); ++i)
		{
			ccPointCloud* cloud = clouds[i];
			CCLib::ReferenceCloud *sampledCloud = sDlg.getSampledCloud(cloud, &pDlg);
			if (!sampledCloud)
			{
				ccConsole::Warning(QString("[Subsampling] Failed to subsample cloud '%1'!").arg(cloud->getName()));
				errors = true;
				continue;
			}

			int warnings = 0;
			ccPointCloud *newPointCloud = cloud->partialClone(sampledCloud, &warnings);

			delete sampledCloud;
			sampledCloud = 0;

			if (newPointCloud)
			{
				newPointCloud->setName(cloud->getName() + QString(".subsampled"));
				newPointCloud->setGlobalShift(cloud->getGlobalShift());
				newPointCloud->setGlobalScale(cloud->getGlobalScale());
				newPointCloud->setDisplay(cloud->getDisplay());
				newPointCloud->prepareDisplayForRefresh();
				if (cloud->getParent())
					cloud->getParent()->addChild(newPointCloud);
				cloud->setEnabled(false);
				addToDB(newPointCloud, cloud->getDBSourceType());

				newPointCloud->prepareDisplayForRefresh();
				resultingClouds.push_back(newPointCloud);

				if (warnings)
				{
					ccLog::Warning("[Subsampling] Not enough memory: colors, normals or scalar fields may be missing!");
					errors = true;
				}
			}
			else
			{
				ccLog::Error("Not enough memory!");
				break;
			}
		}

		ccLog::Print("[Subsampling] Timing: %3.3f s.", eTimer.elapsed() / 1000.0);

		if (errors)
		{
			ccLog::Error("Errors occurred (see console)");
		}
	}

	if (!resultingClouds.empty()) {
		ccDBRoot* root = db(resultingClouds.front());
		if (root) root->selectEntities(resultingClouds);
	}

	refreshAll();
	updateUI();
}

void MainWindow::doActionMatchBBCenters()
{
	//we need at least 2 entities
	if (m_selectedEntities.size() < 2)
		return;

	//we must backup 'm_selectedEntities' as removeObjectTemporarilyFromDBTree can modify it!
	ccHObject::Container selectedEntities = m_selectedEntities;

	//by default, we take the first entity as reference
	//TODO: maybe the user would like to select the reference himself ;)
	ccHObject* refEnt = selectedEntities[0];
	CCVector3 refCenter = refEnt->getBB_recursive().getCenter();

	for (ccHObject *entity : selectedEntities) //warning, getSelectedEntites may change during this loop!
	{
		CCVector3 center = entity->getBB_recursive().getCenter();

		CCVector3 T = refCenter - center;

		//transformation (used only for translation)
		ccGLMatrix glTrans;
		glTrans += T;

		forceConsoleDisplay();
		ccConsole::Print(QString("[Synchronize] Transformation matrix (%1 --> %2):").arg(entity->getName(), selectedEntities[0]->getName()));
		ccConsole::Print(glTrans.toString(12, ' ')); //full precision
		ccConsole::Print("Hint: copy it (CTRL+C) and apply it - or its inverse - on any entity with the 'Edit > Apply transformation' tool");

		//we temporarily detach entity, as it may undergo
		//"severe" modifications (octree deletion, etc.) --> see ccHObject::applyGLTransformation
		ccHObjectContext objContext = removeObjectTemporarilyFromDBTree(entity);
		entity->applyGLTransformation_recursive(&glTrans);
		putObjectBackIntoDBTree(entity, objContext);

		entity->prepareDisplayForRefresh_recursive();
	}

	//reselect previously selected entities!
	if (!selectedEntities.empty()) {
		ccDBRoot* root = db(selectedEntities.front());
		if (root) root->selectEntities(selectedEntities);
	}

	zoomOnSelectedEntities();

	updateUI();
}

//semi-persistent parameters
static ccLibAlgorithms::ScaleMatchingAlgorithm s_msAlgorithm = ccLibAlgorithms::PCA_MAX_DIM;
static double s_msRmsDiff = 1.0e-5;
static int s_msFinalOverlap = 100;

void MainWindow::doActionMatchScales()
{
	//we need at least 2 entities
	if (m_selectedEntities.size() < 2)
		return;

	//we must select the point clouds and meshes
	ccHObject::Container selectedEntities;
	try
	{
		for (ccHObject *entity : getSelectedEntities())
		{
			if (entity->isKindOf(CC_TYPES::POINT_CLOUD)
				|| entity->isKindOf(CC_TYPES::MESH))
			{
				selectedEntities.push_back(entity);
			}
		}
	}
	catch (const std::bad_alloc&)
	{
		ccConsole::Error("Not enough memory!");
		return;
	}

	ccMatchScalesDlg msDlg(selectedEntities, 0, this);
	msDlg.setSelectedAlgorithm(s_msAlgorithm);
	msDlg.rmsDifferenceLineEdit->setText(QString::number(s_msRmsDiff, 'e', 1));
	msDlg.overlapSpinBox->setValue(s_msFinalOverlap);

	if (!msDlg.exec())
		return;

	//save semi-persistent parameters
	s_msAlgorithm = msDlg.getSelectedAlgorithm();
	if (s_msAlgorithm == ccLibAlgorithms::ICP_SCALE)
	{
		s_msRmsDiff = msDlg.rmsDifferenceLineEdit->text().toDouble();
		s_msFinalOverlap = msDlg.overlapSpinBox->value();
	}

	ccLibAlgorithms::ApplyScaleMatchingAlgorithm(s_msAlgorithm,
		selectedEntities,
		s_msRmsDiff,
		s_msFinalOverlap,
		msDlg.getSelectedIndex(),
		this);

	//reselect previously selected entities!
	if (!selectedEntities.empty()) {
		ccDBRoot* root = db(selectedEntities.front());
		if (root) root->selectEntities(selectedEntities);
	}

	refreshAll();
	updateUI();
}

//////////////////////////////////////////////////////////////////////////

//"Tools > Clean" menu

void MainWindow::doActionSORFilter()
{
	ccSORFilterDlg sorDlg(this);

	//set semi-persistent/dynamic parameters
	static int s_sorFilterKnn = 6;
	static double s_sorFilterNSigma = 1.0;
	sorDlg.knnSpinBox->setValue(s_sorFilterKnn);
	sorDlg.nSigmaDoubleSpinBox->setValue(s_sorFilterNSigma);
	if (!sorDlg.exec())
		return;

	//update semi-persistent/dynamic parameters
	s_sorFilterKnn = sorDlg.knnSpinBox->value();
	s_sorFilterNSigma = sorDlg.nSigmaDoubleSpinBox->value();

	ccProgressDialog pDlg(true, this);
	pDlg.setAutoClose(false);

	bool firstCloud = true;

	ccHObject::Container selectedEntities = getSelectedEntities(); //we have to use a local copy: 'selectEntity' will change the set of currently selected entities!

	for (ccHObject *entity : selectedEntities)
	{
		//specific test for locked vertices
		bool lockedVertices;
		ccPointCloud* cloud = ccHObjectCaster::ToPointCloud(entity, &lockedVertices);
		if (cloud && lockedVertices)
		{
			ccUtils::DisplayLockedVerticesWarning(entity->getName(), haveOneSelection());
			continue;
		}

		//computation
		CCLib::ReferenceCloud* selection = CCLib::CloudSamplingTools::sorFilter(cloud,
			s_sorFilterKnn,
			s_sorFilterNSigma,
			0,
			&pDlg);

		if (selection && cloud)
		{
			if (selection->size() == cloud->size())
			{
				ccLog::Warning(QString("[doActionSORFilter] No points were removed from cloud '%1'").arg(cloud->getName()));
			}
			else
			{
				ccPointCloud* cleanCloud = cloud->partialClone(selection);
				if (cleanCloud)
				{
					cleanCloud->setName(cloud->getName() + QString(".clean"));
					cleanCloud->setDisplay(cloud->getDisplay());
					if (cloud->getParent())
						cloud->getParent()->addChild(cleanCloud);
					addToDB(cleanCloud, cloud->getDBSourceType());

					cloud->setEnabled(false);
					if (firstCloud)
					{
						ccConsole::Warning("Previously selected entities (sources) have been hidden!");
						firstCloud = false;
						db(cleanCloud)->selectEntity(cleanCloud, true);
					}
				}
				else
				{
					ccConsole::Warning(QString("[doActionSORFilter] Not enough memory to create a clean version of cloud '%1'!").arg(cloud->getName()));
				}
			}

			delete selection;
			selection = nullptr;
		}
		else
		{
			//no points fall inside selection!
			if (cloud != nullptr)
			{
				ccConsole::Warning(QString("[doActionSORFilter] Failed to apply the noise filter to cloud '%1'! (not enough memory?)").arg(cloud->getName()));
			}
			else
			{
				ccConsole::Warning("[doActionSORFilter] Trying to apply the noise filter to null cloud");
			}
		}
	}

	refreshAll();
	updateUI();
}

void MainWindow::doActionFilterNoise()
{
	PointCoordinateType kernelRadius = ccLibAlgorithms::GetDefaultCloudKernelSize(m_selectedEntities);

	ccNoiseFilterDlg noiseDlg(this);

	//set semi-persistent/dynamic parameters
	static bool s_noiseFilterUseKnn = false;
	static int s_noiseFilterKnn = 6;
	static bool s_noiseFilterUseAbsError = false;
	static double s_noiseFilterAbsError = 1.0;
	static double s_noiseFilterNSigma = 1.0;
	static bool s_noiseFilterRemoveIsolatedPoints = false;
	noiseDlg.radiusDoubleSpinBox->setValue(kernelRadius);
	noiseDlg.knnSpinBox->setValue(s_noiseFilterKnn);
	noiseDlg.nSigmaDoubleSpinBox->setValue(s_noiseFilterNSigma);
	noiseDlg.absErrorDoubleSpinBox->setValue(s_noiseFilterAbsError);
	noiseDlg.removeIsolatedPointsCheckBox->setChecked(s_noiseFilterRemoveIsolatedPoints);
	if (s_noiseFilterUseAbsError)
		noiseDlg.absErrorRadioButton->setChecked(true);
	else
		noiseDlg.relativeRadioButton->setChecked(true);
	if (s_noiseFilterUseKnn)
		noiseDlg.knnRadioButton->setChecked(true);
	else
		noiseDlg.radiusRadioButton->setChecked(true);

	if (!noiseDlg.exec())
		return;

	//update semi-persistent/dynamic parameters
	kernelRadius = static_cast<PointCoordinateType>(noiseDlg.radiusDoubleSpinBox->value());
	s_noiseFilterUseKnn = noiseDlg.knnRadioButton->isChecked();
	s_noiseFilterKnn = noiseDlg.knnSpinBox->value();
	s_noiseFilterUseAbsError = noiseDlg.absErrorRadioButton->isChecked();
	s_noiseFilterNSigma = noiseDlg.nSigmaDoubleSpinBox->value();
	s_noiseFilterAbsError = noiseDlg.absErrorDoubleSpinBox->value();
	s_noiseFilterRemoveIsolatedPoints = noiseDlg.removeIsolatedPointsCheckBox->isChecked();

	ccProgressDialog pDlg(true, this);
	pDlg.setAutoClose(false);

	bool firstCloud = true;

	ccHObject::Container selectedEntities = getSelectedEntities(); //we have to use a local copy: and 'selectEntity' will change the set of currently selected entities!

	for (ccHObject *entity : selectedEntities)
	{
		//specific test for locked vertices
		bool lockedVertices;
		ccPointCloud* cloud = ccHObjectCaster::ToPointCloud(entity, &lockedVertices);
		if (cloud && lockedVertices)
		{
			ccUtils::DisplayLockedVerticesWarning(entity->getName(), haveOneSelection());
			continue;
		}

		//computation
		CCLib::ReferenceCloud* selection = CCLib::CloudSamplingTools::noiseFilter(cloud,
			kernelRadius,
			s_noiseFilterNSigma,
			s_noiseFilterRemoveIsolatedPoints,
			s_noiseFilterUseKnn,
			s_noiseFilterKnn,
			s_noiseFilterUseAbsError,
			s_noiseFilterAbsError,
			0,
			&pDlg);

		if (selection && cloud)
		{
			if (selection->size() == cloud->size())
			{
				ccLog::Warning(QString("[doActionFilterNoise] No points were removed from cloud '%1'").arg(cloud->getName()));
			}
			else
			{
				ccPointCloud* cleanCloud = cloud->partialClone(selection);
				if (cleanCloud)
				{
					cleanCloud->setName(cloud->getName() + QString(".clean"));
					cleanCloud->setDisplay(cloud->getDisplay());
					if (cloud->getParent())
						cloud->getParent()->addChild(cleanCloud);
					addToDB(cleanCloud, cloud->getDBSourceType());

					cloud->setEnabled(false);
					if (firstCloud)
					{
						ccConsole::Warning("Previously selected entities (sources) have been hidden!");
						firstCloud = false;
						db(cleanCloud)->selectEntity(cleanCloud, true);
					}
				}
				else
				{
					ccConsole::Warning(QString("[doActionFilterNoise] Not enough memory to create a clean version of cloud '%1'!").arg(cloud->getName()));
				}
			}

			delete selection;
			selection = nullptr;
		}
		else
		{
			//no points fall inside selection!
			if (cloud != nullptr)
			{
				ccConsole::Warning(QString("[doActionFilterNoise] Failed to apply the noise filter to cloud '%1'! (not enough memory?)").arg(cloud->getName()));
			}
			else
			{
				ccConsole::Warning("[doActionFilterNoise] Trying to apply the noise filter to null cloud");
			}
		}
	}

	refreshAll();
	updateUI();
}

//////////////////////////////////////////////////////////////////////////

//"Tools > Projection" menu

void MainWindow::doActionUnroll()
{
	//there should be only one point cloud with sensor in current selection!
	if (!haveOneSelection())
	{
		ccConsole::Error("Select one and only one entity!");
		return;
	}

	//if selected entity is a mesh, the method will be applied to its vertices
	bool lockedVertices;
	ccGenericPointCloud* cloud = ccHObjectCaster::ToGenericPointCloud(m_selectedEntities[0], &lockedVertices);
	if (lockedVertices)
	{
		ccUtils::DisplayLockedVerticesWarning(m_selectedEntities[0]->getName(), true);
		return;
	}

	//for "real" point clouds only
	if (!cloud || !cloud->isA(CC_TYPES::POINT_CLOUD))
	{
		ccConsole::Error("Method can't be applied on locked vertices or virtual point clouds!");
		return;
	}
	ccPointCloud* pc = static_cast<ccPointCloud*>(cloud);

	ccUnrollDlg unrollDlg(this);
	unrollDlg.fromPersistentSettings();
	if (!unrollDlg.exec())
		return;
	unrollDlg.toPersistentSettings();

	ccPointCloud::UnrollMode mode = unrollDlg.getType();
	PointCoordinateType radius = static_cast<PointCoordinateType>(unrollDlg.getRadius());
	unsigned char dim = static_cast<unsigned char>(unrollDlg.getAxisDimension());
	bool exportDeviationSF = unrollDlg.exportDeviationSF();
	CCVector3 center = unrollDlg.getAxisPosition();

	//let's rock unroll ;)
	ccProgressDialog pDlg(true, this);

	double startAngle_deg = 0.0, stopAngle_deg = 360.0;
	unrollDlg.getAngleRange(startAngle_deg, stopAngle_deg);
	if (startAngle_deg >= stopAngle_deg)
	{
		QMessageBox::critical(this, "Error", "Invalid angular range");
		return;
	}

	ccPointCloud* output = nullptr;
	switch (mode)
	{
	case ccPointCloud::CYLINDER:
	{
		ccPointCloud::UnrollCylinderParams params;
		params.radius = radius;
		params.axisDim = dim;
		if (unrollDlg.isAxisPositionAuto())
		{
			center = pc->getOwnBB().getCenter();
		}
		params.center = center;
		output = pc->unroll(mode, &params, exportDeviationSF, startAngle_deg, stopAngle_deg, &pDlg);
	}
	break;

	case ccPointCloud::CONE:
	case ccPointCloud::STRAIGHTENED_CONE:
	case ccPointCloud::STRAIGHTENED_CONE2:
	{
		ccPointCloud::UnrollConeParams params;
		params.radius = (mode == ccPointCloud::CONE ? 0 : radius);
		params.apex = center;
		params.coneAngle_deg = unrollDlg.getConeHalfAngle();
		params.axisDim = dim;
		output = pc->unroll(mode, &params, exportDeviationSF, startAngle_deg, stopAngle_deg, &pDlg);
	}
	break;

	default:
		assert(false);
		break;
	}

	if (output)
	{
		pc->setEnabled(false);
		ccConsole::Warning("[Unroll] Original cloud has been automatically hidden");

		if (pc->getParent())
		{
			pc->getParent()->addChild(output);
		}
		addToDB(output, pc->getDBSourceType(), true, true, false, true);

		updateUI();
	}
}

void MainWindow::doActionRasterize()
{
	if (!haveOneSelection())
	{
		ccConsole::Error("Select only one point cloud!");
		return;
	}

	ccHObject* ent = m_selectedEntities[0];
	if (!ent->isKindOf(CC_TYPES::POINT_CLOUD))
	{
		ccConsole::Error("Select a point cloud!");
		return;
	}

	ccGenericPointCloud* cloud = ccHObjectCaster::ToGenericPointCloud(ent);
	ccRasterizeTool rasterizeTool(cloud, this);
	rasterizeTool.exec();
}

void MainWindow::doConvertPolylinesToMesh()
{
	if (!haveSelection())
		return;

	std::vector<ccPolyline*> polylines;
	try
	{
		if (haveOneSelection() && m_selectedEntities.back()->isA(CC_TYPES::HIERARCHY_OBJECT))
		{
			ccHObject* obj = m_selectedEntities.back();
			for (unsigned i = 0; i < obj->getChildrenNumber(); ++i)
			{
				if (obj->getChild(i)->isA(CC_TYPES::POLY_LINE))
					polylines.push_back(static_cast<ccPolyline*>(obj->getChild(i)));
			}
		}
		else
		{
			for (ccHObject *entity : getSelectedEntities())
			{
				if (entity->isA(CC_TYPES::POLY_LINE))
				{
					polylines.push_back(static_cast<ccPolyline*>(entity));
				}
			}
		}
	}
	catch (const std::bad_alloc&)
	{
		ccConsole::Error("Not enough memory!");
		return;
	}

	if (polylines.empty())
	{
		ccConsole::Error("Select a group of polylines or multiple polylines (contour plot)!");
		return;
	}

	ccPickOneElementDlg poeDlg("Projection dimension", "Contour plot to mesh", this);
	poeDlg.addElement("X");
	poeDlg.addElement("Y");
	poeDlg.addElement("Z");
	poeDlg.setDefaultIndex(2);
	if (!poeDlg.exec())
		return;

	int dim = poeDlg.getSelectedIndex();
	assert(dim >= 0 && dim < 3);

	const unsigned char Z = static_cast<unsigned char>(dim);
	const unsigned char X = (Z == 2 ? 0 : Z + 1);
	const unsigned char Y = (X == 2 ? 0 : X + 1);

	//number of segments
	unsigned segmentCount = 0;
	unsigned vertexCount = 0;
	{
		for (ccPolyline *poly : polylines)
		{
			if (poly)
			{
				//count the total number of vertices and segments
				vertexCount += poly->size();
				segmentCount += poly->segmentCount();
			}
		}
	}

	if (segmentCount < 2)
	{
		//not enough points/segments
		ccLog::Error("Not enough segments!");
		return;
	}

	//we assume we link with CGAL now (if not the call to Delaunay2dMesh::buildMesh will fail anyway)
	std::vector<CCVector2> points2D;
	std::vector<int> segments2D;
	try
	{
		points2D.reserve(vertexCount);
		segments2D.reserve(segmentCount * 2);
	}
	catch (const std::bad_alloc&)
	{
		//not enough memory
		ccLog::Error("Not enough memory");
		return;
	}

	//fill arrays
	{
		for (ccPolyline *poly : polylines)
		{
			if (poly == nullptr)
				continue;

			unsigned vertCount = poly->size();
			int vertIndex0 = static_cast<int>(points2D.size());
			bool closed = poly->isClosed();
			for (unsigned v = 0; v < vertCount; ++v)
			{
				const CCVector3* P = poly->getPoint(v);
				int vertIndex = static_cast<int>(points2D.size());
				points2D.push_back(CCVector2(P->u[X], P->u[Y]));

				if (v + 1 < vertCount)
				{
					segments2D.push_back(vertIndex);
					segments2D.push_back(vertIndex + 1);
				}
				else if (closed)
				{
					segments2D.push_back(vertIndex);
					segments2D.push_back(vertIndex0);
				}
			}
		}
		assert(points2D.size() == vertexCount);
		assert(segments2D.size() == segmentCount * 2);
	}

	CCLib::Delaunay2dMesh* delaunayMesh = new CCLib::Delaunay2dMesh;
	char errorStr[1024];
	if (!delaunayMesh->buildMesh(points2D, segments2D, errorStr))
	{
		ccLog::Error(QString("Third party library error: %1").arg(errorStr));
		delete delaunayMesh;
		return;
	}

	ccPointCloud* vertices = new ccPointCloud("vertices");
	if (!vertices->reserve(vertexCount))
	{
		//not enough memory
		ccLog::Error("Not enough memory");
		delete vertices;
		delete delaunayMesh;
		return;
	}

	//fill vertices cloud
	{
		for (ccPolyline *poly : polylines)
		{
			unsigned vertCount = poly->size();
			for (unsigned v = 0; v < vertCount; ++v)
			{
				const CCVector3* P = poly->getPoint(v);
				vertices->addPoint(*P);
			}
		}
		delaunayMesh->linkMeshWith(vertices, false);
	}

#ifdef QT_DEBUG
	//Test delaunay output
	{
		unsigned vertCount = vertices->size();
		for (unsigned i = 0; i < delaunayMesh->size(); ++i)
		{
			const CCLib::VerticesIndexes* tsi = delaunayMesh->getTriangleVertIndexes(i);
			assert(tsi->i1 < vertCount && tsi->i2 < vertCount && tsi->i3 < vertCount);
		}
	}
#endif

	ccMesh* mesh = new ccMesh(delaunayMesh, vertices);
	if (mesh->size() != delaunayMesh->size())
	{
		//not enough memory (error will be issued later)
		delete mesh;
		mesh = nullptr;
	}

	//don't need this anymore
	delete delaunayMesh;
	delaunayMesh = nullptr;

	if (mesh)
	{
		mesh->addChild(vertices);
		mesh->setVisible(true);
		vertices->setEnabled(false);
		addToDB(mesh, polylines.front()->getDBSourceType());
		if (mesh->computePerVertexNormals())
		{
			mesh->showNormals(true);
		}
		else
		{
			ccLog::Warning("[Contour plot to mesh] Failed to compute normals!");
		}

		if (mesh->getDisplay())
		{
			mesh->getDisplay()->redraw();
		}

		//global shift & scale (we copy it from the first polyline by default)
		vertices->setGlobalShift(polylines.front()->getGlobalShift());
		vertices->setGlobalScale(polylines.front()->getGlobalScale());
	}
	else
	{
		ccLog::Error("Not enough memory!");
		delete vertices;
		vertices = nullptr;
	}
}

void MainWindow::doActionExportCoordToSF()
{
	if (!ccEntityAction::exportCoordToSF(m_selectedEntities, this))
	{
		return;
	}

	refreshAll();
	updateUI();
}

//////////////////////////////////////////////////////////////////////////

//"Tools > Registration" menu

void MainWindow::doActionRegister()
{
	if (m_selectedEntities.size() != 2
		|| (!m_selectedEntities[0]->isKindOf(CC_TYPES::POINT_CLOUD) && !m_selectedEntities[0]->isKindOf(CC_TYPES::MESH))
		|| (!m_selectedEntities[1]->isKindOf(CC_TYPES::POINT_CLOUD) && !m_selectedEntities[1]->isKindOf(CC_TYPES::MESH)))
	{
		ccConsole::Error("Select 2 point clouds or meshes!");
		return;
	}

	ccHObject *data = static_cast<ccHObject*>(m_selectedEntities[1]);
	ccHObject *model = static_cast<ccHObject*>(m_selectedEntities[0]);

	ccRegistrationDlg rDlg(data, model, this);
	if (!rDlg.exec())
		return;

	//DGM (23/01/09): model and data order may have changed!
	model = rDlg.getModelEntity();
	data = rDlg.getDataEntity();

	double minRMSDecrease = rDlg.getMinRMSDecrease();
	unsigned maxIterationCount = rDlg.getMaxIterationCount();
	unsigned randomSamplingLimit = rDlg.randomSamplingLimit();
	bool removeFarthestPoints = rDlg.removeFarthestPoints();
	bool useDataSFAsWeights = rDlg.useDataSFAsWeights();
	bool useModelSFAsWeights = rDlg.useModelSFAsWeights();
	bool adjustScale = rDlg.adjustScale();
	int transformationFilters = rDlg.getTransformationFilters();
	unsigned finalOverlap = rDlg.getFinalOverlap();
	CCLib::ICPRegistrationTools::CONVERGENCE_TYPE method = rDlg.getConvergenceMethod();
	int maxThreadCount = rDlg.getMaxThreadCount();

	//semi-persistent storage (for next call)
	rDlg.saveParameters();

	ccGLMatrix transMat;
	double finalError = 0.0;
	double finalScale = 1.0;
	unsigned finalPointCount = 0;

	if (ccRegistrationTools::ICP(data,
		model,
		transMat,
		finalScale,
		finalError,
		finalPointCount,
		minRMSDecrease,
		maxIterationCount,
		randomSamplingLimit,
		removeFarthestPoints,
		method,
		adjustScale,
		finalOverlap / 100.0,
		useDataSFAsWeights,
		useModelSFAsWeights,
		transformationFilters,
		maxThreadCount,
		this))
	{
		QString rmsString = QString("Final RMS: %1 (computed on %2 points)").arg(finalError).arg(finalPointCount);
		ccLog::Print(QString("[Register] ") + rmsString);

		QStringList summary;
		summary << rmsString;
		summary << "----------------";

		//transformation matrix
		{
			summary << "Transformation matrix";
			summary << transMat.toString(3, '\t'); //low precision, just for display
			summary << "----------------";

			ccLog::Print("[Register] Applied transformation matrix:");
			ccLog::Print(transMat.toString(12, ' ')); //full precision
			ccLog::Print("Hint: copy it (CTRL+C) and apply it - or its inverse - on any entity with the 'Edit > Apply transformation' tool");
		}

		if (adjustScale)
		{
			QString scaleString = QString("Scale: %1 (already integrated in above matrix!)").arg(finalScale);
			ccLog::Warning(QString("[Register] ") + scaleString);
			summary << scaleString;
		}
		else
		{
			ccLog::Print(QString("[Register] Scale: fixed (1.0)"));
			summary << "Scale: fixed (1.0)";
		}

		//overlap
		summary << "----------------";
		QString overlapString = QString("Theoretical overlap: %1%").arg(finalOverlap);
		ccLog::Print(QString("[Register] ") + overlapString);
		summary << overlapString;

		summary << "----------------";
		summary << "This report has been output to Console (F8)";

		//cloud to move
		ccGenericPointCloud* pc = nullptr;

		if (data->isKindOf(CC_TYPES::POINT_CLOUD))
		{
			pc = ccHObjectCaster::ToGenericPointCloud(data);
		}
		else if (data->isKindOf(CC_TYPES::MESH))
		{
			ccGenericMesh* mesh = ccHObjectCaster::ToGenericMesh(data);
			pc = mesh->getAssociatedCloud();

			//warning: point cloud is locked!
			if (pc->isLocked())
			{
				pc = nullptr;
				//we ask the user about cloning the 'data' mesh
				QMessageBox::StandardButton result = QMessageBox::question(this,
					"Registration",
					"Data mesh vertices are locked (they may be shared with other meshes): Do you wish to clone this mesh to apply transformation?",
					QMessageBox::Ok | QMessageBox::Cancel,
					QMessageBox::Ok);

				//continue process?
				if (result == QMessageBox::Ok)
				{
					ccGenericMesh* newMesh = nullptr;
					if (mesh->isA(CC_TYPES::MESH))
						newMesh = static_cast<ccMesh*>(mesh)->cloneMesh();
					else
					{
						//FIXME TODO
						ccLog::Error("Doesn't work on sub-meshes yet!");
					}

					if (newMesh)
					{
						newMesh->setDisplay(data->getDisplay());
						addToDB(newMesh, data->getDBSourceType());
						data = newMesh;
						pc = newMesh->getAssociatedCloud();
					}
					else
					{
						ccLog::Error("Failed to clone 'data' mesh! (not enough memory?)");
					}
				}
			}
		}

		//if we managed to get a point cloud to move!
		if (pc)
		{
			//we temporarily detach cloud, as it may undergo
			//"severe" modifications (octree deletion, etc.) --> see ccPointCloud::applyRigidTransformation
			ccHObjectContext objContext = removeObjectTemporarilyFromDBTree(pc);
			pc->applyRigidTransformation(transMat);
			putObjectBackIntoDBTree(pc, objContext);

			//don't forget to update mesh bounding box also!
			if (data->isKindOf(CC_TYPES::MESH))
				ccHObjectCaster::ToGenericMesh(data)->refreshBB();

			//don't forget global shift
			ccGenericPointCloud* refPc = ccHObjectCaster::ToGenericPointCloud(model);
			if (refPc)
			{
				if (refPc->isShifted())
				{
					const CCVector3d& Pshift = refPc->getGlobalShift();
					const double& scale = refPc->getGlobalScale();
					pc->setGlobalShift(Pshift);
					pc->setGlobalScale(scale);
					ccLog::Warning(QString("[ICP] Aligned entity global shift has been updated to match the reference: (%1,%2,%3) [x%4]").arg(Pshift.x).arg(Pshift.y).arg(Pshift.z).arg(scale));
				}
				else if (pc->isShifted()) //we'll ask the user first before dropping the shift information on the aligned cloud
				{
					if (QMessageBox::question(this, "Drop shift information?", "Aligned entity is shifted but reference cloud is not: drop global shift information?", QMessageBox::Yes, QMessageBox::No) == QMessageBox::Yes)
					{
						pc->setGlobalShift(0, 0, 0);
						pc->setGlobalScale(1.0);
						ccLog::Warning(QString("[ICP] Aligned entity global shift has been reset to match the reference!"));
					}
				}
			}

			data->prepareDisplayForRefresh_recursive();
			data->setName(data->getName() + QString(".registered"));
			zoomOn(data);
		}

		//pop-up summary
		QMessageBox::information(this, "Register info", summary.join("\n"));
		forceConsoleDisplay();
	}

	refreshAll();
	updateUI();
}

//////////////////////////////////////////////////////////////////////////

//"Tools > Distances" menu

void MainWindow::doActionCloudCloudDist()
{
	if (getSelectedEntities().size() != 2)
	{
		ccConsole::Error("Select 2 point clouds!");
		return;
	}

	if (!m_selectedEntities[0]->isKindOf(CC_TYPES::POINT_CLOUD) ||
		!m_selectedEntities[1]->isKindOf(CC_TYPES::POINT_CLOUD))
	{
		ccConsole::Error("Select 2 point clouds!");
		return;
	}

	ccOrderChoiceDlg dlg(m_selectedEntities[0], "Compared",
		m_selectedEntities[1], "Reference",
		this);
	if (!dlg.exec())
		return;

	ccGenericPointCloud* compCloud = ccHObjectCaster::ToGenericPointCloud(dlg.getFirstEntity());
	ccGenericPointCloud* refCloud = ccHObjectCaster::ToGenericPointCloud(dlg.getSecondEntity());

	//assert(!m_compDlg);
	if (m_compDlg)
		delete m_compDlg;
	m_compDlg = new ccComparisonDlg(compCloud, refCloud, ccComparisonDlg::CLOUDCLOUD_DIST, this);
	connect(m_compDlg, &QDialog::finished, this, &MainWindow::deactivateComparisonMode);
	m_compDlg->show();
	//cDlg.setModal(false);
	//cDlg.exec();
	freezeUI(true);
}

void MainWindow::doActionCloudMeshDist()
{
	if (getSelectedEntities().size() != 2)
	{
		ccConsole::Error("Select 2 entities!");
		return;
	}

	bool isMesh[2] = { false,false };
	unsigned meshNum = 0;
	unsigned cloudNum = 0;
	for (unsigned i = 0; i < 2; ++i)
	{
		if (m_selectedEntities[i]->isKindOf(CC_TYPES::MESH))
		{
			++meshNum;
			isMesh[i] = true;
		}
		else if (m_selectedEntities[i]->isKindOf(CC_TYPES::POINT_CLOUD))
		{
			++cloudNum;
		}
	}

	if (meshNum == 0)
	{
		ccConsole::Error("Select at least one mesh!");
		return;
	}
	else if (meshNum + cloudNum < 2)
	{
		ccConsole::Error("Select one mesh and one cloud or two meshes!");
		return;
	}

	ccHObject* compEnt = nullptr;
	ccGenericMesh* refMesh = nullptr;

	if (meshNum == 1)
	{
		compEnt = m_selectedEntities[isMesh[0] ? 1 : 0];
		refMesh = ccHObjectCaster::ToGenericMesh(m_selectedEntities[isMesh[0] ? 0 : 1]);
	}
	else
	{
		ccOrderChoiceDlg dlg(m_selectedEntities[0], "Compared",
			m_selectedEntities[1], "Reference",
			this);
		if (!dlg.exec())
			return;

		compEnt = dlg.getFirstEntity();
		refMesh = ccHObjectCaster::ToGenericMesh(dlg.getSecondEntity());
	}

	//assert(!m_compDlg);
	if (m_compDlg)
		delete m_compDlg;
	m_compDlg = new ccComparisonDlg(compEnt, refMesh, ccComparisonDlg::CLOUDMESH_DIST, this);
	connect(m_compDlg, &QDialog::finished, this, &MainWindow::deactivateComparisonMode);
	m_compDlg->show();

	freezeUI(true);
}

void MainWindow::doActionComputeCPS()
{
	if (m_selectedEntities.size() != 2)
	{
		ccConsole::Error("Select 2 point clouds!");
		return;
	}

	if (!m_selectedEntities[0]->isKindOf(CC_TYPES::POINT_CLOUD) ||
		!m_selectedEntities[1]->isKindOf(CC_TYPES::POINT_CLOUD))
	{
		ccConsole::Error("Select 2 point clouds!");
		return;
	}

	ccOrderChoiceDlg dlg(m_selectedEntities[0], "Compared",
		m_selectedEntities[1], "Reference",
		this);
	if (!dlg.exec())
		return;

	ccGenericPointCloud* compCloud = ccHObjectCaster::ToGenericPointCloud(dlg.getFirstEntity());
	ccGenericPointCloud* srcCloud = ccHObjectCaster::ToGenericPointCloud(dlg.getSecondEntity());

	if (!compCloud->isA(CC_TYPES::POINT_CLOUD)) //TODO
	{
		ccConsole::Error("Compared cloud must be a real point cloud!");
		return;
	}
	ccPointCloud* cmpPC = static_cast<ccPointCloud*>(compCloud);

	static const char DEFAULT_CPS_TEMP_SF_NAME[] = "CPS temporary";
	int sfIdx = cmpPC->getScalarFieldIndexByName(DEFAULT_CPS_TEMP_SF_NAME);
	if (sfIdx < 0)
		sfIdx = cmpPC->addScalarField(DEFAULT_CPS_TEMP_SF_NAME);
	if (sfIdx < 0)
	{
		ccConsole::Error("Couldn't allocate a new scalar field for computing distances! Try to free some memory ...");
		return;
	}
	cmpPC->setCurrentScalarField(sfIdx);
	cmpPC->enableScalarField();
	//cmpPC->forEach(CCLib::ScalarFieldTools::SetScalarValueToNaN); //now done by default by computeCloud2CloudDistance

	CCLib::ReferenceCloud CPSet(srcCloud);
	ccProgressDialog pDlg(true, this);
	CCLib::DistanceComputationTools::Cloud2CloudDistanceComputationParams params;
	params.CPSet = &CPSet;
	int result = CCLib::DistanceComputationTools::computeCloud2CloudDistance(compCloud, srcCloud, params, &pDlg);
	cmpPC->deleteScalarField(sfIdx);

	if (result >= 0)
	{
		ccPointCloud* newCloud = nullptr;
		//if the source cloud is a "true" cloud, the extracted CPS
		//will also get its attributes
		newCloud = srcCloud->isA(CC_TYPES::POINT_CLOUD) ? static_cast<ccPointCloud*>(srcCloud)->partialClone(&CPSet) : ccPointCloud::From(&CPSet, srcCloud);

		newCloud->setName(QString("[%1]->CPSet(%2)").arg(srcCloud->getName(), compCloud->getName()));
		newCloud->setDisplay(compCloud->getDisplay());
		newCloud->prepareDisplayForRefresh();
		addToDB(newCloud, compCloud->getDBSourceType());

		//we hide the source cloud (for a clearer display)
		srcCloud->setEnabled(false);
		srcCloud->prepareDisplayForRefresh();
	}

	refreshAll();
}

void MainWindow::doActionCloudModelDist()
{
	if (getSelectedEntities().size() != 2)
	{
		ccConsole::Error("Select 2 entities!");
		return;
	}

	bool isMesh[2] = { false,false };
	unsigned meshNum = 0;
	unsigned cloudNum = 0;
	for (unsigned i = 0; i < 2; ++i)
	{
		if (m_selectedEntities[i]->isKindOf(CC_TYPES::MESH))
		{
			++meshNum;
			isMesh[i] = true;
		}
		else if (m_selectedEntities[i]->isKindOf(CC_TYPES::POINT_CLOUD))
		{
			++cloudNum;
		}
	}

	if (meshNum == 0)
	{
		ccConsole::Error("Select at least one mesh!");
		return;
	}
	else if (meshNum + cloudNum < 2)
	{
		ccConsole::Error("Select one mesh and one cloud or two meshes!");
		return;
	}

	ccHObject* compEnt = nullptr;
	ccGenericMesh* refMesh = nullptr;

	if (meshNum == 1)
	{
		compEnt = m_selectedEntities[isMesh[0] ? 1 : 0];
		refMesh = ccHObjectCaster::ToGenericMesh(m_selectedEntities[isMesh[0] ? 0 : 1]);
	}
<<<<<<< HEAD
	else
=======

	updateUI();
}

void MainWindow::doActionFastRegistration(FastRegistrationMode mode)
{
	//we need at least 1 entity
	if (m_selectedEntities.empty())
		return;

	//we must backup 'm_selectedEntities' as removeObjectTemporarilyFromDBTree can modify it!
	ccHObject::Container selectedEntities = m_selectedEntities;

	for (ccHObject *entity : selectedEntities)
	{
		ccBBox box = entity->getBB_recursive();

		CCVector3 T; //translation

		switch (mode)
		{
		case MoveBBCenterToOrigin:
			T = -box.getCenter();
			break;
		case MoveBBMinCornerToOrigin:
			T = -box.minCorner();
			break;
		case MoveBBMaxCornerToOrigin:
			T = -box.maxCorner();
			break;
		default:
			assert(false);
			return;
		}

		//transformation (used only for translation)
		ccGLMatrix glTrans;
		glTrans.setTranslation(T);

		forceConsoleDisplay();
		ccConsole::Print(QString("[Synchronize] Transformation matrix (%1):").arg(entity->getName()));
		ccConsole::Print(glTrans.toString(12, ' ')); //full precision
		ccConsole::Print("Hint: copy it (CTRL+C) and apply it - or its inverse - on any entity with the 'Edit > Apply transformation' tool");

		//we temporarily detach entity, as it may undergo
		//"severe" modifications (octree deletion, etc.) --> see ccHObject::applyGLTransformation
		ccHObjectContext objContext = removeObjectTemporarilyFromDBTree(entity);
		entity->applyGLTransformation_recursive(&glTrans);
		putObjectBackIntoDBTree(entity, objContext);

		entity->prepareDisplayForRefresh_recursive();
	}

	//reselect previously selected entities!
	if (m_ccRoot)
		m_ccRoot->selectEntities(selectedEntities);

	zoomOnSelectedEntities();

	updateUI();
}

void MainWindow::doActionMatchBBCenters()
{
	//we need at least 2 entities
	if (m_selectedEntities.size() < 2)
		return;

	//we must backup 'm_selectedEntities' as removeObjectTemporarilyFromDBTree can modify it!
	ccHObject::Container selectedEntities = m_selectedEntities;

	//by default, we take the first entity as reference
	//TODO: maybe the user would like to select the reference himself ;)
	ccHObject* refEnt = selectedEntities[0];
	CCVector3 refCenter = refEnt->getBB_recursive().getCenter();

	for (ccHObject *entity : selectedEntities) //warning, getSelectedEntites may change during this loop!
>>>>>>> 057e101e
	{
		ccOrderChoiceDlg dlg(m_selectedEntities[0], "Compared",
			m_selectedEntities[1], "Reference",
			this);
		if (!dlg.exec())
			return;

		compEnt = dlg.getFirstEntity();
		refMesh = ccHObjectCaster::ToGenericMesh(dlg.getSecondEntity());
	}

	//assert(!m_compDlg);
	if (m_compDlg)
		delete m_compDlg;
	m_compDlg = new ccComparisonDlg(compEnt, refMesh, ccComparisonDlg::CLOUDMODEL_DIST, this);
	connect(m_compDlg, &QDialog::finished, this, &MainWindow::deactivateComparisonMode);
	m_compDlg->show();

	freezeUI(true);
}

//////////////////////////////////////////////////////////////////////////

//"Tools > Volume" menu

void MainWindow::doCompute2HalfDimVolume()
{
	if (m_selectedEntities.empty() || m_selectedEntities.size() > 2)
	{
		ccConsole::Error("Select one or two point clouds!");
		return;
	}

	ccGenericPointCloud* cloud1 = nullptr;
	{
		ccHObject* ent = m_selectedEntities[0];
		if (!ent->isKindOf(CC_TYPES::POINT_CLOUD))
		{
			ccConsole::Error("Select point clouds only!");
			return;
		}
		else
		{
			cloud1 = ccHObjectCaster::ToGenericPointCloud(ent);
		}
	}

	ccGenericPointCloud* cloud2 = nullptr;
	if (m_selectedEntities.size() > 1)
	{
		ccHObject* ent = m_selectedEntities[1];
		if (!ent->isKindOf(CC_TYPES::POINT_CLOUD))
		{
			ccConsole::Error("Select point clouds only!");
			return;
		}
		else
		{
			cloud2 = ccHObjectCaster::ToGenericPointCloud(ent);
		}
	}

	ccVolumeCalcTool calcVolumeTool(cloud1, cloud2, this);
	calcVolumeTool.exec();
}

//////////////////////////////////////////////////////////////////////////

//"Tools > Statistics" menu

void MainWindow::doActionComputeStatParams()
{
	ccEntityAction::computeStatParams(m_selectedEntities, this);
}

void MainWindow::doActionStatisticalTest()
{
	if (!ccEntityAction::statisticalTest(m_selectedEntities, this))
		return;

	refreshAll();
	updateUI();
}

//////////////////////////////////////////////////////////////////////////

//"Tools > Segmentation" menu

struct ComponentIndexAndSize
{
	unsigned index;
	unsigned size;

	ComponentIndexAndSize(unsigned i, unsigned s) : index(i), size(s) {}

	static bool DescendingCompOperator(const ComponentIndexAndSize& a, const ComponentIndexAndSize& b)
	{
		return a.size > b.size;
	}
};

void MainWindow::createComponentsClouds(ccGenericPointCloud* cloud,
	CCLib::ReferenceCloudContainer& components,
	unsigned minPointsPerComponent,
	bool randomColors,
	bool selectComponents,
	bool sortBysize/*=true*/)
{
	if (!cloud || components.empty())
		return;

	std::vector<ComponentIndexAndSize> sortedIndexes;
	std::vector<ComponentIndexAndSize>* _sortedIndexes = nullptr;
	if (sortBysize)
	{
		try
		{
			sortedIndexes.reserve(components.size());
		}
		catch (const std::bad_alloc&)
		{
			ccLog::Warning("[CreateComponentsClouds] Not enough memory to sort components by size!");
			sortBysize = false;
		}

		if (sortBysize) //still ok?
		{
			unsigned compCount = static_cast<unsigned>(components.size());
			for (unsigned i = 0; i < compCount; ++i)
			{
				sortedIndexes.emplace_back(i, components[i]->size());
			}

			ParallelSort(sortedIndexes.begin(), sortedIndexes.end(), ComponentIndexAndSize::DescendingCompOperator);

			_sortedIndexes = &sortedIndexes;
		}
	}

	//we create "real" point clouds for all input components
	{
		ccPointCloud* pc = cloud->isA(CC_TYPES::POINT_CLOUD) ? static_cast<ccPointCloud*>(cloud) : 0;

		//we create a new group to store all CCs
		ccHObject* ccGroup = new ccHObject(cloud->getName() + QString(" [CCs]"));

		//for each component
		for (size_t i = 0; i < components.size(); ++i)
		{
			CCLib::ReferenceCloud* compIndexes = _sortedIndexes ? components[_sortedIndexes->at(i).index] : components[i];

			//if it has enough points
			if (compIndexes->size() >= minPointsPerComponent)
			{
				//we create a new entity
				ccPointCloud* compCloud = (pc ? pc->partialClone(compIndexes) : ccPointCloud::From(compIndexes));
				if (compCloud)
				{
					//shall we colorize it with random color?
					if (randomColors)
					{
						ccColor::Rgb col = ccColor::Generator::Random();
						compCloud->setRGBColor(col);
						compCloud->showColors(true);
						compCloud->showSF(false);
					}

					//'shift on load' information
					if (pc)
					{
						compCloud->setGlobalShift(pc->getGlobalShift());
						compCloud->setGlobalScale(pc->getGlobalScale());
					}
					compCloud->setVisible(true);
					compCloud->setName(QString("CC#%1").arg(ccGroup->getChildrenNumber()));

					//we add new CC to group
					ccGroup->addChild(compCloud);

					if (selectComponents)
						db(compCloud)->selectEntity(compCloud, true);
				}
				else
				{
					ccConsole::Warning("[createComponentsClouds] Failed to create component #%i! (not enough memory)", ccGroup->getChildrenNumber() + 1);
				}
			}

			delete compIndexes;
			compIndexes = nullptr;
		}

		components.clear();

		if (ccGroup->getChildrenNumber() == 0)
		{
			ccConsole::Error("No component was created! Check the minimum size...");
			delete ccGroup;
			ccGroup = nullptr;
		}
		else
		{
			ccGroup->setDisplay(cloud->getDisplay());
			addToDB(ccGroup, cloud->getDBSourceType());

			ccConsole::Print(QString("[createComponentsClouds] %1 component(s) were created from cloud '%2'").arg(ccGroup->getChildrenNumber()).arg(cloud->getName()));
		}

		cloud->prepareDisplayForRefresh();

		//auto-hide original cloud
		if (ccGroup)
		{
			cloud->setEnabled(false);
			ccConsole::Warning("[createComponentsClouds] Original cloud has been automatically hidden");
		}
	}
}

void MainWindow::doActionLabelConnectedComponents()
{
	//keep only the point clouds!
	std::vector<ccGenericPointCloud*> clouds;
	{
		for (ccHObject *entity : getSelectedEntities())
		{
			if (entity->isKindOf(CC_TYPES::POINT_CLOUD))
				clouds.push_back(ccHObjectCaster::ToGenericPointCloud(entity));
		}
	}

	size_t count = clouds.size();
	if (count == 0)
		return;

	ccLabelingDlg dlg(this);
	if (count == 1)
		dlg.octreeLevelSpinBox->setCloud(clouds.front());
	if (!dlg.exec())
		return;

	int octreeLevel = dlg.getOctreeLevel();
	unsigned minComponentSize = static_cast<unsigned>(std::max(0, dlg.getMinPointsNb()));
	bool randColors = dlg.randomColors();

	ccProgressDialog pDlg(false, this);
	pDlg.setAutoClose(false);

	//we unselect all entities as we are going to automatically select the created components
	//(otherwise the user won't perceive the change!)
	unselectAllInDB();

	for (ccGenericPointCloud *cloud : clouds)
	{
		if (cloud && cloud->isA(CC_TYPES::POINT_CLOUD))
		{
			ccPointCloud* pc = static_cast<ccPointCloud*>(cloud);

			ccOctree::Shared theOctree = cloud->getOctree();
			if (!theOctree)
			{
				ccProgressDialog pOctreeDlg(true, this);
				theOctree = cloud->computeOctree(&pOctreeDlg);
				if (!theOctree)
				{
					ccConsole::Error(QString("Couldn't compute octree for cloud '%s'!").arg(cloud->getName()));
					break;
				}
			}

			//we create/activate CCs label scalar field
			int sfIdx = pc->getScalarFieldIndexByName(CC_CONNECTED_COMPONENTS_DEFAULT_LABEL_NAME);
			if (sfIdx < 0)
			{
				sfIdx = pc->addScalarField(CC_CONNECTED_COMPONENTS_DEFAULT_LABEL_NAME);
			}
			if (sfIdx < 0)
			{
				ccConsole::Error("Couldn't allocate a new scalar field for computing CC labels! Try to free some memory ...");
				break;
			}
			pc->setCurrentScalarField(sfIdx);

			//we try to label all CCs
			CCLib::ReferenceCloudContainer components;
			int componentCount = CCLib::AutoSegmentationTools::labelConnectedComponents(cloud,
				static_cast<unsigned char>(octreeLevel),
				false,
				&pDlg,
				theOctree.data());

			if (componentCount >= 0)
			{
				//if successful, we extract each CC (stored in "components")

				//safety test
				int realComponentCount = 0;
				{
					for (size_t i = 0; i < components.size(); ++i)
					{
						if (components[i]->size() >= minComponentSize)
						{
							++realComponentCount;
						}
					}
				}

				if (realComponentCount > 500)
				{
					//too many components
					if (QMessageBox::warning(this, "Many components", QString("Do you really expect up to %1 components?\n(this may take a lot of time to process and display)").arg(realComponentCount), QMessageBox::Yes, QMessageBox::No) == QMessageBox::No)
					{
						//cancel
						pc->deleteScalarField(sfIdx);
						if (pc->getNumberOfScalarFields() != 0)
						{
							pc->setCurrentDisplayedScalarField(static_cast<int>(pc->getNumberOfScalarFields()) - 1);
						}
						else
						{
							pc->showSF(false);
						}
						pc->prepareDisplayForRefresh();
						continue;
					}
				}

				pc->getCurrentInScalarField()->computeMinAndMax();
				if (!CCLib::AutoSegmentationTools::extractConnectedComponents(cloud, components))
				{
					ccConsole::Warning(QString("[doActionLabelConnectedComponents] Something went wrong while extracting CCs from cloud %1...").arg(cloud->getName()));
				}
			}
			else
			{
				ccConsole::Warning(QString("[doActionLabelConnectedComponents] Something went wrong while extracting CCs from cloud %1...").arg(cloud->getName()));
			}

			//we delete the CCs label scalar field (we don't need it anymore)
			pc->deleteScalarField(sfIdx);
			sfIdx = -1;

			//we create "real" point clouds for all CCs
			if (!components.empty())
			{
				createComponentsClouds(cloud, components, minComponentSize, randColors, true);
			}
		}
	}

	refreshAll();
	updateUI();
}

void MainWindow::doActionKMeans()//TODO
{
	ccConsole::Error("Not yet implemented! Sorry ...");
}

void MainWindow::doActionFrontPropagation() //TODO
{
	ccConsole::Error("Not yet implemented! Sorry ...");
}

//////////////////////////////////////////////////////////////////////////

//"Tools > Fit" menu

void MainWindow::doActionFitSphere()
{
	double outliersRatio = 0.5;
	double confidence = 0.99;

	ccProgressDialog pDlg(true, this);
	pDlg.setAutoClose(false);

	for (ccHObject *entity : getSelectedEntities())
	{
		ccPointCloud* cloud = ccHObjectCaster::ToPointCloud(entity);
		if (!cloud)
			continue;

		CCVector3 center;
		PointCoordinateType radius;
		double rms;
		if (CCLib::GeometricalAnalysisTools::DetectSphereRobust(cloud,
			outliersRatio,
			center,
			radius,
			rms,
			&pDlg,
			confidence) != CCLib::GeometricalAnalysisTools::NoError)
		{
			ccLog::Warning(QString("[Fit sphere] Failed to fit a sphere on cloud '%1'").arg(cloud->getName()));
			continue;
		}

		ccLog::Print(QString("[Fit sphere] Cloud '%1': center (%2,%3,%4) - radius = %5 [RMS = %6]")
			.arg(cloud->getName())
			.arg(center.x)
			.arg(center.y)
			.arg(center.z)
			.arg(radius)
			.arg(rms));

		ccGLMatrix trans;
		trans.setTranslation(center);
		ccSphere* sphere = new ccSphere(radius, &trans, QString("Sphere r=%1 [rms %2]").arg(radius).arg(rms));
		cloud->addChild(sphere);
		//sphere->setDisplay(cloud->getDisplay());
		sphere->prepareDisplayForRefresh();
		addToDB(sphere, entity->getDBSourceType(), false, false, false);
	}

	refreshAll();
}

void MainWindow::doActionFitPlane()
{
	doComputePlaneOrientation(false);
}

void MainWindow::doActionFitFacet()
{
	doComputePlaneOrientation(true);
}

void MainWindow::doComputePlaneOrientation(bool fitFacet)
{
	if (!haveSelection())
		return;

	double maxEdgeLength = 0.0;
	if (fitFacet)
	{
		bool ok = true;
		static double s_polygonMaxEdgeLength = 0.0;
		maxEdgeLength = QInputDialog::getDouble(this, "Fit facet", "Max edge length (0 = no limit)", s_polygonMaxEdgeLength, 0, 1.0e9, 8, &ok);
		if (!ok)
			return;
		s_polygonMaxEdgeLength = maxEdgeLength;
	}

	ccHObject::Container selectedEntities = getSelectedEntities(); //warning, getSelectedEntites may change during this loop!
	bool firstEntity = true;

	for (ccHObject *entity : selectedEntities)
	{
		ccShiftedObject* shifted = nullptr;
		CCLib::GenericIndexedCloudPersist* cloud = nullptr;

		if (entity->isKindOf(CC_TYPES::POLY_LINE))
		{
			ccPolyline* poly = ccHObjectCaster::ToPolyline(entity);
			cloud = static_cast<CCLib::GenericIndexedCloudPersist*>(poly);
			shifted = poly;
		}
		else
		{
			ccGenericPointCloud* gencloud = ccHObjectCaster::ToGenericPointCloud(entity);
			if (gencloud)
			{
				cloud = static_cast<CCLib::GenericIndexedCloudPersist*>(gencloud);
				shifted = gencloud;
			}
		}

		if (cloud)
		{
			double rms = 0.0;
			CCVector3 C, N;

			ccHObject* plane = nullptr;
			if (fitFacet)
			{
				ccFacet* facet = ccFacet::Create(cloud, static_cast<PointCoordinateType>(maxEdgeLength));
				if (facet)
				{
					plane = static_cast<ccHObject*>(facet);
					N = facet->getNormal();
					C = facet->getCenter();
					rms = facet->getRMS();

					//manually copy shift & scale info!
					if (shifted)
					{
						ccPolyline* contour = facet->getContour();
						if (contour)
						{
							contour->setGlobalScale(shifted->getGlobalScale());
							contour->setGlobalShift(shifted->getGlobalShift());
						}
					}
				}
			}
			else
			{
				std::vector<CCVector3> c_hull;
				ccPlane* pPlane = ccPlane::Fit(cloud, &rms, &c_hull);
				if (pPlane)
				{
					plane = static_cast<ccHObject*>(pPlane);
					N = pPlane->getNormal();
					C = *CCLib::Neighbourhood(cloud).getGravityCenter();
					pPlane->enableStippling(true);
				}
			}

			//as all information appears in Console...
			forceConsoleDisplay();

			if (plane)
			{
				ccConsole::Print(QString("[Orientation] Entity '%1'").arg(entity->getName()));
				ccConsole::Print("\t- plane fitting RMS: %f", rms);

				//We always consider the normal with a positive 'Z' by default!
				if (N.z < 0.0)
					N *= -1.0;
				ccConsole::Print("\t- normal: (%f,%f,%f)", N.x, N.y, N.z);

				//we compute strike & dip by the way
				PointCoordinateType dip = 0.0f;
				PointCoordinateType dipDir = 0.0f;
				ccNormalVectors::ConvertNormalToDipAndDipDir(N, dip, dipDir);
				QString dipAndDipDirStr = ccNormalVectors::ConvertDipAndDipDirToString(dip, dipDir);
				ccConsole::Print(QString("\t- %1").arg(dipAndDipDirStr));

				//hack: output the transformation matrix that would make this normal points towards +Z
				ccGLMatrix makeZPosMatrix = ccGLMatrix::FromToRotation(N, CCVector3(0, 0, PC_ONE));
				CCVector3 Gt = C;
				makeZPosMatrix.applyRotation(Gt);
				makeZPosMatrix.setTranslation(C - Gt);
				ccConsole::Print("[Orientation] A matrix that would make this plane horizontal (normal towards Z+) is:");
				ccConsole::Print(makeZPosMatrix.toString(12, ' ')); //full precision
				ccConsole::Print("[Orientation] You can copy this matrix values (CTRL+C) and paste them in the 'Apply transformation tool' dialog");

				plane->setName(dipAndDipDirStr);
				plane->applyGLTransformation_recursive(); //not yet in DB
				plane->setVisible(true);
				plane->setSelectionBehavior(ccHObject::SELECTION_FIT_BBOX);

				entity->addChild(plane);
				plane->setDisplay(entity->getDisplay());
				plane->prepareDisplayForRefresh_recursive();
				addToDB(plane, entity->getDBSourceType());

				if (firstEntity)
				{
					unselectAllInDB();
					setSelectedInDB(plane, true);
				}
			}
			else
			{
				ccConsole::Warning(QString("Failed to fit a plane/facet on entity '%1'").arg(entity->getName()));
			}
		}
	}

	refreshAll();
	updateUI();
}

void MainWindow::doActionFitQuadric()
{
	bool errors = false;

	//for all selected entities
	for (ccHObject *entity : getSelectedEntities())
	{
		//look for clouds
		if (entity->isKindOf(CC_TYPES::POINT_CLOUD))
		{
			ccGenericPointCloud* cloud = ccHObjectCaster::ToGenericPointCloud(entity);

			double rms = 0.0;
			ccQuadric* quadric = ccQuadric::Fit(cloud, &rms);
			if (quadric)
			{
				cloud->addChild(quadric);
				quadric->setName(QString("Quadric (%1)").arg(cloud->getName()));
				quadric->setDisplay(cloud->getDisplay());
				quadric->prepareDisplayForRefresh();
				addToDB(quadric, cloud->getDBSourceType());

				ccConsole::Print(QString("[doActionFitQuadric] Quadric local coordinate system:"));
				ccConsole::Print(quadric->getTransformation().toString(12, ' ')); //full precision
				ccConsole::Print(QString("[doActionFitQuadric] Quadric equation (in local coordinate system): ") + quadric->getEquationString());
				ccConsole::Print(QString("[doActionFitQuadric] RMS: %1").arg(rms));

#if 0
				//test: project the input cloud on the quadric
				if (cloud->isA(CC_TYPES::POINT_CLOUD))
				{
					ccPointCloud* newCloud = static_cast<ccPointCloud*>(cloud)->cloneThis();
					if (newCloud)
					{
						const PointCoordinateType* eq = quadric->getEquationCoefs();
						const Tuple3ub& dims = quadric->getEquationDims();

						const unsigned char dX = dims.x;
						const unsigned char dY = dims.y;
						const unsigned char dZ = dims.z;

						const ccGLMatrix& trans = quadric->getTransformation();
						ccGLMatrix invTrans = trans.inverse();
						for (unsigned i = 0; i < newCloud->size(); ++i)
						{
							CCVector3* P = const_cast<CCVector3*>(newCloud->getPoint(i));
							CCVector3 Q = invTrans * (*P);
							Q.u[dZ] = eq[0] + eq[1] * Q.u[dX] + eq[2] * Q.u[dY] + eq[3] * Q.u[dX] * Q.u[dX] + eq[4] * Q.u[dX] * Q.u[dY] + eq[5] * Q.u[dY] * Q.u[dY];
							*P = trans * Q;
						}
						newCloud->invalidateBoundingBox();
						newCloud->setName(newCloud->getName() + ".projection_on_quadric");
						addToDB(newCloud);
					}
				}
#endif
			}
			else
			{
				ccConsole::Warning(QString("Failed to compute quadric on cloud '%1'").arg(cloud->getName()));
				errors = true;
			}
		}
	}

	if (errors)
	{
		ccConsole::Error("Error(s) occurred: see console");
	}

	refreshAll();
}

//////////////////////////////////////////////////////////////////////////

//"Tools > Batch export" menu

void MainWindow::doActionExportCloudInfo()
{
	//look for clouds
	ccHObject::Container clouds;

	const ccHObject::Container& selectedEntities = getSelectedEntities();
	if (selectedEntities.size() == 1 && selectedEntities.front()->isA(CC_TYPES::HIERARCHY_OBJECT))
	{
		//a group
		selectedEntities.front()->filterChildren(clouds, true, CC_TYPES::POINT_CLOUD, true);
	}
	else
	{
		for (ccHObject* entity : selectedEntities)
		{
			ccPointCloud* cloud = ccHObjectCaster::ToPointCloud(entity);
			if (cloud)
			{
				clouds.push_back(cloud);
			}
		}
	}

	if (clouds.empty())
	{
		ccConsole::Error("Select at least one point cloud!");
		return;
	}

	//persistent settings
	QSettings settings;
	settings.beginGroup(ccPS::SaveFile());
	QString currentPath = settings.value(ccPS::CurrentPath(), ccFileUtils::defaultDocPath()).toString();

	QString outputFilename = QFileDialog::getSaveFileName(this,
		"Select output file",
		currentPath,
		"*.csv",
		nullptr,
		CCFileDialogOptions());
	if (outputFilename.isEmpty())
	{
		//process cancelled by the user
		return;
	}

	QFile csvFile(outputFilename);
	if (!csvFile.open(QFile::WriteOnly | QFile::Text))
	{
		ccConsole::Error("Failed to open file for writing! (check file permissions)");
		return;
	}

	//save last saving location
	settings.setValue(ccPS::CurrentPath(), QFileInfo(outputFilename).absolutePath());
	settings.endGroup();

	//determine the maximum number of SFs
	unsigned maxSFCount = 0;
	for (ccHObject* entity : clouds)
	{
		maxSFCount = std::max<unsigned>(maxSFCount, static_cast<ccPointCloud*>(entity)->getNumberOfScalarFields());
	}

	//write CSV header
	QTextStream csvStream(&csvFile);
	csvStream << "Name;";
	csvStream << "Points;";
	csvStream << "meanX;";
	csvStream << "meanY;";
	csvStream << "meanZ;";
	{
		for (unsigned i = 0; i < maxSFCount; ++i)
		{
			QString sfIndex = QString("SF#%1").arg(i + 1);
			csvStream << sfIndex << " name;";
			csvStream << sfIndex << " valid values;";
			csvStream << sfIndex << " mean;";
			csvStream << sfIndex << " std.dev.;";
			csvStream << sfIndex << " sum;";
		}
	}
	csvStream << endl;

	//write one line per cloud
	{
		for (ccHObject* entity : clouds)
		{
			ccPointCloud* cloud = static_cast<ccPointCloud*>(entity);

			CCVector3 G = *CCLib::Neighbourhood(cloud).getGravityCenter();
			csvStream << cloud->getName() << ";" /*"Name;"*/;
			csvStream << cloud->size() << ";" /*"Points;"*/;
			csvStream << G.x << ";" /*"meanX;"*/;
			csvStream << G.y << ";" /*"meanY;"*/;
			csvStream << G.z << ";" /*"meanZ;"*/;
			for (unsigned j = 0; j < cloud->getNumberOfScalarFields(); ++j)
			{
				CCLib::ScalarField* sf = cloud->getScalarField(j);
				csvStream << sf->getName() << ";" /*"SF name;"*/;

				unsigned validCount = 0;
				double sfSum = 0.0;
				double sfSum2 = 0.0;
				for (unsigned k = 0; k < sf->currentSize(); ++k)
				{
					const ScalarType& val = sf->getValue(k);
					if (CCLib::ScalarField::ValidValue(val))
					{
						++validCount;
						sfSum += val;
						sfSum2 += val * val;
					}
				}
				csvStream << validCount << ";" /*"SF valid values;"*/;
				double mean = sfSum / validCount;
				csvStream << mean << ";" /*"SF mean;"*/;
				csvStream << sqrt(std::abs(sfSum2 / validCount - mean * mean)) << ";" /*"SF std.dev.;"*/;
				csvStream << sfSum << ";" /*"SF sum;"*/;
			}
			csvStream << endl;
		}
	}

	ccConsole::Print(QString("[I/O] File '%1' successfully saved (%2 cloud(s))").arg(outputFilename).arg(clouds.size()));
	csvFile.close();
}

void MainWindow::doActionExportPlaneInfo()
{
	ccHObject::Container planes;

	const ccHObject::Container& selectedEntities = getSelectedEntities();
	if (selectedEntities.size() == 1 && selectedEntities.front()->isA(CC_TYPES::HIERARCHY_OBJECT))
	{
		//a group
		selectedEntities.front()->filterChildren(planes, true, CC_TYPES::PLANE, false);
	}
	else
	{
		for (ccHObject* ent : selectedEntities)
		{
			if (ent->isKindOf(CC_TYPES::PLANE))
			{
				//a single plane
				planes.push_back(static_cast<ccPlane*>(ent));
			}
		}
	}

	if (planes.size() == 0)
	{
		ccLog::Error("No plane in selection");
		return;
	}

	//persistent settings
	QSettings settings;
	settings.beginGroup(ccPS::SaveFile());
	QString currentPath = settings.value(ccPS::CurrentPath(), ccFileUtils::defaultDocPath()).toString();

	QString outputFilename = QFileDialog::getSaveFileName(this,
		"Select output file",
		currentPath,
		"*.csv",
		nullptr,
		CCFileDialogOptions());

	if (outputFilename.isEmpty())
	{
		//process cancelled by the user
		return;
	}

	QFile csvFile(outputFilename);
	if (!csvFile.open(QFile::WriteOnly | QFile::Text))
	{
		ccConsole::Error("Failed to open file for writing! (check file permissions)");
		return;
	}

	//save last saving location
	settings.setValue(ccPS::CurrentPath(), QFileInfo(outputFilename).absolutePath());
	settings.endGroup();

	//write CSV header
	QTextStream csvStream(&csvFile);
	csvStream << "Name;";
	csvStream << "Width;";
	csvStream << "Height;";
	csvStream << "Cx;";
	csvStream << "Cy;";
	csvStream << "Cz;";
	csvStream << "Nx;";
	csvStream << "Ny;";
	csvStream << "Nz;";
	csvStream << "Dip;";
	csvStream << "Dip dir;";
	csvStream << endl;

	QChar separator(';');

	//write one line per plane
	for (ccHObject* ent : planes)
	{
		ccPlane* plane = static_cast<ccPlane*>(ent);

		CCVector3 C = plane->getOwnBB().getCenter();
		CCVector3 N = plane->getNormal();
		PointCoordinateType dip_deg = 0, dipDir_deg = 0;
		ccNormalVectors::ConvertNormalToDipAndDipDir(N, dip_deg, dipDir_deg);

		csvStream << plane->getName() << separator;		//Name
		csvStream << plane->getXWidth() << separator;	//Width
		csvStream << plane->getYWidth() << separator;	//Height
		csvStream << C.x << separator;					//Cx
		csvStream << C.y << separator;					//Cy
		csvStream << C.z << separator;					//Cz
		csvStream << N.x << separator;					//Nx
		csvStream << N.y << separator;					//Ny
		csvStream << N.z << separator;					//Nz
		csvStream << dip_deg << separator;				//Dip
		csvStream << dipDir_deg << separator;			//Dip direction
		csvStream << endl;
	}

	ccConsole::Print(QString("[I/O] File '%1' successfully saved (%2 plane(s))").arg(outputFilename).arg(planes.size()));
	csvFile.close();
}

//////////////////////////////////////////////////////////////////////////

//"Tools > Other" menu

void MainWindow::doComputeGeometricFeature()
{
	static ccLibAlgorithms::GeomCharacteristicSet s_selectedCharacteristics;

	ccGeomFeaturesDlg gfDlg(this);
	double radius = ccLibAlgorithms::GetDefaultCloudKernelSize(m_selectedEntities);
	gfDlg.setRadius(radius);
	gfDlg.setSelectedFeatures(s_selectedCharacteristics);

	if (!gfDlg.exec())
		return;

	radius = gfDlg.getRadius();
	if (!gfDlg.getSelectedFeatures(s_selectedCharacteristics))
	{
		ccLog::Error("Not enough memory");
		return;
	}

	ccLibAlgorithms::ComputeGeomCharacteristics(s_selectedCharacteristics, static_cast<PointCoordinateType>(radius), m_selectedEntities, this);

	refreshAll();
	updateUI();
}

void MainWindow::doRemoveDuplicatePoints()
{
	if (!haveSelection())
		return;

	bool first = true;

	//persistent setting(s)
	QSettings settings;
	settings.beginGroup(ccPS::DuplicatePointsGroup());
	double minDistanceBetweenPoints = settings.value(ccPS::DuplicatePointsMinDist(), 1.0e-12).toDouble();

	bool ok;
	minDistanceBetweenPoints = QInputDialog::getDouble(this, "Remove duplicate points", "Min distance between points:", minDistanceBetweenPoints, 0, 1.0e8, 12, &ok);
	if (!ok)
		return;

	//save parameter
	settings.setValue(ccPS::DuplicatePointsMinDist(), minDistanceBetweenPoints);

	static const char DEFAULT_DUPLICATE_TEMP_SF_NAME[] = "DuplicateFlags";

	ccProgressDialog pDlg(true, this);
	pDlg.setAutoClose(false);

	ccHObject::Container selectedEntities = getSelectedEntities(); //we have to use a local copy: 'unselectAllEntities' and 'selectEntity' will change the set of currently selected entities!

	for (ccHObject *entity : selectedEntities)
	{
		ccPointCloud* cloud = ccHObjectCaster::ToPointCloud(entity);
		if (cloud)
		{
			//create temporary SF for 'duplicate flags'
			int sfIdx = cloud->getScalarFieldIndexByName(DEFAULT_DUPLICATE_TEMP_SF_NAME);
			if (sfIdx < 0)
				sfIdx = cloud->addScalarField(DEFAULT_DUPLICATE_TEMP_SF_NAME);
			if (sfIdx >= 0)
				cloud->setCurrentScalarField(sfIdx);
			else
			{
				ccConsole::Error("Couldn't create temporary scalar field! Not enough memory?");
				break;
			}

			ccOctree::Shared octree = cloud->getOctree();

			CCLib::GeometricalAnalysisTools::ErrorCode result = CCLib::GeometricalAnalysisTools::FlagDuplicatePoints(cloud,
				minDistanceBetweenPoints,
				&pDlg,
				octree.data());

			if (result == CCLib::GeometricalAnalysisTools::NoError)
			{
				//count the number of duplicate points!
				CCLib::ScalarField* flagSF = cloud->getScalarField(sfIdx);
				unsigned duplicateCount = 0;
				assert(flagSF);
				if (flagSF)
				{
					for (unsigned j = 0; j < flagSF->currentSize(); ++j)
					{
						if (flagSF->getValue(j) != 0)
						{
							++duplicateCount;
						}
					}
				}

				if (duplicateCount == 0)
				{
					ccConsole::Print(QString("Cloud '%1' has no duplicate points").arg(cloud->getName()));
				}
				else
				{
					ccConsole::Warning(QString("Cloud '%1' has %2 duplicate point(s)").arg(cloud->getName()).arg(duplicateCount));

					ccPointCloud* filteredCloud = cloud->filterPointsByScalarValue(0, 0);
					if (filteredCloud)
					{
						int sfIdx2 = filteredCloud->getScalarFieldIndexByName(DEFAULT_DUPLICATE_TEMP_SF_NAME);
						assert(sfIdx2 >= 0);
						filteredCloud->deleteScalarField(sfIdx2);
						filteredCloud->setName(QString("%1.clean").arg(cloud->getName()));
						filteredCloud->setDisplay(cloud->getDisplay());
						filteredCloud->prepareDisplayForRefresh();
						addToDB(filteredCloud, cloud->getDBSourceType());
						if (first)
						{
							db(filteredCloud)->unselectAllEntities();
							first = false;
						}
						cloud->setEnabled(false);
						db(filteredCloud)->selectEntity(filteredCloud, true);
					}
				}
			}
			else
			{
				ccConsole::Error("An error occurred! (Not enough memory?)");
			}

			cloud->deleteScalarField(sfIdx);
		}
	}

	if (!first)
		ccConsole::Warning("Previously selected entities (sources) have been hidden!");

	refreshAll();
}

//////////////////////////////////////////////////////////////////////////

//"Tools"

void MainWindow::doLevel()
{
	//picking operation already in progress
	if (s_pickingWindow)
	{
		if (s_currentPickingOperation == PICKING_LEVEL_POINTS)
		{
			cancelPreviousPickingOperation(true);
		}
		else
		{
			ccConsole::Error("Stop the other picking operation first!");
		}
		return;
	}

	ccGLWindow* win = getActiveGLWindow();
	if (!win)
	{
		ccConsole::Error("No active 3D view!");
		return;
	}

	if (!haveOneSelection())
	{
		ccConsole::Error("Select an entity!");
		return;
	}

	//create markers cloud
	assert(!s_levelMarkersCloud);
	{
		s_levelMarkersCloud = new ccPointCloud("Level points");
		if (!s_levelMarkersCloud->reserve(3))
		{
			ccConsole::Error("Not enough memory!");
			return;
		}
		win->addToOwnDB(s_levelMarkersCloud);
	}

	s_levelEntity = m_selectedEntities[0];
	s_levelLabels.clear();
	s_currentPickingOperation = PICKING_LEVEL_POINTS;

	enablePickingOperation(win, "Pick three points on the floor plane (click the Level button or press Escape to cancel)");
}

//"Tools > Sand box (research)" menu

void MainWindow::doActionComputeDistanceMap()
{
	static unsigned steps = 128;
	static double margin = 0.0;
	static bool filterRange = false;
	static double range[2] = { 0.0, 1.0 };

	//show dialog
	{
		QDialog dialog(this);
		Ui_DistanceMapDialog ui;
		ui.setupUi(&dialog);

		ui.stepsSpinBox->setValue(static_cast<int>(steps));
		ui.marginDoubleSpinBox->setValue(margin);
		ui.rangeCheckBox->setChecked(filterRange);
		ui.minDistDoubleSpinBox->setValue(range[0]);
		ui.maxDistDoubleSpinBox->setValue(range[1]);

		if (!dialog.exec())
		{
			return;
		}

		steps = static_cast<unsigned>(ui.stepsSpinBox->value());
		margin = ui.marginDoubleSpinBox->value();
		filterRange = ui.rangeCheckBox->isChecked();
		range[0] = ui.minDistDoubleSpinBox->value();
		range[1] = ui.maxDistDoubleSpinBox->value();
	}

	ccProgressDialog pDlg(true, this);
	pDlg.setAutoClose(false);

	for (ccHObject *entity : getSelectedEntities())
	{
		if (!entity->isKindOf(CC_TYPES::MESH) && !entity->isKindOf(CC_TYPES::POINT_CLOUD))
		{
			//non handled entity type
			continue;
		}

		//CCLib::ChamferDistanceTransform cdt;
		CCLib::SaitoSquaredDistanceTransform cdt;
		if (!cdt.initGrid(Tuple3ui(steps, steps, steps)))
		{
			//not enough memory
			ccLog::Error("Not enough memory!");
			return;
		}

		ccBBox box = entity->getOwnBB();
		PointCoordinateType largestDim = box.getMaxBoxDim() + static_cast<PointCoordinateType>(margin);
		PointCoordinateType cellDim = largestDim / steps;
		CCVector3 minCorner = box.getCenter() - CCVector3(1, 1, 1) * (largestDim / 2);

		bool result = false;
		if (entity->isKindOf(CC_TYPES::MESH))
		{
			ccMesh* mesh = static_cast<ccMesh*>(entity);
			result = cdt.initDT(mesh, cellDim, minCorner, &pDlg);
		}
		else
		{
			ccGenericPointCloud* cloud = static_cast<ccGenericPointCloud*>(entity);
			result = cdt.initDT(cloud, cellDim, minCorner, &pDlg);
		}

		if (!result)
		{
			ccLog::Error("Not enough memory!");
			return;
		}

		//cdt.propagateDistance(CHAMFER_345, &pDlg);
		cdt.propagateDistance(&pDlg);

		//convert the grid to a cloud
		ccPointCloud* gridCloud = new ccPointCloud(entity->getName() + QString(".distance_grid(%1)").arg(steps));
		{
			unsigned pointCount = steps * steps*steps;
			if (!gridCloud->reserve(pointCount))
			{
				ccLog::Error("Not enough memory!");
				delete gridCloud;
				return;
			}

			ccScalarField* sf = new ccScalarField("DT values");
			if (!sf->reserveSafe(pointCount))
			{
				ccLog::Error("Not enough memory!");
				delete gridCloud;
				sf->release();
				return;
			}

			for (unsigned i = 0; i < steps; ++i)
			{
				for (unsigned j = 0; j < steps; ++j)
				{
					for (unsigned k = 0; k < steps; ++k)
					{
						ScalarType d = std::sqrt(static_cast<ScalarType>(cdt.getValue(i, j, k))) * cellDim;

						if (!filterRange || (d >= range[0] && d <= range[1]))
						{
							gridCloud->addPoint(minCorner + CCVector3(i + 0.5, j + 0.5, k + 0.5) * cellDim);
							sf->addElement(d);
						}
					}
				}
			}

			sf->computeMinAndMax();
			int sfIdx = gridCloud->addScalarField(sf);

			if (gridCloud->size() == 0)
			{
				ccLog::Warning(QString("[DistanceMap] Cloud '%1': no point falls inside the specified range").arg(entity->getName()));
				delete gridCloud;
				gridCloud = nullptr;
			}
			else
			{
				gridCloud->setCurrentDisplayedScalarField(sfIdx);
				gridCloud->showSF(true);
				gridCloud->setDisplay(entity->getDisplay());
				gridCloud->shrinkToFit();
				entity->prepareDisplayForRefresh();
				addToDB(gridCloud, entity->getDBSourceType());
			}
		}
	}

	refreshAll();
}

void MainWindow::doActionComputeDistToBestFitQuadric3D()
{
	bool ok = true;
	int steps = QInputDialog::getInt(this, "Distance to best fit quadric (3D)", "Steps (per dim.)", 50, 10, 10000, 10, &ok);
	if (!ok)
		return;

	for (ccHObject *entity : getSelectedEntities())
	{
		if (entity->isKindOf(CC_TYPES::POINT_CLOUD))
		{
			ccGenericPointCloud* cloud = ccHObjectCaster::ToGenericPointCloud(entity);
			CCLib::Neighbourhood Yk(cloud);

			double Q[10];
			if (Yk.compute3DQuadric(Q))
			{
				const double& a = Q[0];
				const double& b = Q[1];
				const double& c = Q[2];
				const double& e = Q[3];
				const double& f = Q[4];
				const double& g = Q[5];
				const double& l = Q[6];
				const double& m = Q[7];
				const double& n = Q[8];
				const double& d = Q[9];

				//gravity center
				const CCVector3* G = Yk.getGravityCenter();
				if (!G)
				{
					ccConsole::Warning(QString("Failed to get the center of gravity of cloud '%1'!").arg(cloud->getName()));
					continue;
				}

				const ccBBox bbox = cloud->getOwnBB();
				PointCoordinateType maxDim = bbox.getMaxBoxDim();
				CCVector3 C = bbox.getCenter();

				//Sample points on a cube and compute for each of them the distance to the Quadric
				ccPointCloud* newCloud = new ccPointCloud();
				if (!newCloud->reserve(steps*steps*steps))
				{
					ccConsole::Error("Not enough memory!");
				}

				const char defaultSFName[] = "Dist. to 3D quadric";
				int sfIdx = newCloud->getScalarFieldIndexByName(defaultSFName);
				if (sfIdx < 0)
					sfIdx = newCloud->addScalarField(defaultSFName);
				if (sfIdx < 0)
				{
					ccConsole::Error("Couldn't allocate a new scalar field for computing distances! Try to free some memory ...");
					delete newCloud;
					continue;
				}

				ccScalarField* sf = static_cast<ccScalarField*>(newCloud->getScalarField(sfIdx));
				assert(sf);

				//FILE* fp = fopen("doActionComputeQuadric3D_trace.txt","wt");
				for (int x = 0; x < steps; ++x)
				{
					CCVector3 P;
					P.x = C.x + maxDim * (static_cast<PointCoordinateType>(x) / static_cast<PointCoordinateType>(steps - 1) - PC_ONE / 2);
					for (int y = 0; y < steps; ++y)
					{
						P.y = C.y + maxDim * (static_cast<PointCoordinateType>(y) / static_cast<PointCoordinateType>(steps - 1) - PC_ONE / 2);
						for (int z = 0; z < steps; ++z)
						{
							P.z = C.z + maxDim * (static_cast<PointCoordinateType>(z) / static_cast<PointCoordinateType>(steps - 1) - PC_ONE / 2);
							newCloud->addPoint(P);

							//compute distance to quadric
							CCVector3 Pc = P - *G;
							ScalarType dist = static_cast<ScalarType>(a*Pc.x*Pc.x + b * Pc.y*Pc.y + c * Pc.z*Pc.z
								+ e * Pc.x*Pc.y + f * Pc.y*Pc.z + g * Pc.x*Pc.z
								+ l * Pc.x + m * Pc.y + n * Pc.z + d);

							sf->addElement(dist);
							//fprintf(fp,"%f %f %f %f\n",Pc.x,Pc.y,Pc.z,dist);
						}
					}
				}
				//fclose(fp);

				if (sf)
				{
					sf->computeMinAndMax();
					newCloud->setCurrentDisplayedScalarField(sfIdx);
					newCloud->showSF(true);
				}
				newCloud->setName("Distance map to 3D quadric");
				newCloud->setDisplay(cloud->getDisplay());
				newCloud->prepareDisplayForRefresh();

				addToDB(newCloud, cloud->getDBSourceType());
			}
			else
			{
				ccConsole::Warning(QString("Failed to compute 3D quadric on cloud '%1'").arg(cloud->getName()));
			}
		}
	}

	refreshAll();
}

void MainWindow::doComputeBestFitBB()
{
	if (QMessageBox::warning(	this,
								"This method is for test purpose only",
								"Cloud(s) are going to be rotated while still displayed in their previous position! Proceed?",
								QMessageBox::Yes | QMessageBox::No,
								QMessageBox::No ) != QMessageBox::Yes)
	{
		return;
	}

	//backup selected entities as removeObjectTemporarilyFromDBTree can modify them
	ccHObject::Container selectedEntities = getSelectedEntities();

	for (ccHObject *entity : selectedEntities) //warning, getSelectedEntites may change during this loop!
	{
		ccGenericPointCloud* cloud = ccHObjectCaster::ToGenericPointCloud(entity);

		if (cloud && cloud->isA(CC_TYPES::POINT_CLOUD)) // TODO
		{
			CCLib::Neighbourhood Yk(cloud);

			CCLib::SquareMatrixd covMat = Yk.computeCovarianceMatrix();
			if (covMat.isValid())
			{
				CCLib::SquareMatrixd eigVectors;
				std::vector<double> eigValues;
				if (Jacobi<double>::ComputeEigenValuesAndVectors(covMat, eigVectors, eigValues, true))
				{
					Jacobi<double>::SortEigenValuesAndVectors(eigVectors, eigValues);

					ccGLMatrix trans;
					GLfloat* rotMat = trans.data();
					for (unsigned j = 0; j < 3; ++j)
					{
						double u[3];
						Jacobi<double>::GetEigenVector(eigVectors, j, u);
						CCVector3 v(static_cast<PointCoordinateType>(u[0]),
									static_cast<PointCoordinateType>(u[1]),
									static_cast<PointCoordinateType>(u[2]));
						v.normalize();
						rotMat[j*4]		= static_cast<float>(v.x);
						rotMat[j*4+1]	= static_cast<float>(v.y);
						rotMat[j*4+2]	= static_cast<float>(v.z);
					}

					const CCVector3* G = Yk.getGravityCenter();
					assert(G);
					trans.shiftRotationCenter(*G);

					cloud->setGLTransformation(trans);
					trans.invert();

					//we temporarily detach entity, as it may undergo
					//"severe" modifications (octree deletion, etc.) --> see ccPointCloud::applyRigidTransformation
					ccHObjectContext objContext = removeObjectTemporarilyFromDBTree(cloud);
					static_cast<ccPointCloud*>(cloud)->applyRigidTransformation(trans);
					putObjectBackIntoDBTree(cloud,objContext);

					entity->prepareDisplayForRefresh_recursive();
				}
			}
		}
	}

	refreshAll();
}

//Aurelien BEY le 13/11/2008 : ajout de la fonction permettant de traiter la fonctionnalite de recalage grossier
void MainWindow::doAction4pcsRegister()
{
	if (QMessageBox::warning(this,
		"Work in progress",
		"This method is still under development: are you sure you want to use it? (a crash may likely happen)",
		QMessageBox::Yes, QMessageBox::No) == QMessageBox::No)
		return;

	if (m_selectedEntities.size() != 2)
	{
		ccConsole::Error("Select 2 point clouds!");
		return;
	}

	if (!m_selectedEntities[0]->isKindOf(CC_TYPES::POINT_CLOUD) ||
		!m_selectedEntities[1]->isKindOf(CC_TYPES::POINT_CLOUD))
	{
		ccConsole::Error("Select 2 point clouds!");
		return;
	}

	ccGenericPointCloud *model = ccHObjectCaster::ToGenericPointCloud(m_selectedEntities[0]);
	ccGenericPointCloud *data = ccHObjectCaster::ToGenericPointCloud(m_selectedEntities[1]);

	ccAlignDlg aDlg(model, data);
	if (!aDlg.exec())
		return;

	// model = aDlg.getModelObject();
	data = aDlg.getDataObject();

	//Take the correct number of points among the clouds
	CCLib::ReferenceCloud *subModel = aDlg.getSampledModel();
	CCLib::ReferenceCloud *subData = aDlg.getSampledData();

	unsigned nbMaxCandidates = aDlg.isNumberOfCandidatesLimited() ? aDlg.getMaxNumberOfCandidates() : 0;

	ccProgressDialog pDlg(true, this);

	CCLib::PointProjectionTools::Transformation transform;
	if (CCLib::FPCSRegistrationTools::RegisterClouds(subModel,
		subData,
		transform,
		static_cast<ScalarType>(aDlg.getDelta()),
		static_cast<ScalarType>(aDlg.getDelta() / 2),
		static_cast<PointCoordinateType>(aDlg.getOverlap()),
		aDlg.getNbTries(),
		5000,
		&pDlg,
		nbMaxCandidates))
	{
		//output resulting transformation matrix
		{
			ccGLMatrix transMat = FromCCLibMatrix<PointCoordinateType, float>(transform.R, transform.T);
			forceConsoleDisplay();
			ccConsole::Print("[Align] Resulting matrix:");
			ccConsole::Print(transMat.toString(12, ' ')); //full precision
			ccConsole::Print("Hint: copy it (CTRL+C) and apply it - or its inverse - on any entity with the 'Edit > Apply transformation' tool");
		}

		ccPointCloud *newDataCloud = data->isA(CC_TYPES::POINT_CLOUD) ? static_cast<ccPointCloud*>(data)->cloneThis() : ccPointCloud::From(data, data);

		if (data->getParent())
			data->getParent()->addChild(newDataCloud);
		newDataCloud->setName(data->getName() + QString(".registered"));
		transform.apply(*newDataCloud);
		newDataCloud->invalidateBoundingBox(); //invalidate bb
		newDataCloud->setDisplay(data->getDisplay());
		newDataCloud->prepareDisplayForRefresh();
		zoomOn(newDataCloud);
		addToDB(newDataCloud, data->getDBSourceType());

		data->setEnabled(false);
		data->prepareDisplayForRefresh_recursive();
	}
	else
	{
		ccConsole::Warning("[Align] Registration failed!");
	}

	if (subModel)
		delete subModel;
	if (subData)
		delete subData;

	refreshAll();
	updateUI();
}

void MainWindow::doSphericalNeighbourhoodExtractionTest()
{
	size_t selNum = m_selectedEntities.size();
	if (selNum < 1)
		return;

	//spherical neighborhood extraction radius
	PointCoordinateType sphereRadius = ccLibAlgorithms::GetDefaultCloudKernelSize(m_selectedEntities);
	if (sphereRadius < 0)
	{
		ccConsole::Error("Invalid kernel size!");
		return;
	}

	bool ok;
	double val = QInputDialog::getDouble(this, "SNE test", "Radius:", static_cast<double>(sphereRadius), DBL_MIN, 1.0e9, 8, &ok);
	if (!ok)
		return;
	sphereRadius = static_cast<PointCoordinateType>(val);

	QString sfName = QString("Spherical extraction test") + QString(" (%1)").arg(sphereRadius);

	ccProgressDialog pDlg(true, this);
	pDlg.setAutoClose(false);

	for (size_t i = 0; i < selNum; ++i)
	{
		//we only process clouds
		if (!m_selectedEntities[i]->isA(CC_TYPES::POINT_CLOUD))
		{
			continue;
		}
		ccPointCloud* cloud = ccHObjectCaster::ToPointCloud(m_selectedEntities[i]);

		int sfIdx = cloud->getScalarFieldIndexByName(qPrintable(sfName));
		if (sfIdx < 0)
			sfIdx = cloud->addScalarField(qPrintable(sfName));
		if (sfIdx < 0)
		{
			ccConsole::Error(QString("Failed to create scalar field on cloud '%1' (not enough memory?)").arg(cloud->getName()));
			return;
		}

		ccOctree::Shared octree = cloud->getOctree();
		if (!octree)
		{
			pDlg.reset();
			pDlg.show();
			octree = cloud->computeOctree(&pDlg);
			if (!octree)
			{
				ccConsole::Error(QString("Couldn't compute octree for cloud '%1'!").arg(cloud->getName()));
				return;
			}
		}

		CCLib::ScalarField* sf = cloud->getScalarField(sfIdx);
		sf->fill(NAN_VALUE);
		cloud->setCurrentScalarField(sfIdx);

		QElapsedTimer eTimer;
		eTimer.start();

		size_t extractedPoints = 0;
		unsigned char level = octree->findBestLevelForAGivenNeighbourhoodSizeExtraction(sphereRadius);
		std::random_device rd;   // non-deterministic generator
		std::mt19937 gen(rd());  // to seed mersenne twister.
		std::uniform_int_distribution<unsigned> dist(0, cloud->size() - 1);

		const unsigned samples = 1000;
		for (unsigned j = 0; j < samples; ++j)
		{
			unsigned randIndex = dist(gen);
			CCLib::DgmOctree::NeighboursSet neighbours;
			octree->getPointsInSphericalNeighbourhood(*cloud->getPoint(randIndex), sphereRadius, neighbours, level);
			size_t neihgboursCount = neighbours.size();
			extractedPoints += neihgboursCount;
			for (size_t k = 0; k < neihgboursCount; ++k)
				cloud->setPointScalarValue(neighbours[k].pointIndex, static_cast<ScalarType>(sqrt(neighbours[k].squareDistd)));
		}
		ccConsole::Print("[SNE_TEST] Mean extraction time = %i ms (radius = %f, mean(neighbours) = %3.1f)", eTimer.elapsed(), sphereRadius, extractedPoints / static_cast<double>(samples));

		sf->computeMinAndMax();
		cloud->setCurrentDisplayedScalarField(sfIdx);
		cloud->showSF(true);
		cloud->prepareDisplayForRefresh();
	}

	refreshAll();
	updateUI();
}

void MainWindow::doCylindricalNeighbourhoodExtractionTest()
{
	bool ok;
	double radius = QInputDialog::getDouble(this, "CNE Test", "radius", 0.02, 1.0e-6, 1.0e6, 6, &ok);
	if (!ok)
		return;

	double height = QInputDialog::getDouble(this, "CNE Test", "height", 0.05, 1.0e-6, 1.0e6, 6, &ok);
	if (!ok)
		return;

	ccPointCloud* cloud = new ccPointCloud("cube");
	const unsigned ptsCount = 1000000;
	if (!cloud->reserve(ptsCount))
	{
		ccConsole::Error("Not enough memory!");
		delete cloud;
		return;
	}

	//fill a unit cube with random points
	{
		std::random_device rd;   // non-deterministic generator
		std::mt19937 gen(rd());  // to seed mersenne twister.
		std::uniform_real_distribution<double> dist(0, 1);

		for (unsigned i = 0; i < ptsCount; ++i)
		{
			CCVector3 P(dist(gen),
				dist(gen),
				dist(gen));

			cloud->addPoint(P);
		}
	}

	//get/Add scalar field
	static const char DEFAULT_CNE_TEST_TEMP_SF_NAME[] = "CNE test";
	int sfIdx = cloud->getScalarFieldIndexByName(DEFAULT_CNE_TEST_TEMP_SF_NAME);
	if (sfIdx < 0)
		sfIdx = cloud->addScalarField(DEFAULT_CNE_TEST_TEMP_SF_NAME);
	if (sfIdx < 0)
	{
		ccConsole::Error("Not enough memory!");
		delete cloud;
		return;
	}
	cloud->setCurrentScalarField(sfIdx);

	//reset scalar field
	cloud->getScalarField(sfIdx)->fill(NAN_VALUE);

	ccProgressDialog pDlg(true, this);
	ccOctree::Shared octree = cloud->computeOctree(&pDlg);
	if (octree)
	{
		QElapsedTimer subTimer;
		subTimer.start();
		unsigned long long extractedPoints = 0;
		unsigned char level = octree->findBestLevelForAGivenNeighbourhoodSizeExtraction(static_cast<PointCoordinateType>(2.5*radius)); //2.5 = empirical
		const unsigned samples = 1000;
		std::random_device rd;   // non-deterministic generator
		std::mt19937 gen(rd());  // to seed mersenne twister.
		std::uniform_real_distribution<PointCoordinateType> distAngle(0, static_cast<PointCoordinateType>(2 * M_PI));
		std::uniform_int_distribution<unsigned> distIndex(0, ptsCount - 1);

		for (unsigned j = 0; j < samples; ++j)
		{
			//generate random normal vector
			CCVector3 dir(0, 0, 1);
			{
				ccGLMatrix rot;
				rot.initFromParameters(distAngle(gen),
					distAngle(gen),
					distAngle(gen),
					CCVector3(0, 0, 0));
				rot.applyRotation(dir);
			}
			unsigned randIndex = distIndex(gen);

			CCLib::DgmOctree::CylindricalNeighbourhood cn;
			cn.center = *cloud->getPoint(randIndex);
			cn.dir = dir;
			cn.level = level;
			cn.radius = static_cast<PointCoordinateType>(radius);
			cn.maxHalfLength = static_cast<PointCoordinateType>(height / 2);

			octree->getPointsInCylindricalNeighbourhood(cn);
			//octree->getPointsInSphericalNeighbourhood(*cloud->getPoint(randIndex),radius,neighbours,level);
			size_t neihgboursCount = cn.neighbours.size();
			extractedPoints += static_cast<unsigned long long>(neihgboursCount);
			for (size_t k = 0; k < neihgboursCount; ++k)
			{
				cloud->setPointScalarValue(cn.neighbours[k].pointIndex, static_cast<ScalarType>(sqrt(cn.neighbours[k].squareDistd)));
			}
		}
		ccConsole::Print("[CNE_TEST] Mean extraction time = %i ms (radius = %f, height = %f, mean(neighbours) = %3.1f)", subTimer.elapsed(), radius, height, static_cast<double>(extractedPoints) / samples);
	}
	else
	{
		ccConsole::Error("Failed to compute octree!");
	}

	ccScalarField* sf = static_cast<ccScalarField*>(cloud->getScalarField(sfIdx));
	sf->computeMinAndMax();
	sf->showNaNValuesInGrey(false);
	cloud->setCurrentDisplayedScalarField(sfIdx);
	cloud->showSF(true);

	addToDB(cloud, getCurrentDB());

	refreshAll();
	updateUI();
}

static int s_innerRectDim = 2;
void MainWindow::doActionFindBiggestInnerRectangle()
{
	if (!haveSelection())
		return;

	ccHObject* entity = haveOneSelection() ? m_selectedEntities[0] : nullptr;
	if (!entity || !entity->isKindOf(CC_TYPES::POINT_CLOUD))
	{
		ccConsole::Error("Select one point cloud!");
		return;
	}

	bool ok;
	int dim = QInputDialog::getInt(this, "Dimension", "Orthogonal dim (X=0 / Y=1 / Z=2)", s_innerRectDim, 0, 2, 1, &ok);
	if (!ok)
		return;
	s_innerRectDim = dim;

	ccGenericPointCloud* cloud = static_cast<ccGenericPointCloud*>(entity);
	ccBox* box = ccInnerRect2DFinder().process(cloud, static_cast<unsigned char>(dim));

	if (box)
	{
		cloud->addChild(box);
		box->setVisible(true);
		box->setDisplay(cloud->getDisplay());
		box->setDisplay(cloud->getDisplay());
		addToDB(box, cloud->getDBSourceType());
	}

	updateUI();
}

void MainWindow::doActionCreateCloudFromEntCenters()
{
	size_t selNum = getSelectedEntities().size();

	ccPointCloud* centers = new ccPointCloud("centers");
	if (!centers->reserve(static_cast<unsigned>(selNum)))
	{
		ccLog::Error("Not enough memory!");
		delete centers;
		centers = nullptr;
		return;
	}

	//look for clouds
	{
		for (ccHObject *entity : getSelectedEntities())
		{
			ccPointCloud* cloud = ccHObjectCaster::ToPointCloud(entity);

			if (cloud == nullptr)
			{
				continue;
			}

			centers->addPoint(cloud->getOwnBB().getCenter());

			//we display the cloud in the same window as the first (selected) cloud we encounter
			if (!centers->getDisplay())
			{
				centers->setDisplay(cloud->getDisplay());
			}
		}
	}

	if (centers->size() == 0)
	{
		ccLog::Error("No cloud in selection?!");
		delete centers;
		centers = nullptr;
	}
	else
	{
		centers->resize(centers->size());
		centers->setPointSize(10);
		centers->setVisible(true);
		addToDB(centers, getSelectedEntities().front()->getDBSourceType());
	}
}

void MainWindow::doActionComputeBestICPRmsMatrix()
{
	//look for clouds
	std::vector<ccPointCloud*> clouds;
	try
	{
		for (ccHObject *entity : getSelectedEntities())
		{
			ccPointCloud* cloud = ccHObjectCaster::ToPointCloud(entity);
			if (cloud)
			{
				clouds.push_back(cloud);
			}
		}
	}
	catch (const std::bad_alloc&)
	{
		ccLog::Error("Not enough memory!");
		return;
	}

	size_t cloudCount = clouds.size();
	if (cloudCount < 2)
	{
		ccLog::Error("Need at least two clouds!");
		return;
	}

	//init matrices
	std::vector<double> rmsMatrix;
	std::vector<ccGLMatrix> matrices;
	std::vector< std::pair<double, double> > matrixAngles;
	try
	{
		rmsMatrix.resize(cloudCount*cloudCount, 0);

		//init all possible transformations
		static const double angularStep_deg = 45.0;
		unsigned phiSteps = static_cast<unsigned>(360.0 / angularStep_deg);
		assert(std::abs(360.0 - phiSteps * angularStep_deg) < ZERO_TOLERANCE);
		unsigned thetaSteps = static_cast<unsigned>(180.0 / angularStep_deg);
		assert(std::abs(180.0 - thetaSteps * angularStep_deg) < ZERO_TOLERANCE);
		unsigned rotCount = phiSteps * (thetaSteps - 1) + 2;
		matrices.reserve(rotCount);
		matrixAngles.reserve(rotCount);

		for (unsigned j = 0; j <= thetaSteps; ++j)
		{
			//we want to cover the full [0-180] interval! ([-90;90] in fact)
			double theta_deg = j * angularStep_deg - 90.0;
			for (unsigned i = 0; i < phiSteps; ++i)
			{
				double phi_deg = i * angularStep_deg;
				ccGLMatrix trans;
				trans.initFromParameters(static_cast<float>(phi_deg * CC_DEG_TO_RAD),
					static_cast<float>(theta_deg * CC_DEG_TO_RAD),
					0,
					CCVector3(0, 0, 0));
				matrices.push_back(trans);
				matrixAngles.push_back(std::pair<double, double>(phi_deg, theta_deg));

				//for poles, no need to rotate!
				if (j == 0 || j == thetaSteps)
					break;
			}
		}
	}
	catch (const std::bad_alloc&)
	{
		ccLog::Error("Not enough memory!");
		return;
	}

	//let's start!
	{
		ccProgressDialog pDlg(true, this);
		pDlg.setMethodTitle(tr("Testing all possible positions"));
		pDlg.setInfo(tr("%1 clouds and %2 positions").arg(cloudCount).arg(matrices.size()));
		CCLib::NormalizedProgress nProgress(&pDlg, static_cast<unsigned>(((cloudCount*(cloudCount - 1)) / 2)*matrices.size()));
		pDlg.start();
		QApplication::processEvents();

		//#define TEST_GENERATION
#ifdef TEST_GENERATION
		ccPointCloud* testSphere = new ccPointCloud();
		testSphere->reserve(matrices.size());
#endif

		for (size_t i = 0; i < cloudCount - 1; ++i)
		{
			ccPointCloud* A = clouds[i];
			A->computeOctree();

			for (size_t j = i + 1; j < cloudCount; ++j)
			{
				ccGLMatrix transBToZero;
				transBToZero.toIdentity();
				transBToZero.setTranslation(-clouds[j]->getOwnBB().getCenter());

				ccGLMatrix transFromZeroToA;
				transFromZeroToA.toIdentity();
				transFromZeroToA.setTranslation(A->getOwnBB().getCenter());

#ifndef TEST_GENERATION
				double minRMS = -1.0;
				int bestMatrixIndex = -1;
				ccPointCloud* bestB = nullptr;
#endif
				for (size_t k = 0; k < matrices.size(); ++k)
				{
					ccPointCloud* B = clouds[j]->cloneThis();
					if (!B)
					{
						ccLog::Error("Not enough memory!");
						return;
					}

					ccGLMatrix BtoA = transFromZeroToA * matrices[k] * transBToZero;
					B->applyRigidTransformation(BtoA);

#ifndef TEST_GENERATION
					double finalRMS = 0.0;
					unsigned finalPointCount = 0;
					CCLib::ICPRegistrationTools::RESULT_TYPE result;
					CCLib::ICPRegistrationTools::ScaledTransformation registerTrans;
					CCLib::ICPRegistrationTools::Parameters params;
					{
						params.convType = CCLib::ICPRegistrationTools::MAX_ERROR_CONVERGENCE;
						params.minRMSDecrease = 1.0e-6;
					}

					result = CCLib::ICPRegistrationTools::Register(A, 0, B, params, registerTrans, finalRMS, finalPointCount);

					if (result >= CCLib::ICPRegistrationTools::ICP_ERROR)
					{
						delete B;
						if (bestB)
							delete bestB;
						ccLog::Error("An error occurred while performing ICP!");
						return;
					}

					if (minRMS < 0 || finalRMS < minRMS)
					{
						minRMS = finalRMS;
						bestMatrixIndex = static_cast<int>(k);
						std::swap(bestB, B);
					}

					if (B)
					{
						delete B;
						B = nullptr;
					}
#else
					addToDB(B);

					//Test sphere
					CCVector3 Y(0, 1, 0);
					matrices[k].apply(Y);
					testSphere->addPoint(Y);
#endif

					if (!nProgress.oneStep())
					{
						//process cancelled by user
						return;
					}
				}

#ifndef TEST_GENERATION
				if (bestMatrixIndex >= 0)
				{
					assert(bestB);
					ccHObject* group = new ccHObject(QString("Best case #%1 / #%2 - RMS = %3").arg(i + 1).arg(j + 1).arg(minRMS));
					group->addChild(bestB);
					group->setDisplay_recursive(A->getDisplay());
					addToDB(group, A->getDBSourceType());
					ccLog::Print(QString("[doActionComputeBestICPRmsMatrix] Comparison #%1 / #%2: min RMS = %3 (phi = %4 / theta = %5 deg.)").arg(i + 1).arg(j + 1).arg(minRMS).arg(matrixAngles[bestMatrixIndex].first).arg(matrixAngles[bestMatrixIndex].second));
				}
				else
				{
					assert(!bestB);
					ccLog::Warning(QString("[doActionComputeBestICPRmsMatrix] Comparison #%1 / #%2: INVALID").arg(i + 1).arg(j + 1));
				}

				rmsMatrix[i*cloudCount + j] = minRMS;
#else
				addToDB(testSphere);
				i = cloudCount;
				break;
#endif
			}
		}
	}

	//export result as a CSV file
#ifdef TEST_GENERATION
	if (false)
#endif
	{
		//persistent settings
		QSettings settings;
		settings.beginGroup(ccPS::SaveFile());
		QString currentPath = settings.value(ccPS::CurrentPath(), ccFileUtils::defaultDocPath()).toString();

		QString outputFilename = QFileDialog::getSaveFileName(this,
			"Select output file",
			currentPath,
			"*.csv",
			nullptr,
			CCFileDialogOptions());

		if (outputFilename.isEmpty())
			return;

		QFile fp(outputFilename);
		if (fp.open(QFile::Text | QFile::WriteOnly))
		{
			QTextStream stream(&fp);
			//header
			{
				stream << "RMS";
				for (ccPointCloud *cloud : clouds)
				{
					stream << ";";
					stream << cloud->getName();
				}
				stream << endl;
			}

			//rows
			for (size_t j = 0; j < cloudCount; ++j)
			{
				stream << clouds[j]->getName();
				stream << ";";
				for (size_t i = 0; i < cloudCount; ++i)
				{
					stream << rmsMatrix[j*cloudCount + i];
					stream << ";";
				}
				stream << endl;
			}

			ccLog::Print("[doActionComputeBestICPRmsMatrix] Job done");
		}
		else
		{
			ccLog::Error("Failed to save output file?!");
		}
	}
}

//////////////////////////////////////////////////////////////////////////

//"Display" menu

void MainWindow::toggleLockRotationAxis()
{
	ccGLWindow* win = getActiveGLWindow();
	if (win)
	{
		bool wasLocked = win->isRotationAxisLocked();
		bool isLocked = !wasLocked;

		static CCVector3d s_lastAxis(0.0, 0.0, 1.0);
		if (isLocked)
		{
			ccAskThreeDoubleValuesDlg axisDlg("x", "y", "z", -1.0e12, 1.0e12, s_lastAxis.x, s_lastAxis.y, s_lastAxis.z, 4, "Lock rotation axis", this);
			if (axisDlg.buttonBox->button(QDialogButtonBox::Ok))
				axisDlg.buttonBox->button(QDialogButtonBox::Ok)->setFocus();
			if (!axisDlg.exec())
				return;
			s_lastAxis.x = axisDlg.doubleSpinBox1->value();
			s_lastAxis.y = axisDlg.doubleSpinBox2->value();
			s_lastAxis.z = axisDlg.doubleSpinBox3->value();
		}
		win->lockRotationAxis(isLocked, s_lastAxis);

		m_UI->actionLockRotationAxis->blockSignals(true);
		m_UI->actionLockRotationAxis->setChecked(isLocked);
		m_UI->actionLockRotationAxis->blockSignals(false);

		if (isLocked)
		{
			win->displayNewMessage(QString("[ROTATION LOCKED]"), ccGLWindow::UPPER_CENTER_MESSAGE, false, 24 * 3600, ccGLWindow::ROTAION_LOCK_MESSAGE);
		}
		else
		{
			win->displayNewMessage(QString(), ccGLWindow::UPPER_CENTER_MESSAGE, false, 0, ccGLWindow::ROTAION_LOCK_MESSAGE);
		}
		win->redraw(true, false);
	}
}


void MainWindow::doActionEnableBubbleViewMode()
{
	//special case: the selected entity is a TLS sensor or a cloud with a TLS sensor
	if (m_ccRoot)
	{
		ccHObject::Container selectedEntities = getSelectedEntities();

		if (selectedEntities.size() == 1)
		{
			ccHObject* ent = selectedEntities.front();
			ccGBLSensor* sensor = nullptr;
			if (ent->isA(CC_TYPES::GBL_SENSOR))
			{
				sensor = static_cast<ccGBLSensor*>(ent);
			}
			else if (ent->isA(CC_TYPES::POINT_CLOUD))
			{
				ccHObject::Container sensors;
				ent->filterChildren(sensors, false, CC_TYPES::GBL_SENSOR, true);
				if (sensors.size() >= 1)
				{
					sensor = static_cast<ccGBLSensor*>(sensors.front());
				}
			}

			if (sensor)
			{
				sensor->applyViewport();
				return;
			}
		}
	}

	//otherwise we simply enable the bubble view mode in the active 3D view
	ccGLWindow* win = getActiveGLWindow();
	if (win)
	{
		win->setBubbleViewMode(true);
		win->redraw(false);
	}
}


void MainWindow::doActionEditCamera()
{
	//current active MDI area
	QMdiSubWindow* qWin = m_mdiArea->activeSubWindow();
	if (!qWin)
		return;

	if (!m_cpeDlg)
	{
		m_cpeDlg = new ccCameraParamEditDlg(qWin, m_pickingHub);
		//m_cpeDlg->makeFrameless(); //does not work on linux

		connect(m_mdiArea, &QMdiArea::subWindowActivated,
			m_cpeDlg, static_cast<void (ccCameraParamEditDlg::*)(QMdiSubWindow *)>(&ccCameraParamEditDlg::linkWith));

		registerOverlayDialog(m_cpeDlg, Qt::BottomLeftCorner);
	}

	m_cpeDlg->linkWith(qWin);
	m_cpeDlg->start();

	updateOverlayDialogsPlacement();
}

void MainWindow::doActionAdjustZoom()
{
	//current active MDI area
	ccGLWindow* win = getActiveGLWindow();
	if (!win)
		return;

	const ccViewportParameters& params = win->getViewportParameters();
	if (params.perspectiveView)
	{
		ccConsole::Error("Orthographic mode only!");
		return;
	}

	ccAdjustZoomDlg azDlg(win, this);

	if (!azDlg.exec())
		return;

	//apply zoom
	double zoom = azDlg.getZoom();
	win->setZoom(static_cast<float>(zoom));
	win->redraw();
}

static unsigned s_viewportIndex = 0;
void MainWindow::doActionSaveViewportAsCamera()
{
	ccGLWindow* win = getActiveGLWindow();
	if (!win)
		return;

	cc2DViewportObject* viewportObject = new cc2DViewportObject(QString("Viewport #%1").arg(++s_viewportIndex));
	viewportObject->setParameters(win->getViewportParameters());
	viewportObject->setDisplay(win);

	addToDB_Main(viewportObject);
}

//////////////////////////////////////////////////////////////////////////

//"Display > Lights & Materials" menu

void MainWindow::showDisplayOptions()
{
	ccDisplayOptionsDlg displayOptionsDlg(this);
	connect(&displayOptionsDlg, &ccDisplayOptionsDlg::aspectHasChanged, this, [=]() { redrawAll();	});

	displayOptionsDlg.exec();

	disconnect(&displayOptionsDlg);
}

void MainWindow::doActionRenderToFile()
{
	ccGLWindow* win = getActiveGLWindow();
	if (!win)
		return;

	ccRenderToFileDlg rtfDlg(win->glWidth(), win->glHeight(), this);

	if (rtfDlg.exec())
	{
		QApplication::processEvents();
		win->renderToFile(rtfDlg.getFilename(), rtfDlg.getZoom(), rtfDlg.dontScalePoints(), rtfDlg.renderOverlayItems());
	}
}

//////////////////////////////////////////////////////////////////////////

//"Display > Shaders & filters" menu

void MainWindow::doActionLoadShader() //TODO
{
	ccConsole::Error("Not yet implemented! Sorry ...");
}

void MainWindow::doActionDeleteShader()
{
	ccGLWindow* win = getActiveGLWindow();
	if (win)
	{
		win->setShader(nullptr);
	}
}

//////////////////////////////////////////////////////////////////////////

//"Display > Active SF" menu

void MainWindow::doApplyActiveSFAction(int action)
{
	if (!haveOneSelection())
	{
		if (haveSelection())
		{
			ccConsole::Error("Select only one cloud or one mesh!");
		}
		return;
	}
	ccHObject* ent = m_selectedEntities[0];

	bool lockedVertices;
	ccPointCloud* cloud = ccHObjectCaster::ToPointCloud(ent, &lockedVertices);

	//for "real" point clouds only
	if (!cloud)
		return;
	if (lockedVertices && !ent->isAncestorOf(cloud))
	{
		//see ccPropertiesTreeDelegate::fillWithMesh
		ccUtils::DisplayLockedVerticesWarning(ent->getName(), true);
		return;
	}

	assert(cloud);
	int sfIdx = cloud->getCurrentDisplayedScalarFieldIndex();
	switch (action)
	{
	case 0: //Toggle SF color scale
		if (sfIdx >= 0)
		{
			cloud->showSFColorsScale(!cloud->sfColorScaleShown());
			cloud->prepareDisplayForRefresh();
		}
		else
			ccConsole::Warning(QString("No active scalar field on entity '%1'").arg(ent->getName()));
		break;
	case 1: //Activate previous SF
		if (sfIdx >= 0)
		{
			cloud->setCurrentDisplayedScalarField(sfIdx - 1);
			cloud->prepareDisplayForRefresh();
		}
		break;
	case 2: //Activate next SF
		if (sfIdx + 1 < static_cast<int>(cloud->getNumberOfScalarFields()))
		{
			cloud->setCurrentDisplayedScalarField(sfIdx + 1);
			cloud->prepareDisplayForRefresh();
		}
		break;
	}

	refreshAll();
	updateUI();
}

void MainWindow::doActionToggleActiveSFColorScale()
{
	doApplyActiveSFAction(0);
}

void MainWindow::doActionShowActiveSFPrevious()
{
	doApplyActiveSFAction(1);
}

void MainWindow::doActionShowActiveSFNext()
{
	doApplyActiveSFAction(2);
}

//////////////////////////////////////////////////////////////////////////

//"Display" menu

void MainWindow::doActionResetGUIElementsPos()
{
	// show the user it will be maximized
	showMaximized();

	QSettings settings;
	settings.remove(ccPS::MainWinGeom());
	settings.remove(ccPS::MainWinState());

	QMessageBox::information(this,
		tr("Restart"),
		tr("To finish the process, you'll have to close and restart BlockBuilder"));

	//to avoid saving them right away!
	s_autoSaveGuiElementPos = false;
}

void MainWindow::doActionToggleDrawBBox() {
	ccGLWindow* win = getActiveGLWindow();
	if (win)
	{
		win->toggleDrawBBox();
		win->redraw(false);
	}
}

void MainWindow::doActionDisplayGlobalCoord()
{
	if (m_UI->actionDisplayGlobalCoord->isChecked()) {
		// TODO
	}
	else {

	}
}

//////////////////////////////////////////////////////////////////////////

//"3D Views" menu

void MainWindow::zoomIn()
{
	ccGLWindow* win = MainWindow::getActiveGLWindow();
	if (win)
	{
		//we simulate a real wheel event
		win->onWheelEvent(15.0f);
	}
}

void MainWindow::zoomOut()
{
	ccGLWindow* win = MainWindow::getActiveGLWindow();
	if (win)
	{
		//we simulate a real wheel event
		win->onWheelEvent(-15.0f);
	}
}

ccGLWindow* MainWindow::new3DView(bool allowEntitySelection)
{
	assert(m_ccRoot && m_imageRoot && m_mdiArea);

	QWidget* viewWidget = nullptr;
	ccGLWindow* view3D = nullptr;

	createGLWindow(view3D, viewWidget);
	if (!viewWidget || !view3D)
	{
		ccLog::Error("Failed to create the 3D view");
		assert(false);
		return nullptr;
	}

	//restore options
	{
		QSettings settings;
		bool autoPickRotationCenter = settings.value(ccPS::AutoPickRotationCenter(), true).toBool();
		view3D->setAutoPickPivotAtCenter(autoPickRotationCenter);
	}

	viewWidget->setMinimumSize(400, 300);

	m_mdiArea->addSubWindow(viewWidget);

	if (allowEntitySelection)
	{
		connect(view3D, &ccGLWindow::entitySelectionChanged, this, [=](ccHObject *entity) {
			setSelectedInDB(entity, true);
// 			m_ccRoot->selectEntity(entity);
// 			m_buildingRoot->selectEntity(entity);
// 			m_imageRoot->selectEntity(entity);
		});

		connect(view3D, &ccGLWindow::entitiesSelectionChanged, this, [=](std::unordered_set<int> entities) {
			m_ccRoot->selectEntities(entities);
			m_buildingRoot->selectEntities(entities);
			m_imageRoot->selectEntities(entities);
		});
	}

	//'echo' mode
	connect(view3D, &ccGLWindow::mouseWheelRotated, this, &MainWindow::echoMouseWheelRotate);
	connect(view3D, &ccGLWindow::cameraDisplaced, this, &MainWindow::echoCameraDisplaced);
	connect(view3D, &ccGLWindow::viewMatRotated, this, &MainWindow::echoBaseViewMatRotation);
	connect(view3D, &ccGLWindow::cameraPosChanged, this, &MainWindow::echoCameraPosChanged);
	connect(view3D, &ccGLWindow::pivotPointChanged, this, &MainWindow::echoPivotPointChanged);
	connect(view3D, &ccGLWindow::pixelSizeChanged, this, &MainWindow::echoPixelSizeChanged);
	connect(view3D, &ccGLWindow::mouseMoved2D, this, &MainWindow::echoMouseMoved2D);
	connect(view3D, &ccGLWindow::mouseMoved3D, this, &MainWindow::echoMouseMoved3D);
	connect(view3D, &ccGLWindow::pointSnapBufferChanged, this, &MainWindow::echopointSnapBufferChanged);

	connect(view3D, &QObject::destroyed, this, &MainWindow::prepareWindowDeletion);
	connect(view3D, &ccGLWindow::filesDropped, this, &MainWindow::addToDBAuto, Qt::QueuedConnection); //DGM: we don't want to block the 'dropEvent' method of ccGLWindow instances!
	connect(view3D, &ccGLWindow::newLabel, this, &MainWindow::handleNewLabel);
	connect(view3D, &ccGLWindow::exclusiveFullScreenToggled, this, &MainWindow::onExclusiveFullScreenToggled);

	if (m_pickingHub)
	{
		//we must notify the picking hub as well if the window is destroyed
		connect(view3D, &QObject::destroyed, m_pickingHub, &ccPickingHub::onActiveWindowDeleted);
	}
	view3D->showCursorCoordinates(true);
	view3D->addSceneDB(m_ccRoot->getRootEntity());
	view3D->addSceneDB(m_buildingRoot->getRootEntity());
	view3D->addSceneDB(m_imageRoot->getRootEntity());
	viewWidget->setAttribute(Qt::WA_DeleteOnClose);
	viewWidget->setWindowFlags(viewWidget->windowFlags()&~Qt::WindowCloseButtonHint);
	viewWidget->setWindowFlags(viewWidget->windowFlags()&~Qt::WindowMinimizeButtonHint);
	viewWidget->setWindowFlags(viewWidget->windowFlags()&~Qt::WindowMaximizeButtonHint);
	updatePropertiesView();

	QMainWindow::statusBar()->showMessage(QString("New 3D View"), 2000);

	viewWidget->showMaximized();
	viewWidget->update();
	setCenteredPerspectiveView(view3D);

	return view3D;
}

void MainWindow::onExclusiveFullScreenToggled(bool state)
{
	//we simply update the fullscreen action method icon (whatever the window)
	ccGLWindow* win = getActiveGLWindow();

	if (win == nullptr)
		return;

	m_UI->actionExclusiveFullScreen->blockSignals(true);
	m_UI->actionExclusiveFullScreen->setChecked(win ? win->exclusiveFullScreen() : false);
	m_UI->actionExclusiveFullScreen->blockSignals(false);

	if (!state && win->stereoModeIsEnabled() && win->getStereoParams().glassType == ccGLWindow::StereoParams::NVIDIA_VISION)
	{
		//auto disable stereo mode as NVidia Vision only works in full screen mode!
		m_UI->actionEnableStereo->setChecked(false);
	}
}

//////////////////////////////////////////////////////////////////////////

//"About" menu entry

void MainWindow::doActionShowHelpDialog()
{
	QMessageBox::information(this,
		tr("Documentation"),
		tr("Please visit http://www.cloudcompare.org/doc"));
}

//////////////////////////////////////////////////////////////////////////

/*** Toolbars ***/

//View toolbar

void MainWindow::zoomOn(ccHObject* object)
{
	ccGLWindow* win = static_cast<ccGLWindow*>(object->getDisplay());
	if (win)
	{
		ccBBox box = object->getDisplayBB_recursive(false,win);
		win->updateConstellationCenterAndZoom(&box);
	}
}

void MainWindow::zoomOnSelectedEntities()
{
	ccGLWindow* win = nullptr;

	ccHObject tempGroup("TempGroup");
	size_t selNum = m_selectedEntities.size();
	for (size_t i = 0; i < selNum; ++i)
	{
		ccHObject *entity = m_selectedEntities[i];

		if (i == 0 || !win)
		{
			//take the first valid window as reference
			win = static_cast<ccGLWindow*>(entity->getDisplay());
		}

		if (win)
		{
			if (entity->getDisplay() == win)
			{
				tempGroup.addChild(entity, ccHObject::DP_NONE);
			}
			else if (entity->getDisplay() != nullptr)
			{
				ccLog::Error("All selected entities must be displayed in the same 3D view!");
				return;
			}
		}
	}

	if (tempGroup.getChildrenNumber() != 0)
	{
		ccBBox box = tempGroup.getDisplayBB_recursive(false, win);
		if (!box.isValid())
		{
			ccLog::Warning("Selected entities have no valid bounding-box!");
		}
		else
		{
			if (win != nullptr)
			{
				win->updateConstellationCenterAndZoom(&box);
			}
		}
	}

	refreshAll();
}

void MainWindow::setGlobalZoom()
{
	ccGLWindow* win = getActiveGLWindow();
	if (win)
		win->zoomGlobal();
}

void MainWindow::doPickRotationCenter()
{
	//picking operation already in progress
	if (s_pickingWindow)
	{
		if (s_currentPickingOperation == PICKING_ROTATION_CENTER)
		{
			cancelPreviousPickingOperation(true);
		}
		else
		{
			ccConsole::Error("Stop the other picking operation first!");
		}
		return;
	}

	ccGLWindow* win = getActiveGLWindow();
	if (!win)
	{
		ccConsole::Error("No active 3D view!");
		return;
	}

	bool objectCentered = true;
	bool perspectiveEnabled = win->getPerspectiveState(objectCentered);
	if (perspectiveEnabled && !objectCentered)
	{
		ccLog::Error("Perspective mode is viewer-centered: can't use a point as rotation center!");
		return;
	}

	s_currentPickingOperation = PICKING_ROTATION_CENTER;
	enablePickingOperation(win, "Pick a point to be used as rotation center (click on icon again to cancel)");
}

void MainWindow::setPivotAlwaysOn()
{
	ccGLWindow* win = getActiveGLWindow();
	if (win)
	{
		win->setPivotVisibility(ccGLWindow::PIVOT_ALWAYS_SHOW);
		win->redraw();

		//update pop-up menu 'top' icon
		if (m_pivotVisibilityPopupButton)
			m_pivotVisibilityPopupButton->setIcon(m_UI->actionSetPivotAlwaysOn->icon());
	}
}

void MainWindow::setPivotRotationOnly()
{
	ccGLWindow* win = getActiveGLWindow();
	if (win)
	{
		win->setPivotVisibility(ccGLWindow::PIVOT_SHOW_ON_MOVE);
		win->redraw();

		//update pop-up menu 'top' icon
		if (m_pivotVisibilityPopupButton)
			m_pivotVisibilityPopupButton->setIcon(m_UI->actionSetPivotRotationOnly->icon());
	}
}

void MainWindow::setPivotOff()
{
	ccGLWindow* win = getActiveGLWindow();
	if (win)
	{
		win->setPivotVisibility(ccGLWindow::PIVOT_HIDE);
		win->redraw();

		//update pop-up menu 'top' icon
		if (m_pivotVisibilityPopupButton)
			m_pivotVisibilityPopupButton->setIcon(m_UI->actionSetPivotOff->icon());
	}
}

void MainWindow::setView(CC_VIEW_ORIENTATION view)
{
	ccGLWindow* win = getActiveGLWindow();
	if (win)
	{
		win->setView(view);
	}
}

void MainWindow::setOrthoView(ccGLWindow* win)
{
	if (win)
	{
		if (!checkStereoMode(win))
		{
			return;
		}
		win->setPerspectiveState(false, true);
		win->redraw();

		//update pop-up menu 'top' icon
		if (m_viewModePopupButton)
			m_viewModePopupButton->setIcon(m_UI->actionSetOrthoView->icon());
		if (m_pivotVisibilityPopupButton)
			m_pivotVisibilityPopupButton->setEnabled(true);
	}
}

void MainWindow::setCenteredPerspectiveView(ccGLWindow* win, bool autoRedraw/*=true*/)
{
	if (win)
	{
		win->setPerspectiveState(true, true);
		if (autoRedraw)
			win->redraw();

		//update pop-up menu 'top' icon
		if (m_viewModePopupButton)
			m_viewModePopupButton->setIcon(m_UI->actionSetCenteredPerspectiveView->icon());
		if (m_pivotVisibilityPopupButton)
			m_pivotVisibilityPopupButton->setEnabled(true);
	}
}

void MainWindow::setViewerPerspectiveView(ccGLWindow* win)
{
	if (win)
	{
		win->setPerspectiveState(true, false);
		win->redraw();

		//update pop-up menu 'top' icon
		if (m_viewModePopupButton)
			m_viewModePopupButton->setIcon(m_UI->actionSetViewerPerspectiveView->icon());
		if (m_pivotVisibilityPopupButton)
			m_pivotVisibilityPopupButton->setEnabled(false);
	}
}

//////////////////////////////////////////////////////////////////////////

//hidden

void MainWindow::toggleVisualDebugTraces()
{
	ccGLWindow* win = getActiveGLWindow();
	if (win)
	{
		win->toggleDebugTrace();
		win->redraw(false, false);
	}
}

//////////////////////////////////////////////////////////////////////////

// viewer edit mode

void MainWindow::deactivateComparisonMode(int result)
{
	//DGM: a bug apperead with recent changes (from CC or QT?)
	//which prevent us from deleting the dialog right away...
	//(it seems that QT has not yet finished the dialog closing
	//when the 'finished' signal is sent).
	//if(m_compDlg)
	//	delete m_compDlg;
	//m_compDlg = 0;

	//if the comparison is a success, we select only the compared entity
	if (m_compDlg && result == QDialog::Accepted)
	{
		ccHObject* compEntity = m_compDlg->getComparedEntity();
		if (compEntity)
		{
			setSelectedInDB(compEntity, true);
		}
	}

	freezeUI(false);

	updateUI();
}

void MainWindow::activateRegisterPointPairTool()
{
	if (!haveSelection() || m_selectedEntities.size() > 2)
	{
		ccConsole::Error("Select one or two entities (point cloud or mesh)!");
		return;
	}

	ccHObject* aligned = m_selectedEntities[0];
	ccHObject* reference = m_selectedEntities.size() > 1 ? m_selectedEntities[1] : nullptr;

	ccGenericPointCloud* cloud1 = ccHObjectCaster::ToGenericPointCloud(aligned);
	ccGenericPointCloud* cloud2 = (reference ? ccHObjectCaster::ToGenericPointCloud(reference) : nullptr);
	if (!cloud1 || (m_selectedEntities.size() > 1 && !cloud2))
	{
		ccConsole::Error("Select point clouds or meshes only!");
		return;
	}

	//if we have 2 entities, we must ask the user which one is the 'aligned' one and which one is the 'reference' one
	if (reference)
	{
		ccOrderChoiceDlg dlg(	m_selectedEntities[0], "Aligned",
								m_selectedEntities[1], "Reference",
								this );
		if (!dlg.exec())
			return;

		aligned = dlg.getFirstEntity();
		reference = dlg.getSecondEntity();
	}

	//we disable all windows
	disableAllBut(0);

	if (!m_pprDlg)
	{
		m_pprDlg = new ccPointPairRegistrationDlg(m_pickingHub, this, this);
		connect(m_pprDlg, &ccOverlayDialog::processFinished, this, &MainWindow::deactivateRegisterPointPairTool);
		registerOverlayDialog(m_pprDlg, Qt::TopRightCorner);
	}

	ccGLWindow* win = new3DView(true);
	if (!win)
	{
		ccLog::Error("[PointPairRegistration] Failed to create dedicated 3D view!");
		return;
	}

	if (!m_pprDlg->init(win, aligned, reference))
		deactivateRegisterPointPairTool(false);

	freezeUI(true);

	if (!m_pprDlg->start())
		deactivateRegisterPointPairTool(false);
	else
		updateOverlayDialogsPlacement();
}

void MainWindow::deactivateRegisterPointPairTool(bool state)
{
	if (m_pprDlg)
		m_pprDlg->clear();

	//we enable all GL windows
	enableAll();

	QList<QMdiSubWindow*> subWindowList = m_mdiArea->subWindowList();
	if (!subWindowList.isEmpty())
		subWindowList.first()->showMaximized();

	freezeUI(false);

	updateUI();

	setGlobalZoom();
}

void MainWindow::activateSectionExtractionMode()
{
	if (!haveSelection())
		return;

	if (!m_seTool)
	{
		m_seTool = new ccSectionExtractionTool(this);
		connect(m_seTool, &ccOverlayDialog::processFinished, this, &MainWindow::deactivateSectionExtractionMode);

		registerOverlayDialog(m_seTool, Qt::TopRightCorner);
	}
	m_seTool->setExtractMode(true);

	//add clouds
	ccGLWindow* firstDisplay = nullptr;
	{
		unsigned validCount = 0;
		for (ccHObject *entity : getSelectedEntities())
		{
			if (entity->isKindOf(CC_TYPES::POINT_CLOUD))
			{
				if (m_seTool->addCloud(static_cast<ccGenericPointCloud*>(entity)))
				{
					if (!firstDisplay && entity->getDisplay())
					{
						firstDisplay = static_cast<ccGLWindow*>(entity->getDisplay());
					}
					
					++validCount;
				}
			}
		}

		if (validCount == 0)
		{
			ccConsole::Error("No cloud in selection!");
			return;
		}
	}

	//deselect all entities
	unselectAllInDB();

	ccGLWindow* win = new3DView(false);
	if (!win)
	{
		ccLog::Error("[SectionExtraction] Failed to create dedicated 3D view!");
		return;
	}

	if (firstDisplay && firstDisplay->getGlFilter())
	{
		win->setGlFilter(firstDisplay->getGlFilter()->clone());
	}
	m_seTool->linkWith(win);

	freezeUI(true);
	m_UI->toolBarView->setDisabled(true);

	//we disable all other windows
	disableAllBut(win);

	if (!m_seTool->start())
		deactivateSectionExtractionMode(false);
	else
		updateOverlayDialogsPlacement();
}

void MainWindow::deactivateSectionExtractionMode(bool state)
{
	if (m_seTool)
		m_seTool->removeAllEntities();

	//we enable all GL windows
	enableAll();

	QList<QMdiSubWindow*> subWindowList = m_mdiArea->subWindowList();
	if (!subWindowList.isEmpty())
		subWindowList[0]->showMaximized();

	freezeUI(false);
	m_UI->toolBarView->setDisabled(false);

	updateUI();

	ccGLWindow* win = getActiveGLWindow();
	if (win) {
		win->redraw();
	}
}

void MainWindow::activateSegmentationMode()
{
	ccGLWindow* win = getActiveGLWindow();
	if (!win)
		return;

	if (!haveSelection())
		return;

	if (!m_gsTool)
	{
		m_gsTool = new ccGraphicalSegmentationTool(this);
		connect(m_gsTool, &ccOverlayDialog::processFinished, this, &MainWindow::deactivateSegmentationMode);

		registerOverlayDialog(m_gsTool, Qt::TopRightCorner);
	}

	m_gsTool->linkWith(win);
	for ( ccHObject *entity : getSelectedEntities() )
	{
		if (entity->isKindOf(CC_TYPES::POINT_CLOUD) || entity->isKindOf(CC_TYPES::MESH)) {
			m_gsTool->addEntity(entity);
		}		
	}
	m_gsTool->setSegmentMode(0);

	if (m_gsTool->getNumberOfValidEntities() == 0)
	{
		ccConsole::Error("No segmentable entity in active window!");
		return;
	}

	freezeUI(true);
	m_UI->toolBarView->setDisabled(false);

	//we disable all other windows
	disableAllBut(win);

	if (!m_gsTool->start())
		deactivateSegmentationMode(false);
	else
		updateOverlayDialogsPlacement();
}

void MainWindow::deactivateSegmentationMode(bool state)
{
	bool deleteHiddenParts = false;

	//shall we apply segmentation?
	if (state)
	{
		ccHObject* firstResult = nullptr;

		deleteHiddenParts = m_gsTool->deleteHiddenParts();

		//aditional vertices of which visibility array should be manually reset
		std::unordered_set<ccGenericPointCloud*> verticesToReset;

		QSet<ccHObject*>& segmentedEntities = m_gsTool->entities();
		for (QSet<ccHObject*>::iterator p = segmentedEntities.begin(); p != segmentedEntities.end(); )
		{
			ccHObject* entity = (*p);

			if (entity->isKindOf(CC_TYPES::POINT_CLOUD) || entity->isKindOf(CC_TYPES::MESH))
			{
				//first, do the things that must absolutely be done BEFORE removing the entity from DB (even temporarily)
				//bool lockedVertices;
				ccPointCloud* cloud = ccHObjectCaster::ToPointCloud(entity/*,&lockedVertices*/);
				assert(cloud);
				if (cloud)
				{
					//assert(!lockedVertices); //in some cases we accept to segment meshes with locked vertices!

					//specific case: labels (do this before temporarily removing 'entity' from DB!)
					ccHObject::Container labels;
					if (m_ccRoot)
					{
						m_ccRoot->getRootEntity()->filterChildren(labels,true,CC_TYPES::LABEL_2D);
					}
					if (m_buildingRoot)
					{
						m_buildingRoot->getRootEntity()->filterChildren(labels, true, CC_TYPES::LABEL_2D);
					}
					if (m_imageRoot)
					{
						m_imageRoot->getRootEntity()->filterChildren(labels, true, CC_TYPES::LABEL_2D);
					}
					for (ccHObject::Container::iterator it = labels.begin(); it != labels.end(); ++it)
					{
						if ((*it)->isA(CC_TYPES::LABEL_2D)) //Warning: cc2DViewportLabel is also a kind of 'CC_TYPES::LABEL_2D'!
						{
							//we must search for all dependent labels and remove them!!!
							//TODO: couldn't we be more clever and update the label instead?
							cc2DLabel* label = static_cast<cc2DLabel*>(*it);
							bool removeLabel = false;
							for (unsigned i = 0; i < label->size(); ++i)
							{
								if (label->getPickedPoint(i).entity() == entity)
								{
									removeLabel = true;
									break;
								}
							}

							if (removeLabel && label->getParent())
							{
								ccLog::Warning(QString("[Segmentation] Label %1 depends on cloud %2 and will be removed").arg(label->getName(), cloud->getName()));
								ccHObject* labelParent = label->getParent();
								ccHObjectContext objContext = removeObjectTemporarilyFromDBTree(labelParent);
								labelParent->removeChild(label);
								label = nullptr;
								putObjectBackIntoDBTree(labelParent,objContext);
							}
						}
					} //for each label
				} // if (cloud)

				//we temporarily detach the entity, as it may undergo
				//"severe" modifications (octree deletion, etc.) --> see ccPointCloud::createNewCloudFromVisibilitySelection
				ccHObjectContext objContext = removeObjectTemporarilyFromDBTree(entity);

				//apply segmentation
				ccHObject* segmentationResult = nullptr;
				bool deleteOriginalEntity = deleteHiddenParts;
				if (entity->isKindOf(CC_TYPES::POINT_CLOUD))
				{
					ccGenericPointCloud* genCloud = ccHObjectCaster::ToGenericPointCloud(entity);
					ccGenericPointCloud* segmentedCloud = genCloud->createNewCloudFromVisibilitySelection(!deleteHiddenParts);
					if (segmentedCloud && segmentedCloud->size() == 0)
					{
						delete segmentationResult;
						segmentationResult = nullptr;
					}
					else
					{
						segmentationResult = segmentedCloud;
					}

					deleteOriginalEntity |= (genCloud->size() == 0);
				}
				else if (entity->isKindOf(CC_TYPES::MESH)/*|| entity->isA(CC_TYPES::PRIMITIVE)*/) //TODO
				{
					if (entity->isA(CC_TYPES::MESH))
					{
						segmentationResult = ccHObjectCaster::ToMesh(entity)->createNewMeshFromSelection(!deleteHiddenParts);
					}
					else if (entity->isA(CC_TYPES::SUB_MESH))
					{
						segmentationResult = ccHObjectCaster::ToSubMesh(entity)->createNewSubMeshFromSelection(!deleteHiddenParts);
					}

					deleteOriginalEntity |=  (ccHObjectCaster::ToGenericMesh(entity)->size() == 0);
				}

				if (segmentationResult)
				{
					assert(cloud);
					if (cloud)
					{
						//another specific case: sensors (on clouds)
						for (unsigned i = 0; i < entity->getChildrenNumber(); ++i)
						{
							ccHObject* child = entity->getChild(i);
							assert(child);
							if (child && child->isKindOf(CC_TYPES::SENSOR))
							{
								if (child->isA(CC_TYPES::GBL_SENSOR))
								{
									ccGBLSensor* sensor = ccHObjectCaster::ToGBLSensor(entity->getChild(i));
									//remove the associated depth buffer of the original sensor (derpecated)
									sensor->clearDepthBuffer();
									if (deleteOriginalEntity)
									{
										//either transfer
										entity->transferChild(sensor,*segmentationResult);
									}
									else
									{
										//or copy
										segmentationResult->addChild(new ccGBLSensor(*sensor));
									}
								}
								else if (child->isA(CC_TYPES::CAMERA_SENSOR))
								{
									ccCameraSensor* sensor = ccHObjectCaster::ToCameraSensor(entity->getChild(i));
									if (deleteOriginalEntity)
									{
										//either transfer
										entity->transferChild(sensor,*segmentationResult);
									}
									else
									{
										//or copy
										segmentationResult->addChild(new ccCameraSensor(*sensor));
									}
								}
								else
								{
									//unhandled sensor?!
									assert(false);
								}
							}
						} //for each child
					}
					StPrimGroup* prim_group = nullptr;
					//we must take care of the remaining part
					if (!deleteHiddenParts)
					{
						//no need to put back the entity in DB if we delete it afterwards!
						if (!deleteOriginalEntity)
						{
							//! XYLIU
							switch (m_gsTool->getSegmentMode())
							{
							case 0:
								entity->setName(entity->getName() + QString(".remaining"));
								break;
							case 1: 
							{
								int biggest = GetMaxNumberExcludeChildPrefix(objContext.parent, BDDB_PLANESEG_PREFIX);
								segmentationResult->setName(BDDB_PLANESEG_PREFIX + QString::number(biggest + 1));
								ccPointCloud* segment_cloud = ccHObjectCaster::ToPointCloud(segmentationResult);
								if (segment_cloud) {
									segment_cloud->setRGBColor(ccColor::Generator::Random());
									ccHObject* new_plane = FitPlaneAndAddChild(segment_cloud);
									if (new_plane) { 
										new_plane->setDisplay_recursive(getActiveGLWindow());
										SetGlobalShiftAndScale(new_plane);
										addToDB(new_plane, entity->getDBSourceType());
									}
								}
								break;
							}
							case 2:
							{
								//! get primitive group
								StBuilding* cur_building = GetParentBuilding(objContext.parent);
								if (!cur_building) { break; }
								BDBaseHObject* baseObj = GetRootBDBase(cur_building);
								if (!baseObj) { break; }
								prim_group = baseObj->GetPrimitiveGroup(cur_building->getName());
								if (!prim_group) { break; }

								int biggest = GetMaxNumberExcludeChildPrefix(prim_group, BDDB_PLANESEG_PREFIX);
								segmentationResult->setName(BDDB_PLANESEG_PREFIX + QString::number(biggest + 1));
								ccPointCloud* segment_cloud = ccHObjectCaster::ToPointCloud(segmentationResult);
								if (segment_cloud) {
									segment_cloud->setRGBColor(ccColor::Generator::Random());
									ccHObject* new_plane = FitPlaneAndAddChild(segment_cloud);
									if (new_plane) { 
										new_plane->setDisplay_recursive(getActiveGLWindow());
										SetGlobalShiftAndScale(new_plane);
										addToDB(new_plane, entity->getDBSourceType());
									}
								}
								break;
							}							
							default:
								break;
							}
							putObjectBackIntoDBTree(entity, objContext);
						}
					}
					else
					{
						//keep original name(s)
						segmentationResult->setName(entity->getName());
						//! XYLIU
						if (m_gsTool->getSegmentMode() == 1) {
							ccPointCloud* segment_cloud = ccHObjectCaster::ToPointCloud(segmentationResult);
							if (segment_cloud) {
								segment_cloud->setRGBColor(segment_cloud->hasColors() ? segment_cloud->getPointColor(0) : ccColor::Generator::Random());
								ccHObject* new_plane = FitPlaneAndAddChild(segment_cloud);
								if (new_plane) addToDB(new_plane, segment_cloud->getDBSourceType(), false, false);
							}
						}						
						if (entity->isKindOf(CC_TYPES::MESH) && segmentationResult->isKindOf(CC_TYPES::MESH))
						{
							ccGenericMesh* meshEntity = ccHObjectCaster::ToGenericMesh(entity);
							ccHObjectCaster::ToGenericMesh(segmentationResult)->getAssociatedCloud()->setName(meshEntity->getAssociatedCloud()->getName());

							//specific case: if the sub mesh is deleted afterwards (see below)
							//then its associated vertices won't be 'reset' by the segmentation tool!
							if (deleteHiddenParts && meshEntity->isA(CC_TYPES::SUB_MESH))
							{
								verticesToReset.insert(meshEntity->getAssociatedCloud());
							}
						}
						assert(deleteOriginalEntity);
						//deleteOriginalEntity = true;
					}

					if (prim_group) // XYLIU
					{
						objContext.parent = prim_group;
					}
					else if (segmentationResult->isA(CC_TYPES::SUB_MESH))
					{
						//for sub-meshes, we have no choice but to use its parent mesh!
						objContext.parent = static_cast<ccSubMesh*>(segmentationResult)->getAssociatedMesh();
					}
					else
					{
						//otherwise we look for first non-mesh or non-cloud parent
						while (objContext.parent && (objContext.parent->isKindOf(CC_TYPES::MESH) || objContext.parent->isKindOf(CC_TYPES::POINT_CLOUD)))
						{
							objContext.parent = objContext.parent->getParent();
						}
					}
					
					if (objContext.parent)
					{
						objContext.parent->addChild(segmentationResult); //FiXME: objContext.parentFlags?
					}

					segmentationResult->setDisplay_recursive(getActiveGLWindow());
					segmentationResult->prepareDisplayForRefresh_recursive();
					SetGlobalShiftAndScale(segmentationResult);

					addToDB(segmentationResult, entity->getDBSourceType(), false, false);

					if (!firstResult)
					{
						firstResult = segmentationResult;
					}
				}
				else if (!deleteOriginalEntity)
				{
					//ccConsole::Error("An error occurred! (not enough memory?)");
					putObjectBackIntoDBTree(entity,objContext);
				}

				if (deleteOriginalEntity)
				{
					p = segmentedEntities.erase(p);

					delete entity;
					entity = nullptr;
				}
				else
				{
					++p;
				}
			}
		}

		//specific actions
		{
			for ( ccGenericPointCloud *cloud : verticesToReset )
			{
				cloud->resetVisibilityArray();
			}
		}

		if (firstResult) {
			setSelectedInDB(firstResult, true);
		}
	}

	if (m_gsTool)
	{
		m_gsTool->removeAllEntities(!deleteHiddenParts);
	}

	//we enable all GL windows
	enableAll();

	freezeUI(false);

	updateUI();

	ccGLWindow* win = getActiveGLWindow();
	if (win)
	{
		win->redraw();
	}
}

void MainWindow::activateTracePolylineMode()
{
	ccGLWindow* win = getActiveGLWindow();
	if (!win)
	{
		return;
	}

	if (!m_tplTool)
	{
		m_tplTool = new ccTracePolylineTool(m_pickingHub, this);
		connect(m_tplTool, &ccOverlayDialog::processFinished, this, &MainWindow::deactivateTracePolylineMode);
		registerOverlayDialog(m_tplTool, Qt::TopRightCorner);
	}

	m_tplTool->linkWith(win);
	m_tplTool->setTraceMode(0);

	freezeUI(true);
	m_UI->toolBarView->setDisabled(false);

	//we disable all other windows
	disableAllBut(win);

	if (!m_tplTool->start())
		deactivateTracePolylineMode(false);
	else
		updateOverlayDialogsPlacement();
}

void MainWindow::deactivateTracePolylineMode(bool)
{
	//we enable all GL windows
	enableAll();

	freezeUI(false);

	updateUI();

	ccGLWindow* win = getActiveGLWindow();
	if (win)
	{
		win->redraw();
	}
}

void MainWindow::activatePointListPickingMode()
{
	ccGLWindow* win = getActiveGLWindow();
	if (!win)
		return;

	//there should be only one point cloud in current selection!
	if (!haveOneSelection())
	{
		ccConsole::Error("Select one and only one entity!");
		return;
	}

	ccHObject* entity = m_selectedEntities[0];
	if (!entity->isKindOf(CC_TYPES::POINT_CLOUD) && !entity->isKindOf(CC_TYPES::MESH))
	{
		ccConsole::Error("Select a cloud or a mesh");
		return;
	}

	if (!entity->isVisible() || !entity->isEnabled())
	{
		ccConsole::Error("Entity must be visible!");
		return;
	}

	if (!m_plpDlg)
	{
		m_plpDlg = new ccPointListPickingDlg(m_pickingHub, this);
		connect(m_plpDlg, &ccOverlayDialog::processFinished, this, &MainWindow::deactivatePointListPickingMode);

		registerOverlayDialog(m_plpDlg, Qt::TopRightCorner);
	}

	//DGM: we must update marker size spin box value (as it may have changed by the user with the "display dialog")
	m_plpDlg->markerSizeSpinBox->setValue(win->getDisplayParameters().labelMarkerSize);

	m_plpDlg->linkWith(win);
	m_plpDlg->linkWithEntity(entity);

	freezeUI(true);

	//we disable all other windows
	disableAllBut(win);

	if (!m_plpDlg->start())
		deactivatePointListPickingMode(false);
	else
		updateOverlayDialogsPlacement();
}

void MainWindow::deactivatePointListPickingMode(bool state)
{
	if (m_plpDlg)
	{
		m_plpDlg->linkWithEntity(nullptr);
	}

	//we enable all GL windows
	enableAll();

	freezeUI(false);

	updateUI();
}

void MainWindow::activatePointPickingMode()
{
	ccGLWindow* win = getActiveGLWindow();
	if (!win)
	{
		return;
	}

	if (m_ccRoot)
	{
		m_ccRoot->unselectAllEntities(); //we don't want any entity selected (especially existing labels!)
	}
	if (m_buildingRoot)
	{
		m_buildingRoot->unselectAllEntities(); //we don't want any entity selected (especially existing labels!)
	}
	if (m_imageRoot)
	{
		m_imageRoot->unselectAllEntities(); //we don't want any entity selected (especially existing labels!)
	}

	if (!m_ppDlg)
	{
		m_ppDlg = new ccPointPropertiesDlg(m_pickingHub, this);
		connect(m_ppDlg, &ccOverlayDialog::processFinished,	this, &MainWindow::deactivatePointPickingMode);
		connect(m_ppDlg, &ccPointPropertiesDlg::newLabel,	this, &MainWindow::handleNewLabel);

		registerOverlayDialog(m_ppDlg, Qt::TopRightCorner);
	}

	m_ppDlg->linkWith(win);

	freezeUI(true);

	//we disable all other windows
	disableAllBut(win);

	if (!m_ppDlg->start())
		deactivatePointPickingMode(false);
	else
		updateOverlayDialogsPlacement();
}

void MainWindow::deactivatePointPickingMode(bool state)
{
	//if (m_ppDlg)
	//	m_ppDlg->linkWith(0);

	//we enable all GL windows
	enableAll();

	freezeUI(false);

	updateUI();
}

void MainWindow::activateClippingBoxMode()
{
	if ( !haveSelection() )
	{
		return;
	}

	ccGLWindow* win = getActiveGLWindow();
	if (!win)
	{
		return;
	}

	if (!m_clipTool)
	{
		m_clipTool = new ccClippingBoxTool(this);
		connect(m_clipTool, &ccOverlayDialog::processFinished, this, &MainWindow::deactivateClippingBoxMode);
	}
	m_clipTool->linkWith(win);

	ccHObject::Container selectedEntities = getSelectedEntities(); //we have to use a local copy: 'unselectEntity' will change the set of currently selected entities!
	for (ccHObject *entity : selectedEntities)
	{
		if (m_clipTool->addAssociatedEntity(entity))
		{
			//automatically deselect the entity (to avoid seeing its bounding box ;)
			unselectAllInDB();
		}
	}

	if (m_clipTool->getNumberOfAssociatedEntity() == 0)
	{
		m_clipTool->close();
		return;
	}

	if (m_clipTool->start())
	{
		registerOverlayDialog(m_clipTool, Qt::TopRightCorner);
		freezeUI(true);
		updateOverlayDialogsPlacement();
		//deactivate all other GL windows
		disableAllBut(win);
	}
	else
	{
		ccConsole::Error("Unexpected error!"); //indeed...
	}
}

void MainWindow::deactivateClippingBoxMode(bool state)
{
	//we reactivate all GL windows
	enableAll();

	freezeUI(false);

	updateUI();
}

void MainWindow::activateTranslateRotateMode()
{
	if (!haveSelection())
		return;

	ccGLWindow* win = getActiveGLWindow();
	if (!win)
		return;

	if (!m_transTool)
		m_transTool = new ccGraphicalTransformationTool(this);
	assert(m_transTool->getNumberOfValidEntities() == 0);
	m_transTool->linkWith(win);

	bool rejectedEntities = false;
	for ( ccHObject *entity : getSelectedEntities() )
	{
		if (!m_transTool->addEntity(entity))
			rejectedEntities = true;
	}

	if (m_transTool->getNumberOfValidEntities() == 0)
	{
		ccConsole::Error("No entity eligible for manual transformation! (see console)");
		return;
	}
	else if (rejectedEntities)
	{
		ccConsole::Error("Some entities were ingored! (see console)");
	}

	//try to activate "moving mode" in current GL window
	if (m_transTool->start())
	{
		connect(m_transTool, &ccOverlayDialog::processFinished, this, &MainWindow::deactivateTranslateRotateMode);
		registerOverlayDialog(m_transTool, Qt::TopRightCorner);
		freezeUI(true);
		updateOverlayDialogsPlacement();
		//deactivate all other GL windows
		disableAllBut(win);
	}
	else
	{
		ccConsole::Error("Unexpected error!"); //indeed...
	}
}

void MainWindow::deactivateTranslateRotateMode(bool state)
{
	if (m_transTool)
	{
		//reselect previously selected entities!
		if (state && m_ccRoot && m_buildingRoot && m_imageRoot)
		{
			const ccHObject& transformedSet = m_transTool->getValidEntities();
			try
			{
				ccHObject::Container transformedEntities;
				transformedEntities.resize(transformedSet.getChildrenNumber());
				for (unsigned i = 0; i < transformedSet.getChildrenNumber(); ++i)
				{
					transformedEntities[i] = transformedSet.getChild(i);
				}
				m_ccRoot->selectEntities(transformedEntities);
				m_buildingRoot->selectEntities(transformedEntities);
				m_imageRoot->selectEntities(transformedEntities);
			}
			catch (const std::bad_alloc&)
			{
				//not enough memory (nothing to do)
			}
		}
		//m_transTool->close();
	}

	//we reactivate all GL windows
	enableAll();

	freezeUI(false);

	updateUI();
}

void MainWindow::testFrameRate()
{
	ccGLWindow* win = getActiveGLWindow();
	if (win)
		win->startFrameRateTest();
}

//////////////////////////////////////////////////////////////////////////

// viewer toggle state

void MainWindow::toggleFullScreen(bool state)
{
	if (state)
		showFullScreen();
	else
		showNormal();

#ifdef Q_OS_MAC
	if (state)
	{
		m_UI->actionFullScreen->setText(tr("Exit Full Screen"));
	}
	else
	{
		m_UI->actionFullScreen->setText(tr("Enter Full Screen"));
	}
#endif
}

void MainWindow::toggleExclusiveFullScreen(bool state)
{
	ccGLWindow* win = getActiveGLWindow();
	if (win)
	{
		win->toggleExclusiveFullScreen(state);
	}
}

void MainWindow::toggleActiveWindowSunLight()
{
	ccGLWindow* win = getActiveGLWindow();
	if (win)
	{
		win->toggleSunLight();
		win->redraw(false);
	}
}

void MainWindow::toggleActiveWindowCustomLight()
{
	ccGLWindow* win = getActiveGLWindow();
	if (win)
	{
		win->toggleCustomLight();
		win->redraw(false);
	}
}

void MainWindow::toggleActiveWindowAutoPickRotCenter(bool state)
{
	ccGLWindow* win = getActiveGLWindow();
	if (win)
	{
		win->setAutoPickPivotAtCenter(state);

		//save the option
		{
			QSettings settings;
			settings.setValue(ccPS::AutoPickRotationCenter(), state);
		}
	}
}

void MainWindow::toggleActiveWindowShowCursorCoords(bool state)
{
	ccGLWindow* win = getActiveGLWindow();
	if (win)
	{
		win->showCursorCoordinates(state);
	}
}

void MainWindow::toggleActiveWindowPointViewEditMode(bool state)
{
	ccGLWindow* win = getActiveGLWindow();
	if (win)
	{
		win->setPointViewEditMode(state);
	}
}

void MainWindow::toggleActiveWindowStereoVision(bool state)
{
	ccGLWindow* win = getActiveGLWindow();
	if (win)
	{
		bool isActive = win->stereoModeIsEnabled();
		if (isActive == state)
		{
			//nothing to do
			return;
		}

		if (isActive)
		{
			win->disableStereoMode();

			if (win->getStereoParams().glassType == ccGLWindow::StereoParams::NVIDIA_VISION)
			{
				//disable (exclusive) full screen
				m_UI->actionExclusiveFullScreen->setChecked(false);
			}
		}
		else
		{
			//display a parameters dialog
			ccStereoModeDlg smDlg(this);
			smDlg.setParameters(win->getStereoParams());
			if (!smDlg.exec())
			{
				//cancelled by the user
				m_UI->actionEnableStereo->blockSignals(true);
				m_UI->actionEnableStereo->setChecked(false);
				m_UI->actionEnableStereo->blockSignals(false);
				return;
			}

			ccGLWindow::StereoParams params = smDlg.getParameters();
#ifndef CC_GL_WINDOW_USE_QWINDOW
			if (!params.isAnaglyph())
			{
				ccLog::Error("This version doesn't handle stereo glasses and headsets.\nUse the 'Stereo' version instead.");
				//activation of the stereo mode failed: cancel selection
				m_UI->actionEnableStereo->blockSignals(true);
				m_UI->actionEnableStereo->setChecked(false);
				m_UI->actionEnableStereo->blockSignals(false);
				return;
			}
#endif

			//force perspective state!
			if (!win->getViewportParameters().perspectiveView)
			{
				setCenteredPerspectiveView(win, false);
			}

			if (params.glassType == ccGLWindow::StereoParams::NVIDIA_VISION)
			{
				//force (exclusive) full screen
				m_UI->actionExclusiveFullScreen->setChecked(true);
			}

			if (!win->enableStereoMode(params))
			{
				if (params.glassType == ccGLWindow::StereoParams::NVIDIA_VISION)
				{
					//disable (exclusive) full screen
					m_UI->actionExclusiveFullScreen->setChecked(false);
				}

				//activation of the stereo mode failed: cancel selection
				m_UI->actionEnableStereo->blockSignals(true);
				m_UI->actionEnableStereo->setChecked(false);
				m_UI->actionEnableStereo->blockSignals(false);
			}
		}
		win->redraw();
	}
}

bool MainWindow::checkStereoMode(ccGLWindow* win)
{
	assert(win);

	if (win && win->getViewportParameters().perspectiveView && win->stereoModeIsEnabled())
	{
		ccGLWindow::StereoParams params = win->getStereoParams();
		bool wasExclusiveFullScreen = win->exclusiveFullScreen();
		if (wasExclusiveFullScreen)
		{
			win->toggleExclusiveFullScreen(false);
		}
		win->disableStereoMode();

		if (QMessageBox::question(this,
			"Stereo mode",
			"Stereo-mode only works in perspective mode. Do you want to disable it?",
			QMessageBox::Yes,
			QMessageBox::No) == QMessageBox::No)
		{
			if (wasExclusiveFullScreen)
			{
				win->toggleExclusiveFullScreen(true);
				win->enableStereoMode(params);
			}
			return false;
		}
		else
		{
			if (win == getActiveGLWindow())
			{
				m_UI->actionEnableStereo->setChecked(false);
			}
			else
			{
				assert(false);
				m_UI->actionEnableStereo->blockSignals(true);
				m_UI->actionEnableStereo->setChecked(false);
				m_UI->actionEnableStereo->blockSignals(false);
			}
		}
	}

	return true;
}

void MainWindow::toggleActiveWindowCenteredPerspective()
{
	ccGLWindow* win = getActiveGLWindow();
	if (win)
	{
		const ccViewportParameters& params = win->getViewportParameters();
		if (params.perspectiveView && params.objectCenteredView && !checkStereoMode(win)) //we need to check this only if we are already in object-centered perspective mode
		{
			return;
		}
		win->togglePerspective(true);
		win->redraw(false);
		updateViewModePopUpMenu(win);
		updatePivotVisibilityPopUpMenu(win);
	}
}

void MainWindow::toggleActiveWindowViewerBasedPerspective()
{
	ccGLWindow* win = getActiveGLWindow();
	if (win)
	{
		const ccViewportParameters& params = win->getViewportParameters();
		if (params.perspectiveView && !params.objectCenteredView && !checkStereoMode(win)) //we need to check this only if we are already in viewer-based perspective mode
		{
			return;
		}
		win->togglePerspective(false);
		win->redraw(false);
		updateViewModePopUpMenu(win);
		updatePivotVisibilityPopUpMenu(win);
	}
}



//////////////////////////////////////////////////////////////////////////

//////////////////////////////////////////////////////////////////////////
/// Building Reconstruction

void MainWindow::doActionBDDisplayPlaneOn()
{
	ccHObject* Root_Entity = nullptr;
	if (haveSelection())
		Root_Entity = m_selectedEntities.front();
	else
		Root_Entity = db(getCurrentDB())->getRootEntity();

	ccHObject::Container Objs;
	Root_Entity->filterChildren(Objs, true, CC_TYPES::PLANE, true);

	ProgStart("Show Plane");
	for (auto & Obj : Objs) {
		Obj->setVisible(true);
		Obj->redrawDisplay();
	}
	ProgEnd

	refreshAll();
	UpdateUI();
}

void MainWindow::doActionBDDisplayPlaneOff()
{
	ccHObject* Root_Entity = nullptr;
	if (haveSelection())
		Root_Entity = m_selectedEntities.front();
	else
		Root_Entity = db(getCurrentDB())->getRootEntity();

	ccHObject::Container Objs;
	Root_Entity->filterChildren(Objs, true, CC_TYPES::PLANE, true);
	ProgStartNorm("Hide Plane", Objs.size());
	for (auto & Obj : Objs) {
		Obj->setVisible(false);
		Obj->redrawDisplay();
		ProgStep()
	}
	ProgEnd

	refreshAll();
	UpdateUI();
}

void MainWindow::doActionBDDisplayPointOn()
{
	ccHObject* Root_Entity = nullptr;
	if (haveSelection())
		Root_Entity = m_selectedEntities.front();
	else
		Root_Entity = db(getCurrentDB())->getRootEntity();

	ccHObject::Container Objs;
	Root_Entity->filterChildren(Objs, true, CC_TYPES::POINT_CLOUD, true);
	ProgStart("Show Points");
	for (auto & Obj : Objs) {
		Obj->setVisible(true);
		Obj->redrawDisplay();
	}
	ProgEnd
	refreshAll();
	UpdateUI();
}

void MainWindow::doActionBDDisplayPointOff()
{
	ccHObject* Root_Entity = nullptr;
	if (haveSelection())
		Root_Entity = m_selectedEntities.front();
	else
		Root_Entity = db(getCurrentDB())->getRootEntity();

	ccHObject::Container Objs;
	Root_Entity->filterChildren(Objs, true, CC_TYPES::POINT_CLOUD, false);
	ProgStart("Hide Points");
	for (auto & Obj : Objs) {
		Obj->setVisible(false);
		Obj->redrawDisplay();
	}
	ProgEnd
	refreshAll();
	UpdateUI();
}

void MainWindow::doActionDisplayWireframe()
{
	for (size_t i = 0; i < m_selectedEntities.size(); i++) {
		ccMesh* mesh = ccHObjectCaster::ToMesh(m_selectedEntities[i]);
		if (mesh) {
			mesh->showWired(m_UI->actionDisplayWireframe->isChecked());
			mesh->prepareDisplayForRefresh_recursive();
		}
	}

	UpdateUI();
	refreshAll();
}

void MainWindow::doActionDisplayFace()
{
	for (size_t i = 0; i < m_selectedEntities.size(); i++) {
		ccMesh* mesh = ccHObjectCaster::ToMesh(m_selectedEntities[i]);
		if (mesh) {
			mesh->showFaces(m_UI->actionDisplayFace->isChecked());
			mesh->prepareDisplayForRefresh_recursive();
		}
	}

	UpdateUI();
	refreshAll();
}

void MainWindow::doActionDisplayNormalPerFace()
{
	ProgStartNorm("display normal per face", m_selectedEntities.size())
	for (size_t i = 0; i < m_selectedEntities.size(); i++) {
		ccMesh* mesh = ccHObjectCaster::ToMesh(m_selectedEntities[i]);
		if (!mesh) continue;
		if (m_UI->actionDisplayNormalPerFace->isChecked()) {
			if (!mesh->hasTriNormals()) {
				if (!mesh->computeNormals(false)) {
					continue;
				}
			}
			mesh->showFaces(true);
			mesh->showTriNorms(true);
			mesh->notifyNormalUpdate();
			mesh->getAssociatedCloud()->notifyGeometryUpdate();
			mesh->prepareDisplayForRefresh_recursive();
		}
		else {
			if (!m_UI->actionDisplayNormalPerVertex->isChecked()) {// both disable
				mesh->showNormals(false);
				mesh->notifyNormalUpdate();
				mesh->getAssociatedCloud()->notifyGeometryUpdate();
				mesh->prepareDisplayForRefresh_recursive();
			}
		}
		ProgStep()
	}
	ProgEnd

	UpdateUI();
	refreshAll();
}

void MainWindow::doActionDisplayNormalPerVertex()
{
	ProgStartNorm("display normal per vertex", m_selectedEntities.size())
	for (size_t i = 0; i < m_selectedEntities.size(); i++) {
		if (m_selectedEntities[i]->isA(CC_TYPES::POINT_CLOUD)) {
			ccPointCloud* cloud = ccHObjectCaster::ToPointCloud(m_selectedEntities[i]);
			if (!cloud) continue;
			cloud->showNormals(m_UI->actionDisplayNormalPerVertex->isChecked() && cloud->hasNormals());
		}
		else if (m_selectedEntities[i]->isKindOf(CC_TYPES::MESH)) {
			ccMesh* mesh = ccHObjectCaster::ToMesh(m_selectedEntities[i]);
			if (!mesh) continue;
			if (m_UI->actionDisplayNormalPerVertex->isChecked()) {
				if (!mesh->getAssociatedCloud()->hasNormals()) {
					if (!mesh->computeNormals(true)) {
						continue;
					}
				}
				mesh->showFaces(true);
				mesh->showNormals(true);
				mesh->showTriNorms(false);
				mesh->notifyNormalUpdate();
				mesh->getAssociatedCloud()->notifyGeometryUpdate();
				mesh->prepareDisplayForRefresh_recursive();
			}
			else {
				if (!m_UI->actionDisplayNormalPerFace->isChecked()) {// both disable
					mesh->showNormals(false);
					mesh->getAssociatedCloud()->notifyGeometryUpdate();
					mesh->prepareDisplayForRefresh_recursive();
				}
			}
		}
		ProgStep()
	}
	ProgEnd

	UpdateUI();
	refreshAll();
}

//////////////////////////////////////////////////////////////////////////
/// Building Reconstruction

//////////////////////////////////////////////////////////////////////////
QString s_no_project_error = "please open the main project!";
BDBaseHObject::Container GetBDBaseProjx() {
	MainWindow* main = MainWindow::TheInstance();
	ccHObject* root_entity = main->db_building()->getRootEntity();
	assert(root_entity);
	vector<BDBaseHObject*> prjx;
	for (size_t i = 0; i < root_entity->getChildrenNumber(); i++) {
		ccHObject* child = root_entity->getChild(i);
		if (IsBDBaseObj(child))	{
			prjx.push_back(static_cast<BDBaseHObject*>(child));
		}
	}
	return prjx;
}

void MainWindow::doActionBDProjectLoad()
{
	//persistent settings
	QSettings settings;
	settings.beginGroup(ccPS::LoadFile());
	QString currentPath = settings.value(ccPS::CurrentPath(), ccFileUtils::defaultDocPath()).toString();

	QString Filename =
		QFileDialog::getOpenFileName(this,
			"Open project file",
			currentPath,
			"project (*.bbprj)");

	if (Filename.isEmpty()) return;

	//save last loading parameters
	currentPath = QFileInfo(Filename).absolutePath();
	settings.setValue(ccPS::CurrentPath(), currentPath);
	settings.endGroup();
		
	stocker::BlockProj block_prj; std::string error_info;
	if (!stocker::LoadProject(Filename.toStdString(), block_prj, error_info)) {
		dispToConsole(error_info.c_str(), ccMainAppInterface::ERR_CONSOLE_MESSAGE);
		return;
	}
	if (!stocker::BuildingPrepare(block_prj, error_info)) {
		dispToConsole(error_info.c_str(), ccMainAppInterface::ERR_CONSOLE_MESSAGE);
		return;
	}

	switchDatabase(CC_TYPES::DB_BUILDING);
	
	QFileInfo prj_file(Filename);
	QString prj_name = prj_file.completeBaseName();
	if (!prj_name.startsWith(BDDB_PROJECTNAME_PREFIX)) {
		prj_name = BDDB_PROJECTNAME_PREFIX + prj_name;
	}

	QString bin_file = prj_file.absolutePath() + "\\" + prj_name + ".bin";
		
	CCVector3d loadCoordinatesShift(0, 0, 0);
	bool loadCoordinatesTransEnabled = false;
	FileIOFilter::LoadParameters parameters;
	{
		parameters.alwaysDisplayLoadDialog = true;
		parameters.shiftHandlingMode = ccGlobalShiftManager::DIALOG_IF_NECESSARY;
		parameters.coordinatesShift = &loadCoordinatesShift;
		parameters.coordinatesShiftEnabled = &loadCoordinatesTransEnabled;
		parameters.parentWidget = this;
	}
	CC_FILE_ERROR result = CC_FERR_NO_ERROR;

	BDBaseHObject* bd_grp = nullptr;
	if (QFileInfo(bin_file).exists()) {
		ccHObject* newGroup = FileIOFilter::LoadFromFile(bin_file, parameters, result, QString());
		if (newGroup) {
			bd_grp = new BDBaseHObject(*newGroup);
			bd_grp->setName(prj_name);
			newGroup->transferChildren(*bd_grp);
		}		
	}
	if (!bd_grp) {
		bd_grp = new BDBaseHObject(prj_name);		
		for (auto & bd : block_prj.m_builder.sbuild) {
			if (bd->data.convex_hull_xy.empty()) { continue; }

			QString building_name = bd->GetName().Str().c_str();
			QFileInfo point_path(bd->data.file_path.ori_points.c_str());
			ccHObject* newGroup = FileIOFilter::LoadFromFile(point_path.absoluteFilePath(), parameters, result, QString());
			if (!newGroup) { continue; }
			StBuilding* building = new StBuilding(*newGroup);
			building->setName(building_name);
			newGroup->transferChildren(*building);			
			ccHObject::Container clouds;
			building->filterChildren(clouds, true, CC_TYPES::POINT_CLOUD);
			for (ccHObject* cloud : clouds)	{
				if (cloud) {
					static_cast<ccGenericPointCloud*>(cloud)->setName(building_name + BDDB_ORIGIN_CLOUD_SUFFIX);
					if (cloud->hasColors()) {
						cloud->showSF(false);
						cloud->showColors(true);
					}					
				}
			}
			bd_grp->addChild(building);
		}
	}
	if (bd_grp) {
		bd_grp->block_prj = block_prj;
		if (bd_grp->getChildrenNumber() <= 0) {
			return;
		}
		ccHObject* first_cloud_ent = bd_grp->GetOriginPointCloud(GetBaseName(bd_grp->getChild(0)->getName()), false);
		if (!first_cloud_ent) {
			dispToConsole("error load project", ERR_CONSOLE_MESSAGE);
			return;
		}
		ccPointCloud* first_cloud = ccHObjectCaster::ToPointCloud(first_cloud_ent);
		bd_grp->global_shift = stocker::parse_xyz(first_cloud->getGlobalShift());
		bd_grp->global_scale = first_cloud->getGlobalScale();

		addToDB_Build(bd_grp);
	}
	else {
		dispToConsole("error load project", ERR_CONSOLE_MESSAGE);
		return;
	}
	refreshAll();
	UpdateUI();
}

bool SaveProject(BDBaseHObject* proj)
{
	QFileInfo prj_file(proj->block_prj.m_options.prj_file.project_ini.c_str());
	QString prj_name = prj_file.completeBaseName();
	if (!prj_name.startsWith(BDDB_PROJECTNAME_PREFIX)) {
		prj_name = BDDB_PROJECTNAME_PREFIX + prj_name;
	}

	QString selectedFilename = prj_file.absolutePath() + "\\" + prj_name + ".bin";

	CC_FILE_ERROR result = CC_FERR_NO_ERROR;
	FileIOFilter::SaveParameters parameters;
	{
		parameters.alwaysDisplaySaveDialog = true;
		parameters.parentWidget = MainWindow::TheInstance();
	}

	//specific case: BIN format			
	result = FileIOFilter::SaveToFile(proj, selectedFilename, parameters, BinFilter::GetFileFilter());	
		
	return true;
}

void MainWindow::doActionBDProjectSave()
{
	BDBaseHObject::Container prjx;
	if (haveSelection()) {
		prjx.push_back(GetRootBDBase(getSelectedEntities().front()));		
	}
	else {	// save all projects		
		prjx = GetBDBaseProjx();
	}
	
	try {
		for (BDBaseHObject* proj : prjx) {
			if (!SaveProject(proj))	{
				dispToConsole("cannot save project", ERR_CONSOLE_MESSAGE);
				continue;
			}			
		}
	}
	catch (const std::runtime_error& e) {
		dispToConsole("cannot save project", ERR_CONSOLE_MESSAGE);
		dispToConsole(e.what(), ERR_CONSOLE_MESSAGE);
		return;
	}	
}

void MainWindow::doActionBDImagesLoad()
{
	if (!haveSelection()) {
		dispToConsole("please load project or select a point cloud", ERR_CONSOLE_MESSAGE);
		return;
	}
	BDBaseHObject* baseObj = GetRootBDBase(getSelectedEntities().front());
	ccHObject::Container camera_groups = GetEnabledObjFromGroup(m_imageRoot->getRootEntity(), CC_TYPES::ST_PROJECT);
	if (baseObj) {
		//ccHObject* camera_group = getCameraGroup(baseObj->getName());
		
		/// temporarily put this function here, need add a button
		if (getSelectedEntities().front()->isA(CC_TYPES::ST_BUILDING)) {
			for (ccHObject* camera_group : camera_groups) {
				QStringList building_images;
				for (ccHObject* bd : getSelectedEntities()) {
					stocker::BuildUnit bd_unit = baseObj->GetBuildingUnit(bd->getName().toStdString());
					for (auto img : bd_unit.image_list) {
						building_images.append(img.c_str());
					}
				}
				filterCameraByName(camera_group, building_images);
			}
			refreshAll();
			return;
		}
	}
	if (!baseObj && !getSelectedEntities().front()->isA(CC_TYPES::POINT_CLOUD))	{
		dispToConsole("please load project or select a point cloud", ERR_CONSOLE_MESSAGE);
		return;
	}
// 	if (camera_group) {
// 		if (QMessageBox::question(this,	
// 			"Import camera", "cameras exist, import again?",
// 			QMessageBox::Yes, QMessageBox::No)
// 			== QMessageBox::No)
// 			return;
// 	}
	CCVector3d loadCoordinatesShift = baseObj ? CCVector3d(vcgXYZ(baseObj->global_shift)) : CCVector3d(0, 0, 0);
	bool loadCoordinatesTransEnabled = false;
	FileIOFilter::LoadParameters parameters;
	{
		parameters.alwaysDisplayLoadDialog = true;
		parameters.shiftHandlingMode = ccGlobalShiftManager::DIALOG_IF_NECESSARY;
		parameters.coordinatesShift = &loadCoordinatesShift;
		parameters.coordinatesShiftEnabled = &loadCoordinatesTransEnabled;
		parameters.parentWidget = this;
	}
	CC_FILE_ERROR result = CC_FERR_NO_ERROR;
	QString out_file, image_list;
	if (baseObj && baseObj->block_prj.m_options.with_image) {
		out_file = baseObj->block_prj.m_options.prj_file.sfm_out.c_str();
		image_list = baseObj->block_prj.m_options.prj_file.image_list.c_str();		
	}

	if (!QFileInfo(out_file).exists() || !QFileInfo(image_list).exists()) {
		if (baseObj) {
			dispToConsole("no .out or image list exists", ERR_CONSOLE_MESSAGE);
		}

		//persistent settings
		QSettings settings;
		settings.beginGroup(ccPS::LoadFile());
		QString currentPath = settings.value(ccPS::CurrentPath(), ccFileUtils::defaultDocPath()).toString();
		
		out_file =
			QFileDialog::getOpenFileName(this,
				"Import images",
				currentPath,
				"Bundler output (*.out)");
		if (out_file.isEmpty()) return;

		//save last loading parameters
		currentPath = QFileInfo(out_file).absolutePath();
		settings.setValue(ccPS::CurrentPath(), currentPath);
		settings.endGroup();
		if (baseObj) {
			image_list =
				QFileDialog::getOpenFileName(this,
					"Import images",
					currentPath,
					"Image list (All (*.*);;*.txt");
			if (image_list.isEmpty()) return;

			//save last loading parameters
			currentPath = QFileInfo(image_list).absolutePath();
			settings.setValue(ccPS::CurrentPath(), currentPath);
			settings.endGroup();
		}
	}
	ccPointCloud* hackObj = nullptr;
	if (baseObj) {
		hackObj = new ccPointCloud(image_list);
		hackObj->setGlobalShift(CCVector3d(vcgXYZ(baseObj->global_shift)));
		ccBBox base_box = baseObj->getBB_recursive(false, false);
		hackObj->reserve(2);
		hackObj->addPoint(base_box.getCenter() + base_box.getDiagVec() / 2);
		hackObj->addPoint(base_box.getCenter() - base_box.getDiagVec() / 2);
	}
	else {
		hackObj = ccHObjectCaster::ToPointCloud(getSelectedEntities().front());
	}
	if (hackObj) {
		parameters.additionInfo = (void*)hackObj;
	}
	QString group_name = QFileInfo(out_file).baseName();
	BDImageBaseHObject* bd_grp = nullptr;
	for (ccHObject* cam_group : camera_groups) {
		if (cam_group->getName() == group_name) {
			bd_grp = static_cast<BDImageBaseHObject*>(cam_group);
			break;
		}
	}
	ccHObject* newGroup = FileIOFilter::LoadFromFile(out_file, parameters, result, QString());
	if (!newGroup) {
		return;
	}
	if (!bd_grp) {
		bd_grp = new BDImageBaseHObject(*newGroup);
		bd_grp->setName(group_name);
	}
	for (int i = 0; i < newGroup->getChildrenNumber(); i++) {
		ccHObject* child = newGroup->getChild(i);
		ccHObject::Container check_exist;
		bd_grp->filterChildrenByName(check_exist, false, child->getName(), true);
		if (check_exist.empty()) {
			newGroup->transferChild(child, *bd_grp);
			i--;
		}
	}
	//newGroup->transferChildren(*bd_grp);
		
	addToDB_Image(bd_grp, false, false, false, true);

	if (baseObj && hackObj) {
		delete hackObj;
		hackObj = nullptr;
	}
	if (newGroup) {
		delete newGroup;
		newGroup = nullptr;
	}
		
	refreshAll();
}

// for point cloud (.original by default)
void MainWindow::doActionBDPlaneSegmentation()
{
	if (!haveSelection()) return;	

	ccHObject *entity = getSelectedEntities().front();
	ccHObject::Container _container;
	BDBaseHObject* baseObj = GetRootBDBase(entity);

	if (entity->isA(CC_TYPES::POINT_CLOUD))
		_container.push_back(entity);
	else {
		ccHObject::Container building_groups;		
		if (!baseObj) {
			dispToConsole(s_no_project_error, ERR_CONSOLE_MESSAGE);
			return;
		}
		if (IsBDBaseObj(entity)) {
			building_groups = GetEnabledObjFromGroup(baseObj, CC_TYPES::ST_BUILDING, true, false);
		}
		else if (entity->isA(CC_TYPES::ST_BUILDING)){			
			building_groups.push_back(entity);
		}
		for (ccHObject* bd : building_groups) {
			ccHObject* pc = baseObj->GetOriginPointCloud(bd->getName(), true);
			if (pc) _container.push_back(pc);
		}
	}

	if (_container.empty()) {
		dispToConsole("[BDRecon] Please select (group of) point cloud / building", ERR_CONSOLE_MESSAGE);
		return;
	}

	// check have not normals
	ccHObject::Container normal_container;
	for (auto & cloudObj : _container) {
		ccPointCloud* entity_cloud = ccHObjectCaster::ToPointCloud(cloudObj);
		if (!entity_cloud->hasNormals()) {
			normal_container.push_back(cloudObj);
		}
	}
	if (!normal_container.empty()) {
		if (!ccEntityAction::computeNormals(normal_container, this))
			return;
	}

	if (!m_pbdrPSDlg) m_pbdrPSDlg = new bdrPlaneSegDlg(this);
	if (!m_pbdrPSDlg->exec()) {
		return;
	}
	double merge_threshold(-1), split_threshold(-1);
	if (m_pbdrPSDlg->MergeCheckBox->isChecked()) {
		merge_threshold = m_pbdrPSDlg->MergeThresholdDoubleSpinBox->value();		
	}
	if (m_pbdrPSDlg->SplitCheckBox->isChecked()) {
		split_threshold = m_pbdrPSDlg->SplitThresholdDoubleSpinBox->value();
	}
	int support_pts = m_pbdrPSDlg->supportPointsSpinBox->value();
	double distance_eps = m_pbdrPSDlg->DistanceEpsilonDoubleSpinBox->value();
	double cluster_eps = m_pbdrPSDlg->ClusterEpsilonDoubleSpinBox->value();

	ProgStartNorm("Plane Segmentation", _container.size())
	for (int i = 0; i < _container.size(); i++) {
		ccHObject* cloudObj = _container[i];
		ccPointCloud* todo_point = nullptr;
		if (baseObj) {
			todo_point = baseObj->GetTodoPoint(GetBaseName(cloudObj->getName()));
		}
		else {
			ccPointCloud* pc = ccHObjectCaster::ToPointCloud(cloudObj);
			if (pc) {
				todo_point = new ccPointCloud("unassigned");
				todo_point->setGlobalScale(pc->getGlobalScale());
				todo_point->setGlobalShift(pc->getGlobalShift());
				todo_point->setDisplay(pc->getDisplay());
				todo_point->showColors(true);
				if (pc->getParent())
					pc->getParent()->addChild(todo_point);
				addToDB(todo_point, pc->getDBSourceType(), false, false);
			}
		}

		ccHObject* seged = nullptr;
		if (m_pbdrPSDlg->PlaneSegRansacRadioButton->isChecked()) {
			double normal_dev = cos(m_pbdrPSDlg->maxNormDevAngleSpinBox->value() * CC_DEG_TO_RAD);
			double prob = m_pbdrPSDlg->probaDoubleSpinBox->value();
			seged = PlaneSegmentationRansac(cloudObj,
				support_pts,
				distance_eps,
				cluster_eps,
				normal_dev,
				prob,
				merge_threshold, split_threshold,
				todo_point);
		}
		else if (m_pbdrPSDlg->PlaneSegRegionGrowRadioButton->isChecked()) {
			double growing_radius = m_pbdrPSDlg->GrowingRadiusDoubleSpinBox->value();
			seged = PlaneSegmentationRgGrow(cloudObj,
				support_pts,
				distance_eps,
				cluster_eps,
				growing_radius,
				merge_threshold, split_threshold);
		}
		else if (m_pbdrPSDlg->PlaneSegATPSRadioButton->isChecked()) {
			double curvature_delta = m_pbdrPSDlg->APTSCurvatureSpinBox->value();
			double nfa_epsilon = m_pbdrPSDlg->APTSNFASpinBox->value();
			double normal_theta = m_pbdrPSDlg->APTSNormalSpinBox->value();

			seged = PlaneSegmentationATPS(cloudObj,
				support_pts, 
				curvature_delta, 
				distance_eps, 
				cluster_eps,
				nfa_epsilon,
				normal_theta, 
				todo_point);
		}

		if (seged) {
			addToDB(seged, entity->getDBSourceType(), false, false);
			cloudObj->setEnabled(false);
		}
		ProgStep()
	}
	ProgEnd

	refreshAll();
	updateUI();
}

// for plane/plane_cloud (.primitive by default)
// this function is useless if the plane segmentation is done by ourselves.
void MainWindow::doActionBDRetrieve()
{
	if (!haveSelection()) return;
	//! retrieve unassigned points from original
	ccHObject* select = m_selectedEntities.front();
	ccHObject::Container buildings;
	if (IsBDBaseObj(select)) {
		buildings = GetEnabledObjFromGroup(select, CC_TYPES::ST_BUILDING, true, false);
	}
	else if (select->isA(CC_TYPES::ST_BUILDING)) {
		buildings.push_back(select);
	}
	BDBaseHObject* baseObj = GetRootBDBase(select);
	if (!baseObj) {
		return;
	}
	for (ccHObject* building_entity : buildings) {
		QString building_name = building_entity->getName();
		StPrimGroup* prim_group = baseObj->GetPrimitiveGroup(building_name);
		ccPointCloud* orig_cloud = baseObj->GetOriginPointCloud(building_name, false);
		ccPointCloud* todo_cloud = baseObj->GetTodoPoint(building_name);
		
		if (!prim_group || !orig_cloud || !todo_cloud) {
			continue;
		}
		todo_cloud->clear();
		RetrieveUnassignedPoints(orig_cloud, prim_group, todo_cloud);
		todo_cloud->prepareDisplayForRefresh_recursive();
	}
	refreshAll();
}

void MainWindow::doActionBDRetrievePlanePoints()
{
	return; // TODO: didn't finished yet
	if (getSelectedEntities().size() != 1) { dispToConsole("select only one entity", ERR_CONSOLE_MESSAGE); return; }

	ccHObject* select = getSelectedEntities().front();
	ccHObject::Container plane_container = GetPlaneEntitiesBySelected(select);
	BDBaseHObject* baseObj = GetRootBDBase(select); 
	if (!baseObj) { dispToConsole(s_no_project_error, ERR_CONSOLE_MESSAGE); return; }
	ProgStartNorm("retrieve plane points", plane_container.size())
	for (auto pl : plane_container) {
		GetParentBuilding(pl);

		ProgStep()
	}
	ProgEnd

	refreshAll();
	UpdateUI();
}

void MainWindow::doActionBDImageLines()
{
	// Dialog
	bdrLine3DppDlg line3dDlg(this);
	if (!line3dDlg.exec()) {
		return;
	}
	std::string bundle_out;
	std::string image_list;
	std::string building_list;
	std::string output_dir;
	std::string output_name;


	// TODO : thread
	stocker::GenerateLine3DPP(
		bundle_out.c_str(),
		image_list.c_str(),
		building_list.c_str(),
		output_dir.c_str(),
		output_name.c_str());

	QStringList files;
	QString file_path = QString(output_dir.c_str()) + QString(output_name.c_str());
	files.append(file_path);
	addToDB_Build(files);
}

void MainWindow::doActionBDPrimIntersections()
{
	if (!haveSelection()) return;

	// Available selection, root / primitive group / planes under the same primitive group

	std::vector<ccHObject::Container> building_prims;
	
	if (m_selectedEntities.size() == 1) {
		ccHObject* entity = m_selectedEntities.front();
		if (IsBDBaseObj(entity)) {
			BDBaseHObject* baseObj = GetRootBDBase(entity);
			ccHObject::Container buildings = GetEnabledObjFromGroup(baseObj, CC_TYPES::ST_BUILDING, true, false);
			for (ccHObject* bd : buildings)	{
				StPrimGroup* primGroup = baseObj->GetPrimitiveGroup(bd->getName());
				if (!primGroup->isEnabled()) continue;
				ccHObject::Container cur_valid_planes = primGroup->getValidPlanes();
				if (cur_valid_planes.size() > 1) {
					building_prims.push_back(cur_valid_planes);
				}
			}
		}
		else if (entity->isA(CC_TYPES::ST_PRIMGROUP)) {
			ccHObject::Container entity_planes = GetEnabledObjFromGroup(entity, CC_TYPES::PLANE);
			if (entity_planes.size() >= 2) {
				building_prims.push_back(entity_planes);
			}
		}
	}
	else {
		// TODO select planes / plane clouds under the same primitive group
		ccHObject::Container entity_planes;
		ccHObject::Container entity_polylines;
		for (auto & entity : m_selectedEntities) {
			if (entity->isA(CC_TYPES::PLANE)) {
				entity_planes.push_back(entity);
			}
			else if (entity->isA(CC_TYPES::POLY_LINE)) {
				entity_polylines.push_back(entity);
			}
		}
		if (entity_planes.size() >= 2) {
			building_prims.push_back(entity_planes);
		}
		if (entity_polylines.size() == 2) {
			CreateIntersectionPoint(entity_polylines[0], entity_polylines[1]);	// temporily put here for test
			refreshAll();
			updateUI();
			return;
		}
	}
	if (building_prims.empty()) return;

	bool ok = true;
	double distance = QInputDialog::getDouble(this, "Input Dialog", "Please input distance threshold", 2.0, 0.0, 999999.0, 1, &ok);
	if (!ok) return;
	ProgStartNorm("Plane Intersection", building_prims.size())
	for (size_t i = 0; i < building_prims.size(); i++) {
		ccHObject::Container segs = CalcPlaneIntersections(building_prims[i], distance);
		for (auto & seg : segs) {
			SetGlobalShiftAndScale(seg);
			addToDB(seg, building_prims[i].front()->getDBSourceType(), false, false);
		}
		ProgStep()
	}
	ProgEnd
	refreshAll();
	updateUI();
}

double s_assign_image_line_distance = 0.2;
void MainWindow::doActionBDPrimAssignSharpLines()
{
	if (!haveSelection()) return;
	bool ok = true;
	double input = QInputDialog::getDouble(this, "Input Dialog", "Please input distance threshold", s_assign_image_line_distance, 0.0, 999999.0, 1, &ok);
	if (!ok) return;
	s_assign_image_line_distance = input;

	stocker::Polyline3d all_sharp_lines;
	ccHObject::Container primitive_groups;	
	
	ccHObject* select = m_selectedEntities.front();
	BDBaseHObject* baseObj = GetRootBDBase(select);

	ccHObject::Container buildings;
	if (IsBDBaseObj(select)) {
		buildings = GetEnabledObjFromGroup(select, CC_TYPES::ST_BUILDING, true, false);
	}
	else if (select->isA(CC_TYPES::ST_BUILDING)) {			
		buildings.push_back(select);
	}
	if (!buildings.empty() && baseObj) {
		std::string error_info;
		if (!stocker::LoadLine3D(baseObj->block_prj.m_options.prj_file.image_border, all_sharp_lines, error_info)) {
			std::cout << error_info << std::endl;
		}
		//! to local
		for (auto & seg : all_sharp_lines) {			
			seg.P0() = baseObj->ToLocal(seg.P0());
			seg.P1() = baseObj->ToLocal(seg.P1());
		}			
		for (auto & bd : buildings)	{
			ccHObject* planegroup_get = baseObj->GetPrimitiveGroup(GetBaseName(bd->getName()));
			if (planegroup_get)	primitive_groups.push_back(planegroup_get);
		}
	}
	
	if (!all_sharp_lines.empty() && primitive_groups.empty()) {
		return;
	}
	if (all_sharp_lines.empty()) {
		//! select the sharp line group
		ccHObject* sharp_group = askUserToSelect(CC_TYPES::HIERARCHY_OBJECT, 0, "please select a segments group");
		ccHObject::Container sharp_container = GetEnabledObjFromGroup(sharp_group, CC_TYPES::POLY_LINE);
		all_sharp_lines = GetPolylineFromEntities(sharp_container);
		if (all_sharp_lines.empty()) return;
	}
	if (primitive_groups.empty()) {
		//! select the plane group
		ccHObject* plane_group_ = askUserToSelect(CC_TYPES::ST_PRIMGROUP, 0, "please select a plane group");
		if (plane_group_) { primitive_groups.push_back(plane_group_); }
		if (primitive_groups.empty()) return;
	}

	ProgStartNorm("Assign Image Lines", primitive_groups.size());
	for (auto & plane_group : primitive_groups)	{
		//! get sharps in bbox
		stocker::Polyline3d sharps_in_bbox; 
		{
			ccBBox box = plane_group->getBB_recursive();
			for (stocker::Seg3d & seg : all_sharp_lines) {
				CCVector3 p0 = CCVector3(vcgXYZ(seg.P0()));
				CCVector3 p1 = CCVector3(vcgXYZ(seg.P1()));
				if (box.contains(p0) && box.contains(p1)) {
					sharps_in_bbox.push_back(stocker::Seg3d(stocker::parse_xyz(p0), stocker::parse_xyz(p1)));
				}
			}
		}

		stocker::Polyline3d unassigned_sharps; 

		//! assign to each plane
		{
			ccHObject::Container plane_container = GetEnabledObjFromGroup(plane_group, CC_TYPES::PLANE);
			set<size_t>assigned_index;
			for (auto & planeObj : plane_container) {
				ccPlane* ccPlane = ccHObjectCaster::ToPlane(planeObj);
				if (!ccPlane) continue;
				stocker::Contour3d cur_plane_points = GetPointsFromCloud(planeObj->getParent());
				if (cur_plane_points.size() < 3) { continue; }
				stocker::PlaneUnit plane = stocker::FormPlaneUnit(cur_plane_points, "temp", true);
				stocker::Polyline3d cur_plane_sharps;
				vector<int> index_find;
				stocker::FindSegmentsInPlane(plane, sharps_in_bbox, index_find, s_assign_image_line_distance);
				assigned_index.insert(index_find.begin(), index_find.end());

				for (auto & index : index_find) {
					cur_plane_sharps.push_back(sharps_in_bbox[index]);
				}
				ccHObject* cur_sharps_obj = AddSegmentsAsChildVertices(planeObj->getParent(), cur_plane_sharps, BDDB_IMAGELINE_PREFIX, ccColor::orange);
				if (cur_sharps_obj) { SetGlobalShiftAndScale(cur_sharps_obj); addToDB(cur_sharps_obj, planeObj->getDBSourceType()); }
			}
			for (size_t i = 0; i < sharps_in_bbox.size(); i++) {
				if (assigned_index.find(i) == assigned_index.end()) {
					unassigned_sharps.push_back(sharps_in_bbox[i]);
				}
			}
		}		

		//! add unassigned sharps in bbox to .todo-TodoLine
		{
			ccPointCloud* existing_todo_line = nullptr;
			if (baseObj) existing_todo_line = baseObj->GetTodoLine(GetBaseName(plane_group->getName()));
			
			if (existing_todo_line)	{
				AddSegmentsToVertices(existing_todo_line, unassigned_sharps, BDDB_TODOLINE_PREFIX, ccColor::darkGrey);
			}
			else {
				AddSegmentsAsChildVertices(plane_group->getParent(), unassigned_sharps, BDDB_TODOLINE_PREFIX, ccColor::darkGrey);
			}
		}

		ProgStep()
	}
	ProgEnd
	refreshAll();
	UpdateUI();
}

void MainWindow::doActionBDPrimPlaneFromSharp()
{
	if (!haveSelection()) {
		return;
	}
	ccHObject* unass_sharp_obj = m_selectedEntities.front();
	ccHObject::Container entity_sharps = GetEnabledObjFromGroup(unass_sharp_obj, CC_TYPES::POLY_LINE);
	stocker::Polyline3d unassigned_sharps = GetPolylineFromEntities(entity_sharps);

	vector<vcg::Plane3d> planes; stocker::IntGroup indices;
	stocker::PlaneSegmentationfromLines(unassigned_sharps, planes, indices, 1);
	set<int> assigned_index;

	BDBaseHObject* baseObj = GetRootBDBase(unass_sharp_obj);
	StBuilding* buildingObj = GetParentBuilding(unass_sharp_obj);
	if (!buildingObj || !baseObj) {
		ccLog::Error("no parent building or project found!");
		return;
	}
	StPrimGroup* prim_group = baseObj->GetPrimitiveGroup(buildingObj->getName()); assert(prim_group);
	int biggest = GetMaxNumberExcludeChildPrefix(prim_group, BDDB_PLANESEG_PREFIX); biggest++;
	for (size_t i = 0; i < indices.size(); i++) {
		if (indices[i].size() < 20) {
			continue;
		}
		stocker::Polyline3d lines;
		for (auto & ln_index : indices[i]) {
			stocker::Seg3d seg = unassigned_sharps[ln_index];
			lines.push_back(seg);
			assigned_index.insert(ln_index);
		}
		ccPointCloud* plane_cloud = AddSegmentsAsPlane(lines, "Deduced", ccColor::Generator::Random());
		plane_cloud->setName(BDDB_PLANESEG_PREFIX + biggest++);
		prim_group->addChild(plane_cloud);
	}
	if (prim_group) {
		addToDB(prim_group, baseObj->getDBSourceType());
	}

// 	stocker::Polyline3d remained_unassigned;
// 	for (int i = 0; i < unassigned_sharps.size(); i++) {
// 		if (assigned_index.find(i) == assigned_index.end())	{
// 			remained_unassigned.push_back(unassigned_sharps[i]);
// 		}
// 	}
// 	ccHObject* group_2 = new ccHObject(unass_sharp_obj->getName() + "-unassigned");
// 	AddSegmentsAsChildVertices(group_2, remained_unassigned, "ImageSharp", ccColor::black);
// 	addToDB(group_2);
// 	unass_sharp_obj->setEnabled(false);

	refreshAll();
	UpdateUI();
}

void MainWindow::doActionBDPrimBoundary()
{
	if (!haveSelection()) return;

	QStringList methods;
	methods.append("image based");
	methods.append("ransac based");
	bool ok;
	QString used_method = QInputDialog::getItem(this, "Boundary extraction", "method", methods, 0, false, &ok);
	if (!ok) return;

	double distance(0.5), minpts(10), radius(3);
	if (used_method == "ransac based") {
		ccAskThreeDoubleValuesDlg paraDlg("distance", "minpts", "radius", 0, 1.0e12, distance, minpts, radius, 6, "ransac", this);
		if (!paraDlg.exec()) {
			return;
		}
	}
	ccHObject *entity = getSelectedEntities().front();
	// plane or point cloud
	ccHObject::Container plane_container = GetPlaneEntitiesBySelected(entity);

	if (plane_container.empty()) {
		dispToConsole("[BDRecon] Please select point cloud / (group of) planes / buildings", ERR_CONSOLE_MESSAGE);
		return;
	}
	ProgStartNorm("Boundary Extraction", plane_container.size());
	for (auto & planeObj : plane_container) {
		ccHObject* boundary = nullptr;		
		try {
			if (used_method == "ransac based")
				boundary = DetectLineRansac(planeObj, distance, minpts, radius);
			else
				boundary = CalcPlaneBoundary(planeObj);
		}
		catch (std::runtime_error& e) {
			dispToConsole(e.what(), ERR_CONSOLE_MESSAGE);
			return;
		}
		if (boundary) { SetGlobalShiftAndScale(boundary); addToDB(boundary, planeObj->getDBSourceType(), false, false); }
		ProgStep()
	}
	ProgEnd
	refreshAll();
	UpdateUI();
}

void MainWindow::doActionBDPrimOutline()
{
	bool ok = true;
	double alpha = QInputDialog::getDouble(this, "Input Dialog", "Please input alpha value", 2.0, 0.0, 999999.0, 6, &ok);
	if (!ok) return;

	if (!haveSelection()) return;
	ccHObject *entity = getSelectedEntities().front();
	ccHObject::Container plane_container = GetPlaneEntitiesBySelected(entity);

	if (plane_container.empty()) {
		dispToConsole("[BDRecon] Please select point cloud / (group of) planes / buildings", ERR_CONSOLE_MESSAGE);
		return;
	}

	ProgStartNorm("Outline Calculation", plane_container.size())
	
	for (auto & planeObj : plane_container) {
		try	{
			ccHObject* outline = CalcPlaneOutlines(planeObj, alpha);
			if (outline) { SetGlobalShiftAndScale(outline); addToDB(outline, planeObj->getDBSourceType(), false, false); }
		}
		catch (const std::runtime_error& e)	{
			dispToConsole(e.what(), ERR_CONSOLE_MESSAGE);
			return;
		}
		ProgStep()
	}
	ProgEnd

	refreshAll();
	UpdateUI();
}

void MainWindow::doActionBDPrimPlaneFrame()
{
	if (!haveSelection()) return;

	QStringList methods;
	methods.append("optimization");
	methods.append("linegrow");
	methods.append("houghline");
	bool ok;
	QString used_method = QInputDialog::getItem(this, "Boundary extraction", "method", methods, 0, false, &ok);
	if (!ok) return;

	ccHObject *entity = getSelectedEntities().front();
	ccHObject::Container plane_container = GetPlaneEntitiesBySelected(entity);

	if (plane_container.empty()) {
		dispToConsole("[BDRecon] Please select  (group of) planes / buildings", ERR_CONSOLE_MESSAGE);
		return;
	}

	ProgStartNorm("Frame Optimization", plane_container.size())
	
	for (auto & planeObj : plane_container) {
		try	{
			if (used_method == "linegrow") {
				double alpha(0.5), intersection(1), minpts(10);
				ccAskThreeDoubleValuesDlg paraDlg("alpha", "intersection", "minpts", 0, 1.0e12, alpha, intersection, minpts, 6, "line grow", this);
				if (!paraDlg.exec()) {
					return;
				}
				ccHObject* frame = PlaneFrameLineGrow(planeObj, alpha, intersection, minpts);
				if (frame) { SetGlobalShiftAndScale(frame); addToDB(frame, planeObj->getDBSourceType(), false, false); }
			}
			else if (used_method == "optimization") {
				//! dialog
				stocker::FrameOption option;
				option.buffer_size = 1;
				option.snap_epsilon = 1;
				option.candidate_buffer_h = 1;
				option.candidate_buffer_v = 2;
				option.lamda_coverage = 0.5;
				option.lamda_sharpness = 0.5;
				option.lamda_smooth_term = 10;
				option.bdransac_epsilon = 0.5;
				option.line_ptmin = 10;
				option.bdransac_radius = 3;

				ccHObject* frame = PlaneFrameOptimization(planeObj, option);
				if (frame) { SetGlobalShiftAndScale(frame); addToDB(frame, planeObj->getDBSourceType(), false, false); }
			}
		}
		catch (const std::runtime_error& e)	{
			dispToConsole(e.what(), ERR_CONSOLE_MESSAGE);
			return;
		}
		ProgStep()
	}
	ProgEnd

	refreshAll();
	UpdateUI();
}

void MainWindow::doActionBDPrimMergePlane()
{
	if (!haveSelection()) return;
	
	if (m_selectedEntities.size() < 2) {
		dispToConsole("[BDRecon] Merge Plane - please select at least two planes", ERR_CONSOLE_MESSAGE);
		return;
	}
	ccPointCloud* point_cloud = new ccPointCloud("Plane");
	ccColor::Rgb col = ccColor::Generator::Random();
	
	ccHObject* first_cloud = GetPlaneCloud(m_selectedEntities.front());
	if (!first_cloud) return;
	ccHObject* prim_group = first_cloud->getParent();
	if (!prim_group) return;
	for (auto & ent_pc : m_selectedEntities) {
		ccHObject* plane_cloud = GetPlaneCloud(ent_pc);
		if (!plane_cloud) return;		
		
		if (plane_cloud->getParent() != prim_group) return;
		
		ccPointCloud* pc = ccHObjectCaster::ToPointCloud(plane_cloud);
		if (!pc) return;

		*point_cloud += pc;
		if (pc->hasColors()) {
			col = pc->getPointColor(0);
		}
		pc->setName(pc->getName() + "-del");
		pc->setEnabled(false);		
	}
	point_cloud->setRGBColor(col);
	point_cloud->showColors(true);
	point_cloud->setDisplay(m_selectedEntities[0]->getDisplay());
	FitPlaneAndAddChild(point_cloud);
	
	prim_group->addChild(point_cloud);
	int biggest = GetMaxNumberExcludeChildPrefix(prim_group, BDDB_PLANESEG_PREFIX);
	point_cloud->setName(BDDB_PLANESEG_PREFIX + QString::number(biggest + 1));
	
	addToDB(point_cloud, m_selectedEntities[0]->getDBSourceType(), false, false);
	refreshAll();
	UpdateUI();
}

void MainWindow::doActionBDPrimSplitPlane()
{
	ccGLWindow* win = getActiveGLWindow();
	if (!win)
		return;

	if (!haveSelection())
		return;

	if (!m_gsTool)
	{
		m_gsTool = new ccGraphicalSegmentationTool(this);
		connect(m_gsTool, &ccOverlayDialog::processFinished, this, &MainWindow::deactivateSegmentationMode);

		registerOverlayDialog(m_gsTool, Qt::TopRightCorner);
	}

	m_gsTool->linkWith(win);

	ccHObject* first_entity = getSelectedEntities().front();
	bool planeseg_mode = getSelectedEntities().size() == 1 && GetPlaneFromCloud(first_entity);
	if (!planeseg_mode) {
		dispToConsole("Please select the point cloud of a plane", ERR_CONSOLE_MESSAGE);
		return;
	}
	m_gsTool->setSegmentMode(1);

	for (ccHObject *entity : getSelectedEntities())
	{
		if (entity->isKindOf(CC_TYPES::POINT_CLOUD) || entity->isKindOf(CC_TYPES::MESH)) {
			m_gsTool->addEntity(entity);
		}
	}

	if (m_gsTool->getNumberOfValidEntities() == 0)
	{
		ccConsole::Error("No segmentable entity in active window!");
		return;
	}

	freezeUI(true);
	m_UI->toolBarView->setDisabled(false);

	//we disable all other windows
	disableAllBut(win);

	if (!m_gsTool->start())
		deactivateSegmentationMode(false);
	else
		updateOverlayDialogsPlacement();
}

void MainWindow::doActionBDPrimCreateGround()
{
	if (!haveSelection()) return;
	bool ok = true;
	double sample = QInputDialog::getDouble(this, "Input Dialog", "Please input sampling distance", 1.5, 0.0, 999999.0, 1, &ok);
	if (!ok) return;
	ccHObject* entity = getSelectedEntities().front(); assert(entity);
	
	BDBaseHObject* baseObj = GetRootBDBase(entity);

	std::vector<StPrimGroup*> prim_groups;
	if (entity->isA(CC_TYPES::ST_PRIMGROUP)) {
		StPrimGroup* plane_group = ccHObjectCaster::ToStPrimGroup(entity);
		if (plane_group) {
			prim_groups.push_back(plane_group);
		}
	}
	else {		
		if (!baseObj) return;
		ccHObject::Container building_group;
		if (entity->isA(CC_TYPES::ST_BUILDING)) {
			building_group.push_back(entity);
		}
		else if (IsBDBaseObj(entity)) {
			building_group = GetEnabledObjFromGroup(entity, CC_TYPES::ST_BUILDING, true, false);
		}
		for (ccHObject* bd : building_group) {
			StPrimGroup* primGroup = baseObj->GetPrimitiveGroup(bd->getName());
			if (!primGroup->isEnabled()) { continue; }
			prim_groups.push_back(primGroup);
		}
	}
	ProgStartNorm("Create Ground Plane", prim_groups.size());
	for (StPrimGroup* primGroup : prim_groups) {
		double ground_height;
		stocker::Polyline2d ground_convex;
		if (baseObj) {
			stocker::BuildUnit bd_unit = baseObj->GetBuildingUnit(GetBaseName(primGroup->getName()).toStdString());
			ground_height = bd_unit.ground_height;
			stocker::Contour2d c_h_local;
			for (auto & pt : bd_unit.convex_hull_xy) {
				c_h_local.push_back(ToVec2d(baseObj->ToLocal(ToVec3d(pt))));
			}
			ground_convex = stocker::MakeLoopPolylinefromContour(c_h_local);
			
		}
		else {
			stocker::Contour3d planes_points = GetPointsFromCloud(primGroup);
			stocker::Contour3d ground_contour_3d = stocker::CalcBuildingGround(planes_points, 0.5, 3, 3);			
			ground_height = ground_contour_3d.front().Z();
			ground_convex = stocker::MakeLoopPolylinefromContour(stocker::ToContour2d(ground_contour_3d));
		}
		ccBBox box = entity->getBB_recursive();

		stocker::Vec3d box_min = stocker::parse_xyz(box.minCorner());
		stocker::Vec3d box_max = stocker::parse_xyz(box.maxCorner());
		stocker::BBox2d box_2d = stocker::BBox2d(stocker::ToVec2d(box_min), stocker::ToVec2d(box_max));
		stocker::Contour2d pts_2d = stocker::PointSampleInBox2d(box_2d, sample);

		ccPointCloud* plane_cloud = new ccPointCloud("Ground");
		ccColor::Rgb col = ccColor::Generator::Random();
		plane_cloud->setRGBColor(col);
		plane_cloud->showColors(true);

		entity->addChild(plane_cloud);
		for (auto & pt : pts_2d) {
			if (vcg::PointInsidePolygon(pt, ground_convex))	{
				plane_cloud->addPoint(CCVector3(pt.X(), pt.Y(), ground_height));
			}
		}
		ccHObject* plane = nullptr;
		double rms = 0; std::vector<CCVector3> c_hull;
		ccPlane* pPlane = ccPlane::Fit(plane_cloud, &rms, &c_hull);
		if (pPlane) {
			plane = static_cast<ccHObject*>(pPlane);
			pPlane->setColor(col);
			pPlane->enableStippling(true);
		}
		if (plane) {
			plane->setName("Plane");
			plane->applyGLTransformation_recursive();
			plane->showColors(true);
			plane->setVisible(true);

			plane_cloud->addChild(plane);
			plane->setDisplay(plane_cloud->getDisplay());
			plane->prepareDisplayForRefresh_recursive();
		}
		addToDB(plane_cloud, entity->getDBSourceType(), false, false);
		ProgStep()
	}	
	ProgEnd

	refreshAll();
	UpdateUI();
}

static double s_last_shrink_alpha = 2.0;
static double s_last_shrink_distance = 0.5;
void MainWindow::doActionBDPrimShrinkPlane()
{
	if (!haveSelection()) {
		return;
	}
	ccAskTwoDoubleValuesDlg paraDlg("alpha value", "distance", 0, 1.0e12, s_last_shrink_alpha, s_last_shrink_distance, 6, "refit plane", this);
	if (!paraDlg.exec()) {
		return;
	}
	s_last_shrink_alpha = paraDlg.doubleSpinBox1->value();
	s_last_shrink_distance = paraDlg.doubleSpinBox2->value();

	ccHObject *entity = getSelectedEntities().front();
	ccHObject::Container plane_container = GetPlaneEntitiesBySelected(entity);

	if (plane_container.empty()) {
		dispToConsole("[BDRecon] Please select  (group of) planes / buildings", ERR_CONSOLE_MESSAGE);
		return;
	}

	ProgStartNorm("Shrink Planes", plane_container.size())
	
	for (auto & planeObj : plane_container) {
		try {
			ShrinkPlaneToOutline(planeObj, s_last_shrink_alpha, s_last_shrink_distance);
		}
		catch (std::runtime_error& e) {
			dispToConsole(e.what(), ERR_CONSOLE_MESSAGE);
			return;			
		}
		ProgStep()
	}
	ProgEnd

	refreshAll();
	UpdateUI();
}

void MainWindow::doActionBDPrimPointProjection()
{
	if (!haveSelection()) return;
	ccHObject *entity = getSelectedEntities().front();
	ccHObject::Container plane_container = GetPlaneEntitiesBySelected(entity);

	for (ccHObject* plEnt : plane_container) {
		ccPointCloud* pcObj = GetPlaneCloud(plEnt);
		ccPlane* planeObj = ccHObjectCaster::ToPlane(plEnt);

		vcg::Plane3d plane = GetVcgPlane(plEnt);
		for (size_t i = 0; i < pcObj->size(); i++) {
			CCVector3* P = const_cast<CCVector3*>(pcObj->getPoint(i));
			(*P) = CCVector3(vcgXYZ(plane.Projection(vcg::Point3d(P->x, P->y, P->z))));
		}
		pcObj->refreshBB();
	}
	refreshAll();
	UpdateUI();
}

void MainWindow::doActionBDPlaneFromPoints()
{
	ccGLWindow* win = getActiveGLWindow();
	if (!win)
		return;

	if (!haveSelection() || !getSelectedEntities().front()->isA(CC_TYPES::POINT_CLOUD))	//! only parse todo points
		return;

	if (!m_gsTool)
	{
		m_gsTool = new ccGraphicalSegmentationTool(this);
		connect(m_gsTool, &ccOverlayDialog::processFinished, this, &MainWindow::deactivateSegmentationMode);

		registerOverlayDialog(m_gsTool, Qt::TopRightCorner);
	}

	m_gsTool->linkWith(win);

	m_gsTool->setSegmentMode(2);

	for (ccHObject *entity : getSelectedEntities())
	{
		if (entity->isKindOf(CC_TYPES::POINT_CLOUD) || entity->isKindOf(CC_TYPES::MESH)) {
			m_gsTool->addEntity(entity);
		}
	}

	if (m_gsTool->getNumberOfValidEntities() == 0)
	{
		ccConsole::Error("No segmentable entity in active window!");
		return;
	}

	freezeUI(true);
	m_UI->toolBarView->setDisabled(false);

	//we disable all other windows
	disableAllBut(win);

	if (!m_gsTool->start())
		deactivateSegmentationMode(false);
	else
		updateOverlayDialogsPlacement();
}

void MainWindow::doActionBDPlaneFromPolygon()
{
	if (!haveSelection()) {
		return;
	}
	ccHObject* prim_group = getSelectedEntities().front();
	if (!prim_group->isA(CC_TYPES::ST_PRIMGROUP)) { // TODO: set it automatically, but now, select manually
		dispToConsole("please select a primitive group", ERR_CONSOLE_MESSAGE);
		return;
	}
	// TODO: get what is available now, return their display status, sometimes octree picking changes the color

	ccGLWindow* win = getActiveGLWindow();
	if (!win)
	{
		return;
	}

	if (!m_tplTool)
	{
		m_tplTool = new ccTracePolylineTool(m_pickingHub, this);
		connect(m_tplTool, &ccOverlayDialog::processFinished, this, &MainWindow::deactivateTracePolylineMode);
		registerOverlayDialog(m_tplTool, Qt::TopRightCorner);
	}


	m_tplTool->linkWith(win);
	m_tplTool->setTraceMode(1, prim_group);

	freezeUI(true);
	m_UI->toolBarView->setDisabled(false);

	//we disable all other windows
	disableAllBut(win);

	if (!m_tplTool->start())
		deactivateTracePolylineMode(false);
	else
		updateOverlayDialogsPlacement();
}

void MainWindow::doActionBDPlaneDeduction()
{
	ccHObject* point_cloud = askUserToSelect(CC_TYPES::POINT_CLOUD, 0, "please select the origin point cloud"); if (!point_cloud)return;
	//! select two groups, one for plane, one for line
	//! first, select the sharp line group
	ccHObject* sharp_group = askUserToSelect(CC_TYPES::HIERARCHY_OBJECT, 0, "please select the unassigned segments group"); if (!sharp_group)return;
	ccHObject::Container sharp_container = GetEnabledObjFromGroup(sharp_group, CC_TYPES::POLY_LINE);

	//! second, select the plane group
	ccHObject* plane_group = askUserToSelect(CC_TYPES::HIERARCHY_OBJECT, 0, "please select the main planes group"); if (!plane_group)return;
	ccHObject::Container plane_container = GetEnabledObjFromGroup(plane_group, CC_TYPES::PLANE);
	
	bool balreadyseged = false;
	ccHObject* plane_group_add = askUserToSelect(CC_TYPES::HIERARCHY_OBJECT, 0, "please select the segmented planes(if already segmented)"); 
	if (plane_group_add) {
		balreadyseged = true;
	}
	
	//////////////////////////////////////////////////////////////////////////
	vector<vcg::Plane3d>planes;
	vector<stocker::Contour3d> planes_points;
	vector<stocker::Polyline3d> planes_sharps;
	stocker::Polyline3d unassigned_sharp_lines;
	vector<stocker::Point_Normal> unassigned_points;
	{
		stocker::Contour3d used_points;
		vector<stocker::Point_Normal> all_points;
		ccPointCloud* cloud = ccHObjectCaster::ToPointCloud(point_cloud);
		if (cloud) {
			for (unsigned i = 0; i < cloud->size(); i++) {
				CCVector3 pt = *cloud->getPoint(i);
				CCVector3 n = cloud->getPointNormal(i);
				all_points.push_back({ {pt.x, pt.y, pt.z}, {n.x, n.y, n.z} });
			}
		}

		// unassigned sharps
		unassigned_sharp_lines = GetPolylineFromEntities(sharp_container);

		// sharp lines	
		for (auto & plane_entity : plane_container) {
			ccHObject* Plane_Cloud = plane_entity->getParent();
			if (!Plane_Cloud->isEnabled()) { continue; }
//			string plane_name = Plane_Cloud->getName().toStdString();			
// 			// get plane
// 			stocker::PlaneUnit plane_unit = stocker::FormPlaneUnit(GetPointsFromCloud(Plane_Cloud), plane_name, true);
// 			pool_plane.push_back(plane_unit);
// 			// get boundary lines
// 			ccHObject::Container boundary_container;
// 			Plane_Cloud->filterChildrenByName(boundary_container, false, "Boundary", true);	
// 			for (auto & bdry_ent : boundary_container) {
// 				ccHObject::Container polyline_container = GetEnabledObjFromGroup(bdry_ent, CC_TYPES::POLY_LINE);
// 				stocker::Polyline3d bdry_lines = GetPolylineFromEntities(polyline_container);
// 				for (auto & ln : bdry_lines) {
// 					pool_line.push_back({ ln, plane_name });
// 				}
// 			}

			ccPlane* ccPlane = ccHObjectCaster::ToPlane(plane_entity);
			if (!ccPlane) continue;

			CCVector3 N; float constVal;
			ccPlane->getEquation(N, constVal);

			vcg::Plane3d vcgPlane;
			vcgPlane.SetDirection({ N.x, N.y, N.z });
			vcgPlane.SetOffset(constVal);

			planes.push_back(vcgPlane);

			stocker::Contour3d cur_plane_points = GetPointsFromCloud(Plane_Cloud);
			planes_points.push_back(cur_plane_points);
			used_points.insert(used_points.end(), cur_plane_points.begin(), cur_plane_points.end());

			ccHObject::Container sharp_container;
			Plane_Cloud->filterChildrenByName(sharp_container, false, "ImageSharp", true);
			if (sharp_container.empty()) { planes_sharps.push_back(stocker::Polyline3d()); continue; }
			ccHObject::Container sharp_container_ = GetEnabledObjFromGroup(sharp_container.front(), CC_TYPES::POLY_LINE);
			planes_sharps.push_back(GetPolylineFromEntities(sharp_container_));
		}
		unassigned_points = stocker::GetUnassignedPoints(used_points, all_points);
	}

	stocker::PrimitiveProj prim_proj;
	prim_proj.option.outline_minarea = 3;
	prim_proj.option.alpha_value = 5;
	prim_proj.option.boundary_minpoints = 10;
	prim_proj.PreparePlanes(planes, planes_points, planes_sharps);
	prim_proj.PrepareSharps(unassigned_sharp_lines);

	if (balreadyseged) {

		vector<vcg::Plane3d>planes_seged;
		vector<stocker::Polyline3d> planes_seged_sharps;

		ccHObject::Container plane_container_add = GetEnabledObjFromGroup(plane_group_add, CC_TYPES::PLANE);
		for (auto & plane_entity : plane_container_add) {
			ccHObject* Plane_Cloud = plane_entity->getParent();
			if (!Plane_Cloud->isEnabled()) { continue; }

			ccPlane* ccPlane = ccHObjectCaster::ToPlane(plane_entity);
			if (!ccPlane) continue;

			CCVector3 N; float constVal;
			ccPlane->getEquation(N, constVal);

			vcg::Plane3d vcgPlane;
			vcgPlane.SetDirection({ N.x, N.y, N.z });
			vcgPlane.SetOffset(constVal);
			
			ccHObject::Container sharp_container;
			Plane_Cloud->filterChildrenByName(sharp_container, false, "ImageSharp", true);
			if (sharp_container.empty()) {
				continue;
			}
			ccHObject::Container sharp_container_ = GetEnabledObjFromGroup(sharp_container.front(), CC_TYPES::POLY_LINE);
			planes_seged_sharps.push_back(GetPolylineFromEntities(sharp_container_));
			planes_seged.push_back(vcgPlane);
		}
		prim_proj.MergeNewPlanes(planes_seged, planes_seged_sharps, unassigned_points);
		// TODO: get unassigned_sharps_remained the unassigned sharps is already in m_prim
// 		stocker::Polyline3d unassigned_sharps_remained;
// 		for (auto & sp : prim_proj.m_prim.ssharp) {
// 			if (sp->data.line_shape == stocker::LineBorder_sharp &&
// 				sp->data.head == "unassigned") {
// 				unassigned_sharps_remained.push_back(sp->data.seg);
// 			}			
// 		}
		// TODO: add unassigned points and sharps to DB
		// TODO: prim_proj.DeriveJunctionPlane();
	}
	else {
		prim_proj.PreparePoints(unassigned_points);
		prim_proj.ReconstructPlaneDeduction();
	}	
	
	// primitive to DB
	ccHObject* group = new ccHObject(plane_group->getName() + "-deduction");
	for (auto & prim : prim_proj.m_prim.splane) {
		ccPointCloud* plane_cloud = new ccPointCloud(prim->GetName().Str().c_str());
		ccColor::Rgb col = ccColor::Generator::Random();
		plane_cloud->setRGBColor(col);
		plane_cloud->showColors(true);

		group->addChild(plane_cloud);

		//! get plane points
		for (auto & pt : prim->point) {
			plane_cloud->addPoint(CCVector3(vcgXYZ(pt->data.vert)));
		}

		//! get plane sharps
		stocker::Polyline3d sharp_lines;
		for (auto & ln : prim->sharp) {
			if (ln->data.line_shape == stocker::LineBorder_sharp) {
				sharp_lines.push_back(ln->data.seg);
				plane_cloud->addPoint(CCVector3(vcgXYZ(ln->data.seg.P0())));
				plane_cloud->addPoint(CCVector3(vcgXYZ(ln->data.seg.P1())));
			}			
		}
		
		//! add plane
		FitPlaneAndAddChild(plane_cloud);

		AddSegmentsAsChildVertices(plane_cloud, sharp_lines, "ImageSharp", col);		
	}
	addToDB(group, point_cloud->getDBSourceType());
	refreshAll();
}

double s_snap_todo_distance_threshold = 0.01;
void MainWindow::doActionBDPlaneCreate()
{
	if (m_selectedEntities.size() < 2)
		return;
	ccHObject* first_selected = getSelectedEntities().front();
	BDBaseHObject* baseObj = GetRootBDBase(first_selected);
	StBuilding* buildingObj = GetParentBuilding(first_selected);
	if (!buildingObj || !baseObj) {
		ccLog::Error("no parent building or project found!");
		return;
	}
	StPrimGroup* prim_group = baseObj->GetPrimitiveGroup(buildingObj->getName()); assert(prim_group);
	
	ccHObject::Container polylines;
	for (auto & entity : m_selectedEntities) {
		if (entity->isA(CC_TYPES::POLY_LINE) && GetParentBuilding(entity) == buildingObj) {
			polylines.push_back(entity);
		}
	}
	
	if (polylines.size() < 2) {
		return;
	}

	stocker::Polyline3d lines_pool = GetPolylineFromEntities(polylines);

	ccPointCloud* plane_cloud = AddSegmentsAsPlane(lines_pool, BDDB_DEDUCED_PREFIX, ccColor::Generator::Random());
	if (!plane_cloud) { dispToConsole("cannot add segments as plane!", ERR_CONSOLE_MESSAGE); return; }
	
	int biggest = GetMaxNumberExcludeChildPrefix(prim_group, BDDB_PLANESEG_PREFIX);
	plane_cloud->setName(BDDB_PLANESEG_PREFIX + QString::number(biggest + 1));

	//! retrieve plane cloud from todo points
	ccPointCloud* todo_cloud = baseObj->GetTodoPoint(buildingObj->getName());
	assert(todo_cloud);
	if (!todo_cloud) { delete plane_cloud; plane_cloud = nullptr; return; }

	try	{
		bool ok = true;
		double input = QInputDialog::getDouble(this, "Input Dialog", "Please input distance threshold", s_snap_todo_distance_threshold, 0.0, 999999.0, 3, &ok);
		if (!ok) return;
		s_snap_todo_distance_threshold = input;

		RetrieveAssignedPoints(todo_cloud, plane_cloud, s_snap_todo_distance_threshold);
	}
	catch (const std::runtime_error& e)	{
		dispToConsole(e.what(), ERR_CONSOLE_MESSAGE);
		delete plane_cloud;
		plane_cloud = nullptr;
		return;
	}

	SetGlobalShiftAndScale(plane_cloud);
	plane_cloud->setDisplay_recursive(prim_group->getDisplay());
	prim_group->addChild(plane_cloud);	
	addToDB(plane_cloud, prim_group->getDBSourceType(), false, false);
	refreshAll();
}

static double s_last_polyfit_datafit = 0.4;
static double s_last_polyfit_coverage = 0.4;
static double s_last_polyfit_complexity = 0.2;
void MainWindow::doActionBDPolyFit()
{	
	bool ok = true;
	double line_sample = QInputDialog::getDouble(this, "Input Dialog", "Please input line sampling distance", 1.5, -1, 999999.0, 1, &ok);
	bool b_add_line_sample = false;
	if (ok && line_sample > 0) b_add_line_sample = true;

	ccAskThreeDoubleValuesDlg paraDlg("data fitting", "coverage", "complexity", 0, 1.0e12, s_last_polyfit_datafit, s_last_polyfit_coverage, s_last_polyfit_complexity, 6, "PolyFit parameters", this);
	if (!paraDlg.exec()) {
		return;
	}
	s_last_polyfit_datafit = paraDlg.doubleSpinBox1->value();
	s_last_polyfit_coverage = paraDlg.doubleSpinBox2->value();
	s_last_polyfit_complexity = paraDlg.doubleSpinBox3->value();

	ccHObject* entity = getSelectedEntities().front(); if (!entity) return;
	StPrimGroup* primgroupObj = ccHObjectCaster::ToStPrimGroup(entity);
	if (!primgroupObj) { return; }
	stocker::PolyFitRecon polyfit_recon;
	ccHObject::Container plane_container = primgroupObj->getValidPlanes();

	stocker::PrimitiveProj prim_proj;
	{
		vector<vcg::Plane3d> planes;
		vector<stocker::Contour3d> planes_points;
		vector<stocker::Polyline3d> planes_sharps; 
		for (auto & plane_entity : plane_container) {
			ccHObject* Plane_Cloud = plane_entity->getParent();

			ccPlane* ccPlane = ccHObjectCaster::ToPlane(plane_entity);
			if (!ccPlane) continue;

			CCVector3 N; float constVal;
			ccPlane->getEquation(N, constVal);

			vcg::Plane3d vcgPlane;
			vcgPlane.SetDirection({ N.x, N.y, N.z });
			vcgPlane.SetOffset(constVal);

			planes.push_back(vcgPlane);

			stocker::Contour3d cur_plane_points = GetPointsFromCloud(Plane_Cloud);
			planes_points.push_back(cur_plane_points);

			ccHObject::Container sharp_container;
			Plane_Cloud->filterChildrenByName(sharp_container, false, "ImageSharp", true);
			if (sharp_container.empty()) { planes_sharps.push_back(stocker::Polyline3d()); }
			else {
				ccHObject::Container sharp_container_ = GetEnabledObjFromGroup(sharp_container.front(), CC_TYPES::POLY_LINE);
				stocker::Polyline3d cur_plane_sharps = GetPolylineFromEntities(sharp_container_);
				planes_sharps.push_back(cur_plane_sharps);

				if (b_add_line_sample) {
					for (auto & ln : cur_plane_sharps) {
						double _interval = line_sample / ln.Length();
						int i(0);
						do {
							if (i * _interval > 1) break;
							planes_points.back().push_back(ln.Lerp(i * _interval));
							i++;
						} while (1);
					}
				}
			}			
		}
		prim_proj.PreparePlanes(planes, planes_points, planes_sharps);
	}
	polyfit_recon.SetLambda(s_last_polyfit_datafit, s_last_polyfit_coverage, s_last_polyfit_complexity);
	polyfit_recon.GenerateHypothesis(prim_proj.m_prim, "hypothesis.ply", "result.ply");

	QStringList files;
	files.append("result.ply.obj");
	addToDB(files, entity->getDBSourceType());
	refreshAll();
	UpdateUI();
}

#include "polyfit/method/hypothesis_generator.h"
void ParsePolyFitPara(PolyFitObj* poly, bdrPolyFitDlg* pdlg)
{
	poly->strict_intersection = pdlg->PolyfitStrictCheckBox->isChecked();
	poly->auto_filter = pdlg->PolyfitAutoFilterCheckBox->isChecked();
	poly->snap_intersection = pdlg->PolyfitSnapSpinBox->value();
	poly->use_confidence = pdlg->PolyfitConfiCheckBox->isChecked();
	poly->data_fitting = pdlg->PolyfitdoubleSpinBox1->value();
	poly->model_coverage = pdlg->PolyfitdoubleSpinBox2->value();
	poly->model_complexity = pdlg->PolyfitdoubleSpinBox3->value();
}
//! generate hypothesis
void MainWindow::doActionBDPolyFitHypothesis()
{
	if (!haveSelection()) return; 	
	ccHObject* entity = getSelectedEntities().front();		
	if (!entity->isGroup()) return;

	BDBaseHObject* baseObj = GetRootBDBase(entity);
	if (!baseObj) {
		dispToConsole("[BDRecon] PolyFit - Please open the main project file", ERR_CONSOLE_MESSAGE);
		return;
	}
	ccHObject* primitiveObj = nullptr;
	if (entity->getName().endsWith(BDDB_PRIMITIVE_SUFFIX))
		primitiveObj = entity;
	else {
		primitiveObj = baseObj->GetPrimitiveGroup(GetBaseName(entity->getName()));
	}

	if (!primitiveObj) {
		dispToConsole("[BDRecon] Please select a group contains primitives", ERR_CONSOLE_MESSAGE);
		return; 
	}
	
	if (polyfit_obj) {
		polyfit_obj->clear();
	}
	else {
		polyfit_obj = new PolyFitObj();
	}

	if (!m_pbdrpfDlg) {
		m_pbdrpfDlg = new bdrPolyFitDlg(this);
		if (!m_pbdrpfDlg->exec()) {
			return;
		}
	}
	ParsePolyFitPara(polyfit_obj, m_pbdrpfDlg);
	
	ccHObject* hypoObj = nullptr;
	try	{
		ProgStart("Hypothesis Generation")

		hypoObj = PolyfitGenerateHypothesis(primitiveObj, polyfit_obj);

		ProgEnd
	}
	catch (std::runtime_error& e) {
		dispToConsole(QString("[BDRecon] - hypothesis generated error: ") + e.what(), ERR_CONSOLE_MESSAGE);
		return;
	}
	
	if (hypoObj) {
		polyfit_obj->status = PolyFitObj::STT_hypomesh;
		polyfit_obj->building_name = GetBaseName(primitiveObj->getName()).toStdString();
		SetGlobalShiftAndScale(hypoObj);
		addToDB(hypoObj, entity->getDBSourceType());
	}
	else {
		polyfit_obj->status = PolyFitObj::STT_prepared;
		return;
	}

	refreshAll();
	UpdateUI();

	QMessageBox::StandardButton rb = 
	QMessageBox::question(this, "Compute Confidence?", "Compute Confidence Right Now", QMessageBox::Yes | QMessageBox::No, QMessageBox::Yes);
	if (rb == QMessageBox::No)
		return;

	try	{
		ProgStart("Confidence Calculation")

		PolyfitComputeConfidence(hypoObj, polyfit_obj);
		polyfit_obj->status = PolyFitObj::STT_confidence;

		ProgEnd
	}
	catch (std::runtime_error& e) {
		dispToConsole(QString("[BDRecon] - confidence calculated error: ") + e.what(), ERR_CONSOLE_MESSAGE);
		return;
	}
	
	refreshAll();
	UpdateUI();
}

void MainWindow::doActionBDPolyFitConfidence()
{
	if (!haveSelection()) return;
	ccHObject* entity = getSelectedEntities().front();

	if (!entity->isGroup()) return;

	ccHObject::Container prmitive_groups;
	if (entity->getName().endsWith(BDDB_POLYFITHYPO_SUFFIX))
		prmitive_groups.push_back(entity);
	else
		entity->filterChildrenByName(prmitive_groups, true, BDDB_POLYFITHYPO_SUFFIX, false);

	if (prmitive_groups.empty()) return;

	BDBaseHObject* baseObj = GetRootBDBase(entity);
	if (!baseObj) {
		dispToConsole("[BDRecon] PolyFit - Please open the main project file", ERR_CONSOLE_MESSAGE);
		return;
	}
	ccHObject* HypoObj = prmitive_groups.front();
	if (prmitive_groups.size() > 1) {
		ccLog::Warning("[BDRecon] - only the first primitive is processed");
	}

<<<<<<< HEAD
	if (GetBaseName(HypoObj->getName()).toStdString() != polyfit_obj->building_name) {
		dispToConsole("[BDRecon] PolyFit - Please generate hypothesis firstly", ERR_CONSOLE_MESSAGE);
		return;
	}
=======
	m_UI->actionRegister->setEnabled(exactlyTwoEntities);
	m_UI->actionInterpolateColors->setEnabled(exactlyTwoEntities && atLeastOneColor);
	m_UI->actionPointPairsAlign->setEnabled(exactlyOneEntity || exactlyTwoEntities);
	m_UI->actionBBCenterToOrigin->setEnabled(atLeastOneEntity);
	m_UI->actionBBMinCornerToOrigin->setEnabled(atLeastOneEntity);
	m_UI->actionBBMaxCornerToOrigin->setEnabled(atLeastOneEntity);

	m_UI->actionAlign->setEnabled(exactlyTwoEntities); //Aurelien BEY le 13/11/2008
	m_UI->actionCloudCloudDist->setEnabled(exactlyTwoClouds);
	m_UI->actionCloudMeshDist->setEnabled(exactlyTwoEntities && atLeastOneMesh);
	m_UI->actionCPS->setEnabled(exactlyTwoClouds);
	m_UI->actionScalarFieldArithmetic->setEnabled(exactlyOneEntity && atLeastOneSF);
>>>>>>> 057e101e

	try {
		ParsePolyFitPara(polyfit_obj, m_pbdrpfDlg);

		if (polyfit_obj->status < PolyFitObj::STT_hypomesh) {
			dispToConsole("[BDRecon] Please generate hypothesis firstly", ERR_CONSOLE_MESSAGE);
			return;
		}
		else {
			ProgStart("Confidence Calculation")

			PolyfitComputeConfidence(HypoObj, polyfit_obj);
			polyfit_obj->status = PolyFitObj::STT_confidence;

			ProgEnd
		}	
	}
	catch (std::runtime_error& e) {
		dispToConsole(QString("[BDRecon] - confidence calculated error: ") + e.what(), ERR_CONSOLE_MESSAGE);
		return;
	}
	
	refreshAll();
	UpdateUI();
}
//! face selection
void MainWindow::doActionBDPolyFitSelection()
{
	if (!haveSelection()) return;
	ccHObject* entity = getSelectedEntities().front();

	if (!entity->isGroup()) return;

	ccHObject::Container prmitive_groups;
	if (entity->getName().endsWith(BDDB_POLYFITHYPO_SUFFIX))
		prmitive_groups.push_back(entity);
	else
		entity->filterChildrenByName(prmitive_groups, true, BDDB_POLYFITHYPO_SUFFIX, false);

	if (prmitive_groups.empty()) return;

	BDBaseHObject* baseObj = GetRootBDBase(entity);
	if (!baseObj) {
		dispToConsole("[BDRecon] PolyFit - Please open the main project file", ERR_CONSOLE_MESSAGE);
		return;
	}
	ccHObject* HypoObj = prmitive_groups.front();
	if (prmitive_groups.size() > 1) {
		ccLog::Warning("[BDRecon] - only the first primitive is processed");
	}

	if (GetBaseName(HypoObj->getName()).toStdString() != polyfit_obj->building_name) {
		dispToConsole("[BDRecon] PolyFit - Please generate hypothesis firstly", ERR_CONSOLE_MESSAGE);
		return;
	}

	try {
		ParsePolyFitPara(polyfit_obj, m_pbdrpfDlg);

		if (polyfit_obj->status < PolyFitObj::STT_confidence) {
			dispToConsole("[BDRecon] PolyFit - no confidence calculated", ERR_CONSOLE_MESSAGE);
			return;
		}
		ProgStart("Building Modelling")

		ccHObject* optmizeObj = PolyfitFaceSelection(HypoObj, polyfit_obj);
		if (optmizeObj)	{
			polyfit_obj->status = PolyFitObj::STT_optimized;
			addToDB(optmizeObj, baseObj->getDBSourceType());
			std::string file_path;
			if (polyfit_obj->OutputResultToObjFile(baseObj, file_path)) {
				QString model_file(file_path.c_str());

				CCVector3d loadCoordinatesShift(vcgXYZ(baseObj->global_shift));
				bool loadCoordinatesTransEnabled = true;
				FileIOFilter::LoadParameters parameters;
				{
					parameters.alwaysDisplayLoadDialog = false;
					parameters.coordinatesShift = &loadCoordinatesShift;
					parameters.coordinatesShiftEnabled = &loadCoordinatesTransEnabled;
					parameters.shiftHandlingMode = ccGlobalShiftManager::DIALOG_IF_NECESSARY;
					parameters.parentWidget = this;
				}
				CC_FILE_ERROR result = CC_FERR_NO_ERROR;

				if (QFileInfo(model_file).exists()) {
					ccHObject* model = FileIOFilter::LoadFromFile(model_file, parameters, result, QString());
					if (!model)	{
						return;
					}
					model->setDisplay_recursive(HypoObj->getDisplay());
					HypoObj->getParent()->addChild(model);
					HypoObj->setEnabled(false);
					//SetGlobalShiftAndScale(model);
					addToDB(model, baseObj->getDBSourceType());
				}
			}
		}

		ProgEnd
	}
	catch (const std::string& e) {
		dispToConsole("[BDRecon] PolyFit - Please open the main project file", ERR_CONSOLE_MESSAGE);
		return;
	}

	refreshAll();
	UpdateUI();
}

void MainWindow::doActionBDPolyFitFacetFilter()
{
 	if (!haveSelection()) return;
 	ccHObject* entity = getSelectedEntities().front();
 	if (!entity->isGroup()) return;
 
 	BDBaseHObject* baseObj = GetRootBDBase(entity);
 	if (!baseObj) {
 		dispToConsole("[BDRecon] LoD3 - Please open the main project file", ERR_CONSOLE_MESSAGE);
 		return;
 	}
 
 	ccHObject* hypothesisObj = nullptr;
 	if (entity->getName().endsWith(BDDB_POLYFITHYPO_SUFFIX))
 		hypothesisObj = entity;
 	else {
 		hypothesisObj = baseObj->GetHypothesisGroup(GetBaseName(entity->getName()));
 	}
 
 	if (!hypothesisObj) {
 		dispToConsole("[BDRecon] LoD3 - Please select a group contains hypothesis", ERR_CONSOLE_MESSAGE);
 		return;
 	}

	ccHObject::Container facetObjs;
	hypothesisObj->filterChildren(facetObjs, true, CC_TYPES::FACET, true, hypothesisObj->getDisplay());

	if (facetObjs.empty()) {
		dispToConsole("[BDRecon] LoD3 - invalid hypothesis", ERR_CONSOLE_MESSAGE);
		return;
 	}	

	ccGLWindow* win = getActiveGLWindow();
	if (!win)
		return;

	if (!m_pbdrffDlg) m_pbdrffDlg = new bdrFacetFilterDlg(/*win, hypothesisObj, */this);
	m_pbdrffDlg->initWith(win, facetObjs);
	m_pbdrffDlg->setModal(false);
	m_pbdrffDlg->setWindowModality(Qt::NonModal);
	
	
	m_pbdrffDlg->show();
}

void MainWindow::doActionBDPolyFitSettings()
{
	if (!m_pbdrpfDlg) m_pbdrpfDlg = new bdrPolyFitDlg(this);
	m_pbdrpfDlg->setModal(false);
	m_pbdrpfDlg->setWindowModality(Qt::NonModal);
	m_pbdrpfDlg->show();
}

#include "builderlod2/lod2parser.h"
void MainWindow::doActionBDFootPrintAuto()
{
	if (!haveSelection()){
		return;
	}

	ccHObject::Container building_entites;
	for (ccHObject* ent : getSelectedEntities()) {
		ccHObject::Container bds = GetBuildingEntitiesBySelected(ent);
		building_entites.insert(building_entites.end(), bds.begin(), bds.end());
	}
	if (building_entites.empty()) {
		ccConsole::Error("No building in selection!");
		return;
	}
	ProgStartNorm("Generate footprints", building_entites.size())
	for (ccHObject* entity : building_entites) {
		StBuilding* building = GetParentBuilding(entity);
		if (!building) {
			ccConsole::Error("No building in selection!");
			return;
		}
		QString building_name(GetBaseName(building->getName()));

		BDBaseHObject* baseObj = GetRootBDBase(entity);
		if (!baseObj) {
			dispToConsole(s_no_project_error, ERR_CONSOLE_MESSAGE);
			return;
		}
		StPrimGroup* prim_group = baseObj->GetPrimitiveGroup(building_name);
		if (!prim_group) {
			dispToConsole("generate primitives first!", ERR_CONSOLE_MESSAGE);
			return;
		}

		try {
			stocker::BuildUnit build_unit = baseObj->GetBuildingUnit(building_name.toStdString());
			ccHObject::Container footprints = GenerateFootPrints(prim_group, build_unit.ground_height);
			for (ccHObject* ft : footprints) {
				if (ft && ft->isA(CC_TYPES::ST_FOOTPRINT)) {
					SetGlobalShiftAndScale(ft);
					ft->setDisplay_recursive(entity->getDisplay());
					addToDB(ft, baseObj->getDBSourceType(), false, false);
				}
			}
		}
		catch (const std::runtime_error& e) {
			dispToConsole(e.what(), ERR_CONSOLE_MESSAGE);
			//return;
		}
		ProgStep()
	}
	ProgEnd
	//doActionBDProjectSave();
	refreshAll();
	UpdateUI();
}

void MainWindow::doActionBDFootPrintManual()
{
	if (!haveSelection()) return;

	ccHObject *entity = getSelectedEntities().front();
	StBuilding* building = GetParentBuilding(entity);
	if (!building) {
		ccConsole::Error("No building in selection!");
		return;
	}
	QString building_name(GetBaseName(building->getName()));
		
	BDBaseHObject* baseObj = GetRootBDBase(entity);
	if (!baseObj) {
		dispToConsole(s_no_project_error, ERR_CONSOLE_MESSAGE);
		return;
	}
	ccHObject::Container viewer_clouds;
	ccHObject* viewer_cloud = baseObj->GetOriginPointCloud(building_name, true);
	if (viewer_cloud) {
		viewer_clouds.push_back(viewer_cloud);
	}
	else {
		StPrimGroup* prim_group = baseObj->GetPrimitiveGroup(building_name);
		if (!prim_group || !prim_group->isEnabled()) { return; }
		ccHObject::Container primObjs = GetEnabledObjFromGroup(prim_group, CC_TYPES::PLANE, true, true);
		for (size_t i = 0; i < primObjs.size(); i++) {
			if (primObjs[i]->getParent() && primObjs[i]->getParent()->isA(CC_TYPES::POINT_CLOUD)) {
				viewer_clouds.push_back(primObjs[i]->getParent());
			}			
		}
	}
	StBlockGroup* block_group = baseObj->GetBlockGroup(building_name);
	
	if (viewer_clouds.empty() || !block_group) {
		dispToConsole("No building cloud in selection!", ERR_CONSOLE_MESSAGE);
		return;
	}
	stocker::BuildUnit _build = baseObj->GetBuildingUnit(building_name.toStdString());
	double ground = _build.ground_height;

	if (!m_seTool)
	{
		m_seTool = new ccSectionExtractionTool(this);
		connect(m_seTool, &ccOverlayDialog::processFinished, this, &MainWindow::deactivateSectionExtractionMode);
		registerOverlayDialog(m_seTool, Qt::TopRightCorner);
	}

	m_seTool->setExtractMode(false);
	m_seTool->SetDestAndGround(block_group, ground);
	

	//add clouds
	ccGLWindow* firstDisplay = nullptr;
	{		
		for (ccHObject* pc : viewer_clouds)	{
			if (m_seTool->addCloud(static_cast<ccGenericPointCloud*>(pc))) {
				if (!firstDisplay && pc->getDisplay()) {
					firstDisplay = static_cast<ccGLWindow*>(pc->getDisplay());
				}
			}
		}		
	}

	//deselect all entities
	unselectAllInDB();

	ccGLWindow* win = new3DView(false);
	if (!win)
	{
		ccLog::Error("[SectionExtraction] Failed to create dedicated 3D view!");
		return;
	}

	if (firstDisplay && firstDisplay->getGlFilter())
	{
		win->setGlFilter(firstDisplay->getGlFilter()->clone());
	}
	m_seTool->linkWith(win);

	freezeUI(true);
	m_UI->toolBarView->setDisabled(true);

	//we disable all other windows
	disableAllBut(win);

	if (!m_seTool->start())
		deactivateSectionExtractionMode(false);
	else
		updateOverlayDialogsPlacement();
}

void MainWindow::doActionBDFootPrintPack()
{
	if (!haveSelection()) return;
	ccHObject *entity = getSelectedEntities().front();
	BDBaseHObject* baseObj = GetRootBDBase(entity);
	ccHObject* bd_entity = GetParentBuilding(entity);
	if (!bd_entity) return;

	try	{
		if (!PackFootprints(bd_entity)) {
			return;
		}
	}
	catch (const std::exception& e)	{
		dispToConsole(e.what(), ERR_CONSOLE_MESSAGE);
		return;
	}

	refreshAll();
	UpdateUI();
}

void MainWindow::doActionBDFootPrintGetPlane()
{
	if (!haveSelection()) {
		return;
	}
	bool bClearExist = QMessageBox::question(this, "Get planes", "Clear existing planes?",
		QMessageBox::Yes, QMessageBox::No) == QMessageBox::Yes;

	CCVector3 s_settings;
	ccAskThreeDoubleValuesDlg setDlg("xy-bias", "z-bias", "minpts", -1.0e12, 1.0e12, 1, 1, 30, 4, "Get planes inside the footprint", this);
	setDlg.showCheckbox("Vertical planes", true, "Get vertical planes?");
	if (setDlg.buttonBox->button(QDialogButtonBox::Ok))
		setDlg.buttonBox->button(QDialogButtonBox::Ok)->setFocus();
	if (!setDlg.exec())
		return;
	s_settings.x = setDlg.doubleSpinBox1->value();
	s_settings.y = setDlg.doubleSpinBox2->value();
	s_settings.z = setDlg.doubleSpinBox3->value();
	bool bVertical = setDlg.getCheckboxState();

	ccHObject* select_ent = getSelectedEntities().front();
	ccHObject::Container building_entites = GetBuildingEntitiesBySelected(select_ent);
	if (building_entites.empty()) return;

	BDBaseHObject* baseObj = GetRootBDBase(select_ent);
	ProgStartNorm("Get planes inside footprints", building_entites.size());
	try	{
		for (ccHObject* buildingEntity : building_entites) {
			StBlockGroup* block_group = baseObj->GetBlockGroup(buildingEntity->getName());
			StPrimGroup* prim_group = baseObj->GetPrimitiveGroup(buildingEntity->getName());
			if (block_group && prim_group) {
				ccHObject::Container footprints;
				if (select_ent->isA(CC_TYPES::ST_FOOTPRINT)) {
					footprints.push_back(select_ent);
				}
				else {
					footprints = block_group->getValidFootPrints();
				}
				for (ccHObject* ft : footprints) {
					GetPlanesInsideFootPrint(ft, prim_group, s_settings, bVertical, bClearExist);
				}
			}
			ProgStep()
		}
	}
	catch (const std::exception& e) {
		dispToConsole(e.what(), ERR_CONSOLE_MESSAGE);
	}
	ProgEnd

	refreshAll();
	UpdateUI();
}

void MainWindow::doActionBDMeshToBlock()
{
	LoadMeshAsBlock("D:/1.obj");
	

	if (!haveSelection()) {
		return;
	}
	ccMesh* mesh = ccHObjectCaster::ToMesh(getSelectedEntities().front());
	if (!mesh) { return; }
	StBlock* block = new StBlock();
}

void MainWindow::doActionBDLoD1Generation()
{
	if (!haveSelection()) {
		return;
	}
	ccHObject *entity = getSelectedEntities().front();

	if (entity->isA(CC_TYPES::ST_FOOTPRINT)) {

	}
	else {
		//! select the building
		StBuilding* building = GetParentBuilding(entity);
		if (!building) { return; }

		try {
			ccHObject* bd_model_obj = LoD1FromFootPrint(building);
			if (bd_model_obj) {
				SetGlobalShiftAndScale(bd_model_obj);
				bd_model_obj->setDisplay_recursive(entity->getDisplay());
				addToDB(bd_model_obj, entity->getDBSourceType(), false, false);
			}
		}
		catch (std::runtime_error& e) {
			dispToConsole("[BDRecon] cannot build lod1 model", ERR_CONSOLE_MESSAGE);
			dispToConsole(e.what(), ERR_CONSOLE_MESSAGE);
			return;
		}
	}
	refreshAll();
	UpdateUI();
}

void MainWindow::doActionBDLoD2Generation()
{
	if (!haveSelection()) return;
// 	if (!m_pbdr3d4emDlg)
// 		m_pbdr3d4emDlg = new bdr3D4EMDlg(this);
// 	
// 	m_pbdr3d4emDlg->setModal(false);
// 	m_pbdr3d4emDlg->setWindowModality(Qt::NonModal);
	//if (!m_pbdr3d4emDlg->exec()) return;	// TODO: TEMP!!! 20190731

	ccHObject::Container sels = m_selectedEntities;
	//doActionBDFootPrintAuto();	// TODO: TEMP!!!!
	
	ccHObject::Container building_entites;	// could be a footprint or building entities
	if (sels.size() == 1 && sels.front()->isA(CC_TYPES::ST_FOOTPRINT)) {
		building_entites.push_back(sels.front());
	}
	else {
		for (ccHObject* ent : sels) {
			ccHObject::Container bds = GetBuildingEntitiesBySelected(ent);
			building_entites.insert(building_entites.end(), bds.begin(), bds.end());
		}
	}
	
	if (building_entites.empty()) {
		ccConsole::Error("No building in selection!");
		return;
	}

	ProgStartNorm("LoD2 generation", building_entites.size())
	for (ccHObject* bd_entity : building_entites) {
		BDBaseHObject* baseObj = GetRootBDBase(bd_entity);

// 		double height = DBL_MAX;
// 		if (m_pbdr3d4emDlg->GroundHeightMode() == 2) {
// 			height = m_pbdr3d4emDlg->UserDefinedGroundHeight();
// 		}
// 		else /*if (m_pbdr3d4emDlg->GroundHeightMode() == 0)*/ {
// 			height = baseObj->GetBuildingUnit(GetParentBuilding(bd_entity)->getName().toStdString()).ground_height;
// 		}

		//ccHObject* bd_entity = entity->isA(CC_TYPES::ST_FOOTPRINT) ? entity : GetParentBuilding(entity);
		//if (!bd_entity) return;
		
		try {
			ccHObject* bd_model_obj = LoD2FromFootPrint(bd_entity);
			if (bd_model_obj) {
				SetGlobalShiftAndScale(bd_model_obj);
				bd_model_obj->setDisplay_recursive(bd_entity->getDisplay());
				addToDB(bd_model_obj, baseObj->getDBSourceType());
			}
		}
		catch (const std::exception& e) {
			std::cout << "[BDRecon] cannot build lod2 model - ";
			std::cout << e.what() << std::endl;
			//continue;
			//dispToConsole("[BDRecon] cannot build lod2 model", ERR_CONSOLE_MESSAGE);
			//dispToConsole(e.what(), ERR_CONSOLE_MESSAGE);
			//return;
		}
		//doActionBDProjectSave();
		ProgStep()
	}
	ProgEnd
	refreshAll();
	UpdateUI();

#if 0 //deprecated
	stocker::BuilderLOD2 builder_3d4em(true);

	/// select polyline for footprint
	{
		ccHObject::Container _container;
		m_ccRoot->getRootEntity()->filterChildren(_container, true, CC_TYPES::POLY_LINE, true);
		if (!_container.empty()) {
			ccPolyline* contour_polygon = nullptr;
			int selectedIndex = 0;
			//ask the user to choose a polyline
			selectedIndex = ccItemSelectionDlg::SelectEntity(_container, selectedIndex, this, "please select the contour polygon");
			if (selectedIndex >= 0 && selectedIndex < _container.size()) {
				contour_polygon = ccHObjectCaster::ToPolyline(_container[selectedIndex]);
			}
			if (contour_polygon) {
				std::vector<CCVector3> contour_points = contour_polygon->getPoints(false);
				std::vector<stocker::Contour3d> bd_contour_points_;
				stocker::Contour3d bd_contour_points;
				if (m_pbdr3d4emDlg->GroundHeightMode() == 2) {
					double user_defined_ground_height = m_pbdr3d4emDlg->UserDefinedGroundHeight();
					for (auto & pt : contour_points) {
						bd_contour_points.push_back(stocker::Vec3d(pt.x, pt.y, user_defined_ground_height));
					}
				}
				else {
					for (auto & pt : contour_points) {
						bd_contour_points.push_back(stocker::Vec3d(pt.x, pt.y, pt.z));
					}
				}
				bd_contour_points_.push_back(bd_contour_points);
				builder_3d4em.SetFootPrint(bd_contour_points_);
			}
		}
	}

	if (m_pbdr3d4emDlg->GroundHeightMode() == 2) {
		builder_3d4em.SetGroundHeight(m_pbdr3d4emDlg->UserDefinedGroundHeight());
	}

	std::string output_path = m_pbdr3d4emDlg->OutputFilePathLineEdit->text().toStdString();
	std::string ini_path = m_pbdr3d4emDlg->ConfigureFilePathLineEdit->text().toStdString();
	builder_3d4em.SetOutputPath(output_path.c_str());
	builder_3d4em.SetConfigurationPath(ini_path.c_str());

	QDir workingDir_old = QCoreApplication::applicationDirPath();
	QDir workingDir_current = GetFileDirectory(output_path.c_str());
	if (!workingDir_current.exists())
		if (!workingDir_current.mkpath(workingDir_current.absolutePath()))
			return;

	QDir::setCurrent(workingDir_current.absolutePath());

	if (!m_pbdr3d4emDlg->PointcloudFilePathLineEdit->text().isEmpty()) {
		// load from file
		std::string point_path = m_pbdr3d4emDlg->PointcloudFilePathLineEdit->text().toStdString();

		builder_3d4em.SetBuildingPoints(point_path.c_str());
	}

	if (!builder_3d4em.PlaneSegmentation(false)) return;
	if (!builder_3d4em.BuildingReconstruction()) return;

	if (!QFile::exists(QString(output_path.c_str()))) return;

	QStringList files_add_to_db{ QString(output_path.c_str()) };
	addToDB(files_add_to_db);

	dispToConsole("[BDRecon] Building Reconstruction LOD2 finished!", ccMainAppInterface::STD_CONSOLE_MESSAGE);

	//! restore the working directory
	QDir::setCurrent(workingDir_old.absolutePath());
#endif	
}

void MainWindow::doActionBDTextureMapping()
{
	if (!haveSelection()) return;
	ccHObject* entity = getSelectedEntities().front();

	ccHObject::Container plane_container = GetPlaneEntitiesBySelected(entity);
	if (plane_container.empty()) {
		dispToConsole("[BDRecon] Please select  (group of) planes / buildings", ERR_CONSOLE_MESSAGE);
		return;
	}

	//! fast mapping for each plane entity
	if (!plane_container.empty())	{
		for (ccHObject* planeObj : plane_container) {
			try	{
				FastPlanarTextureMapping(planeObj);
			}
			catch (std::runtime_error& e) {
				dispToConsole(e.what(), ERR_CONSOLE_MESSAGE);
				dispToConsole("[BDRecon] Fast Planar Texture Mapping failed!", ERR_CONSOLE_MESSAGE);
				return;
			}			
		}
		refreshAll();
		UpdateUI();
		return;
	}
	else {
		//! real tex-recon, generate obj mesh and then load the textured mesh
		if (entity->getName().endsWith(BDDB_POLYFITOPTM_SUFFIX)) {

		}
		else if (entity->getName().endsWith(BDDB_FINALMODEL_SUFFIX)) {

		}
		else if (entity->isA(CC_TYPES::MESH)) {

		}
		entity->setLocked(true);
		return;
	}	
}

void MainWindow::doActionBDConstrainedMesh()
{
	if (!haveSelection()) return;
	ccHObject* entity = getSelectedEntities().front();
	ccHObject::Container plane_container = GetPlaneEntitiesBySelected(entity);
	if (plane_container.empty()) {
		dispToConsole("[BDRecon] Please select  (group of) planes / buildings", ERR_CONSOLE_MESSAGE);
		return;
	}

	for (auto & planeObj : plane_container) {
		try	{
			ccHObject* mesh = ConstrainedMesh(planeObj);
			if (mesh) {
				addToDB(mesh, planeObj->getDBSourceType());
				refreshAll();
				UpdateUI();
			}
		}
		catch (std::runtime_error& e) {
			dispToConsole(e.what(), ERR_CONSOLE_MESSAGE);
			dispToConsole("[BDRecon] Constrained mesh failed", ERR_CONSOLE_MESSAGE);
			return;
		}
	}
}

ccHObject * MainWindow::getCameraGroup(QString name)
{
	ccDBRoot* image_db = db_image();
	ccHObject* root = image_db->getRootEntity();
	for (size_t i = 0; i < root->getChildrenNumber(); i++) {
		if (root->getChild(i)->getName() == name) {
			return root->getChild(i);
		}
	}
	return nullptr;
}

void MainWindow::doActionShowBestImage()
{
	ccGLWindow* glwin = GetActiveGLWindow(); assert(glwin); if (!glwin) return;
	ccViewportParameters params = glwin->getViewportParameters();
	ccGLCameraParameters camParas; glwin->getGLCameraParameters(camParas);

	CCVector3d viewPoint = params.getViewPoint();
	ccBBox objBox;
	//! wrong - bug remains
	if (params.objectCenteredView)
	{
		float scale_width = glwin->getCenterRadius(m_pbdrImagePanel->getBoxScale());
		CCVector3 half_box(scale_width, scale_width, scale_width);
		objBox.add(CCVector3::fromArray(params.pivotPoint.u) + half_box);
		objBox.add(CCVector3::fromArray(params.pivotPoint.u) - half_box);
	}
	else {
		//! TODO: mesh.. refer to graphical segmentation
 		ccHObject::Container point_clouds = GetEnabledObjFromGroup(dbRootObject(getCurrentDB()), CC_TYPES::POINT_CLOUD, true, true);
		
 		for (ccHObject* pc : point_clouds) {
 			ccPointCloud* pcObj = ccHObjectCaster::ToPointCloud(pc);
 			if (!pcObj) { continue; }
			ccBBox box_ = pcObj->getTheVisiblePointsBBox(camParas);
			objBox += box_;
 		}
		double scale_box = m_pbdrImagePanel->getBoxScale();
		objBox = ccBBox(objBox.getCenter() - objBox.getDiagVec()*scale_box / 2, objBox.getCenter() + objBox.getDiagVec()*scale_box / 2);
		std::cout << "calc bbox from clouds" << std::endl;
	}
	std::cout << "obj_bbox_min: " << objBox.minCorner().x << " " << objBox.minCorner().y << " " << objBox.minCorner().z << std::endl;
	std::cout << "obj_bbox_max: " << objBox.maxCorner().x << " " << objBox.maxCorner().y << " " << objBox.maxCorner().z << std::endl;
	std::cout << "up dir: " << glwin->getCurrentUpDir().x << " " << glwin->getCurrentUpDir().y << " " << glwin->getCurrentUpDir().z << std::endl;
	
	if (!objBox.isValid()) {
		return;
	}
	m_pbdrImagePanel->setObjViewBox(objBox);
	m_pbdrImagePanel->setObjViewUpDir(glwin->getCurrentUpDir());

	CCVector3 objCenter = //params.objectCenteredView ? CCVector3::fromArray(params.pivotPoint.u) : 
		objBox.getCenter();	// should be seen from the view
	CCVector3 view_to_obj = objCenter - CCVector3::fromArray(viewPoint.u);
	view_to_obj.normalize();
	
	CCVector3 obj_to_view = -view_to_obj;
	vcg::Point3f n(view_to_obj.u), u, v;
	vcg::GetUV(n, u, v);

	CCVector3 obj_o = objCenter - CCVector3::fromArray((u + v).V()) * objBox.getDiagNorm() / 2;
	CCVector3 obj_u = obj_o + CCVector3::fromArray(u.V()) * objBox.getDiagNorm();
	CCVector3 obj_v = obj_o + CCVector3::fromArray(v.V()) * objBox.getDiagNorm();

	//! get all cameras available 
	ccHObject::Container cameras = GetEnabledObjFromGroup(m_imageRoot->getRootEntity(), CC_TYPES::CAMERA_SENSOR, true, true);
	
	// sort by dir and distance
	typedef std::pair<ccCameraSensor*, double> HArea;
	std::vector<HArea> visible_area;
	for (ccHObject* cam : cameras) {
		ccCameraSensor* csObj = ccHObjectCaster::ToCameraSensor(cam); if (!csObj) { continue; }
		csObj->setDisplayOrder(-1);
		if (!csObj->isEnabled()) { continue; }

		CCVector2 objCenter_img;
		if (!csObj->fromGlobalCoordToImageCoord(objCenter, objCenter_img))
			continue;
		visible_area.push_back({ csObj, 0 });

		ccIndexedTransformation trans; csObj->getActiveAbsoluteTransformation(trans);
		const float* M = trans.data();

		CCVector3 cam_dir(-M[2], -M[6], -M[10]); cam_dir.normalize();
		CCVector3 cam_center; csObj->getActiveAbsoluteCenter(cam_center);
		CCVector3 cam_to_obj = (objCenter - cam_center); cam_to_obj.normalize();
		CCVector3 obj_to_cam = -cam_to_obj;
		double obj_angle = obj_to_cam.dot(obj_to_view);
		double cam_angle = cam_dir.dot(cam_to_obj);
		if (obj_angle < 0.0f || cam_angle < 0.0f) {
			continue;
		}

		//! sort by projection area
		CCVector2 objO_img, objU_img, objV_img;
		if (!csObj->fromGlobalCoordToImageCoord(obj_o, objO_img) ||
			!csObj->fromGlobalCoordToImageCoord(obj_u, objU_img) ||
			!csObj->fromGlobalCoordToImageCoord(obj_v, objV_img)) {
			continue;	//! skip temporarily
		}
		
		float double_area = (objU_img - objO_img).cross(objV_img - objO_img);
		visible_area.back().second = double_area;
	}
	if (visible_area.empty()) {
		return;
	}
	std::sort(visible_area.begin(), visible_area.end(), [](HArea _l, HArea _r) {
		return _l.second > _r.second;
	});
	for (size_t i = 0; i < visible_area.size(); i++) {
		ccCameraSensor* camObj = visible_area[i].first;
		assert(camObj); if (!camObj) return;
		camObj->setDisplayOrder(i);
	}
	m_pbdrImagePanel->display(false);

	doActionShowSelectedImage();
}

void MainWindow::doActionShowSelectedImage()
{
	ccHObject::Container sels;
	m_imageRoot->getSelectedEntities(sels, CC_TYPES::CAMERA_SENSOR);
	if (sels.empty()) {
		return;
	}
	ccHObject* sel = sels.front();
	ccCameraSensor* cam = ccHObjectCaster::ToCameraSensor(sel);
	if (!cam) { return; }

	m_pbdrImshow->setImageAndCamera(cam);
	if (m_pbdrImagePanel->isObjChecked()) {
		ccBBox box_2d;
		for (size_t i = 0; i < 8; i++) {
			CCVector3 b_2d;
			m_pbdrImshow->FromGlobalToImage(m_pbdrImagePanel->getObjViewBox().P(i), b_2d);
			box_2d.add(b_2d);
		}
		if (!box_2d.isValid()) return;

		CCVector3d up_3d = m_pbdrImagePanel->getObjViewUpDir();

		CCVector3 center; m_pbdrImshow->FromGlobalToImage(m_pbdrImagePanel->getObjViewBox().getCenter(), center);
		CCVector3 to_end;  m_pbdrImshow->FromGlobalToImage(CCVector3::fromArray(up_3d.u) + m_pbdrImagePanel->getObjViewBox().getCenter(), to_end);
		CCVector3 up_2d = to_end - center; up_2d.normalize();
		
		m_pbdrImshow->update2DDisplayZoom(box_2d, CCVector3d::fromArray(up_2d.u));

		std::cout << "img_bbox_min: " << box_2d.minCorner().x << " " << box_2d.minCorner().y << " " << box_2d.minCorner().z << std::endl;
		std::cout << "img_bbox_max: " << box_2d.maxCorner().x << " " << box_2d.maxCorner().y << " " << box_2d.maxCorner().z << std::endl;
		std::cout << "up dir: " << up_2d.x << " " << up_2d.y << " " << up_2d.z << std::endl;
	}
	else {
		m_pbdrImshow->ZoomFit();
	}
}

void MainWindow::doActionProjectToImage()
{
	if (!haveSelection()) { return; }
	if (!m_pbdrImshow->getImage()) {
		doActionShowBestImage();
	}
	if (m_pbdrImshow->getImage()) {
		m_pbdrImagePanel->setProjection(m_selectedEntities);
	}
}

void MainWindow::doActionSelectWorkingPlane()
{
	
}

void MainWindow::doActionTogglePlaneEditState()
{
	if (!m_pbdrPlaneEditDlg) return;

	//! if no selection and dialog shown, 
	if (!m_pbdrPlaneEditDlg->isHidden()) {
		m_pbdrPlaneEditDlg->cancle();
		m_pbdrPlaneEditDlg->hide();
		refreshAll();
		return;
	}

	if (haveSelection())
	{
		ccPlanarEntityInterface* plane = ccHObjectCaster::ToPlanarEntity(m_selectedEntities.front());
		if (plane) {
			m_pbdrPlaneEditDlg->initWithPlane(plane);
			plane->getPlane()->refreshDisplay();
		}
	}

	m_pbdrPlaneEditDlg->show();
}

void MainWindow::doActionEditSelectedItem()
{
	if (m_UI->DockablePanel->isHidden()) {
		m_UI->DockablePanel->show();
	}
	if (!haveSelection()) { return; }

	ccHObject* selected = m_selectedEntities.front();

	if (selected->isA(CC_TYPES::PLANE) || selected->isA(CC_TYPES::FACET) || selected->isA(CC_TYPES::ST_BLOCK)) {
		ccPlanarEntityInterface* plane = ccHObjectCaster::ToPlanarEntity(m_selectedEntities.front());
		if (plane) {
			if (m_pbdrPlaneEditDlg->isHidden()) {
				m_pbdrPlaneEditDlg->initWithPlane(plane);
				plane->getPlane()->refreshDisplay();
				m_UI->actionTogglePlaneEditState->setChecked(true);
				m_pbdrPlaneEditDlg->show();
			}
			else {
				m_pbdrPlaneEditDlg->initWithPlane(plane);
				plane->getPlane()->refreshDisplay();
			}
		}
	}
	else {

	}
}<|MERGE_RESOLUTION|>--- conflicted
+++ resolved
@@ -787,14 +787,8 @@
 	connect(m_UI->actionCrop,						&QAction::triggered, this, &MainWindow::doActionCrop);
 	connect(m_UI->actionEditGlobalShiftAndScale,	&QAction::triggered, this, &MainWindow::doActionEditGlobalShiftAndScale);
 	connect(m_UI->actionSubsample,					&QAction::triggered, this, &MainWindow::doActionSubsample);
-<<<<<<< HEAD
-	connect(m_UI->actionMatchBBCenters,				&QAction::triggered, this, &MainWindow::doActionMatchBBCenters);
-	connect(m_UI->actionMatchScales,				&QAction::triggered, this, &MainWindow::doActionMatchScales);
 	connect(m_UI->actionDelete,						&QAction::triggered, m_buildingRoot,	&ccDBRoot::deleteSelectedEntities);	// TODO
 	connect(m_UI->actionGotoNextZoom,				&QAction::triggered, m_buildingRoot,	&ccDBRoot::gotoNextZoom);
-=======
-	connect(m_UI->actionDelete,						&QAction::triggered,	m_ccRoot,	&ccDBRoot::deleteSelectedEntities);
->>>>>>> 057e101e
 
 	//"Tools > Clean" menu
 	connect(m_UI->actionSORFilter,					&QAction::triggered, this, &MainWindow::doActionSORFilter);
@@ -6621,6 +6615,64 @@
 	updateUI();
 }
 
+void MainWindow::doActionFastRegistration(FastRegistrationMode mode)
+{
+	//we need at least 1 entity
+	if (m_selectedEntities.empty())
+		return;
+
+	//we must backup 'm_selectedEntities' as removeObjectTemporarilyFromDBTree can modify it!
+	ccHObject::Container selectedEntities = m_selectedEntities;
+
+	for (ccHObject *entity : selectedEntities)
+	{
+		ccBBox box = entity->getBB_recursive();
+
+		CCVector3 T; //translation
+
+		switch (mode)
+		{
+		case MoveBBCenterToOrigin:
+			T = -box.getCenter();
+			break;
+		case MoveBBMinCornerToOrigin:
+			T = -box.minCorner();
+			break;
+		case MoveBBMaxCornerToOrigin:
+			T = -box.maxCorner();
+			break;
+		default:
+			assert(false);
+			return;
+		}
+
+		//transformation (used only for translation)
+		ccGLMatrix glTrans;
+		glTrans.setTranslation(T);
+
+		forceConsoleDisplay();
+		ccConsole::Print(QString("[Synchronize] Transformation matrix (%1):").arg(entity->getName()));
+		ccConsole::Print(glTrans.toString(12, ' ')); //full precision
+		ccConsole::Print("Hint: copy it (CTRL+C) and apply it - or its inverse - on any entity with the 'Edit > Apply transformation' tool");
+
+		//we temporarily detach entity, as it may undergo
+		//"severe" modifications (octree deletion, etc.) --> see ccHObject::applyGLTransformation
+		ccHObjectContext objContext = removeObjectTemporarilyFromDBTree(entity);
+		entity->applyGLTransformation_recursive(&glTrans);
+		putObjectBackIntoDBTree(entity, objContext);
+
+		entity->prepareDisplayForRefresh_recursive();
+	}
+
+	//reselect previously selected entities!
+	if (m_ccRoot)
+		m_ccRoot->selectEntities(selectedEntities);
+
+	zoomOnSelectedEntities();
+
+	updateUI();
+}
+
 void MainWindow::doActionMatchBBCenters()
 {
 	//we need at least 2 entities
@@ -7719,87 +7771,7 @@
 		compEnt = m_selectedEntities[isMesh[0] ? 1 : 0];
 		refMesh = ccHObjectCaster::ToGenericMesh(m_selectedEntities[isMesh[0] ? 0 : 1]);
 	}
-<<<<<<< HEAD
 	else
-=======
-
-	updateUI();
-}
-
-void MainWindow::doActionFastRegistration(FastRegistrationMode mode)
-{
-	//we need at least 1 entity
-	if (m_selectedEntities.empty())
-		return;
-
-	//we must backup 'm_selectedEntities' as removeObjectTemporarilyFromDBTree can modify it!
-	ccHObject::Container selectedEntities = m_selectedEntities;
-
-	for (ccHObject *entity : selectedEntities)
-	{
-		ccBBox box = entity->getBB_recursive();
-
-		CCVector3 T; //translation
-
-		switch (mode)
-		{
-		case MoveBBCenterToOrigin:
-			T = -box.getCenter();
-			break;
-		case MoveBBMinCornerToOrigin:
-			T = -box.minCorner();
-			break;
-		case MoveBBMaxCornerToOrigin:
-			T = -box.maxCorner();
-			break;
-		default:
-			assert(false);
-			return;
-		}
-
-		//transformation (used only for translation)
-		ccGLMatrix glTrans;
-		glTrans.setTranslation(T);
-
-		forceConsoleDisplay();
-		ccConsole::Print(QString("[Synchronize] Transformation matrix (%1):").arg(entity->getName()));
-		ccConsole::Print(glTrans.toString(12, ' ')); //full precision
-		ccConsole::Print("Hint: copy it (CTRL+C) and apply it - or its inverse - on any entity with the 'Edit > Apply transformation' tool");
-
-		//we temporarily detach entity, as it may undergo
-		//"severe" modifications (octree deletion, etc.) --> see ccHObject::applyGLTransformation
-		ccHObjectContext objContext = removeObjectTemporarilyFromDBTree(entity);
-		entity->applyGLTransformation_recursive(&glTrans);
-		putObjectBackIntoDBTree(entity, objContext);
-
-		entity->prepareDisplayForRefresh_recursive();
-	}
-
-	//reselect previously selected entities!
-	if (m_ccRoot)
-		m_ccRoot->selectEntities(selectedEntities);
-
-	zoomOnSelectedEntities();
-
-	updateUI();
-}
-
-void MainWindow::doActionMatchBBCenters()
-{
-	//we need at least 2 entities
-	if (m_selectedEntities.size() < 2)
-		return;
-
-	//we must backup 'm_selectedEntities' as removeObjectTemporarilyFromDBTree can modify it!
-	ccHObject::Container selectedEntities = m_selectedEntities;
-
-	//by default, we take the first entity as reference
-	//TODO: maybe the user would like to select the reference himself ;)
-	ccHObject* refEnt = selectedEntities[0];
-	CCVector3 refCenter = refEnt->getBB_recursive().getCenter();
-
-	for (ccHObject *entity : selectedEntities) //warning, getSelectedEntites may change during this loop!
->>>>>>> 057e101e
 	{
 		ccOrderChoiceDlg dlg(m_selectedEntities[0], "Compared",
 			m_selectedEntities[1], "Reference",
@@ -13521,25 +13493,10 @@
 		ccLog::Warning("[BDRecon] - only the first primitive is processed");
 	}
 
-<<<<<<< HEAD
 	if (GetBaseName(HypoObj->getName()).toStdString() != polyfit_obj->building_name) {
 		dispToConsole("[BDRecon] PolyFit - Please generate hypothesis firstly", ERR_CONSOLE_MESSAGE);
 		return;
 	}
-=======
-	m_UI->actionRegister->setEnabled(exactlyTwoEntities);
-	m_UI->actionInterpolateColors->setEnabled(exactlyTwoEntities && atLeastOneColor);
-	m_UI->actionPointPairsAlign->setEnabled(exactlyOneEntity || exactlyTwoEntities);
-	m_UI->actionBBCenterToOrigin->setEnabled(atLeastOneEntity);
-	m_UI->actionBBMinCornerToOrigin->setEnabled(atLeastOneEntity);
-	m_UI->actionBBMaxCornerToOrigin->setEnabled(atLeastOneEntity);
-
-	m_UI->actionAlign->setEnabled(exactlyTwoEntities); //Aurelien BEY le 13/11/2008
-	m_UI->actionCloudCloudDist->setEnabled(exactlyTwoClouds);
-	m_UI->actionCloudMeshDist->setEnabled(exactlyTwoEntities && atLeastOneMesh);
-	m_UI->actionCPS->setEnabled(exactlyTwoClouds);
-	m_UI->actionScalarFieldArithmetic->setEnabled(exactlyOneEntity && atLeastOneSF);
->>>>>>> 057e101e
 
 	try {
 		ParsePolyFitPara(polyfit_obj, m_pbdrpfDlg);
