//##########################################################################
//#                                                                        #
//#                              CLOUDCOMPARE                              #
//#                                                                        #
//#  This program is free software; you can redistribute it and/or modify  #
//#  it under the terms of the GNU General Public License as published by  #
//#  the Free Software Foundation; version 2 or later of the License.      #
//#                                                                        #
//#  This program is distributed in the hope that it will be useful,       #
//#  but WITHOUT ANY WARRANTY; without even the implied warranty of        #
//#  MERCHANTABILITY or FITNESS FOR A PARTICULAR PURPOSE. See the          #
//#  GNU General Public License for more details.                          #
//#                                                                        #
//#          COPYRIGHT: EDF R&D / TELECOM ParisTech (ENST-TSI)             #
//#                                                                        #
//##########################################################################

#ifndef CC_MAIN_WINDOW_HEADER
#define CC_MAIN_WINDOW_HEADER

// Qt
#include <QMainWindow>

// Local
#include "ccEntityAction.h"
#include "ccMainAppInterface.h"
#include "ccPickingListener.h"

// CCCoreLib
#include <AutoSegmentationTools.h>

class QAction;
class QMdiArea;
class QMdiSubWindow;
class QToolBar;
class QToolButton;

class cc3DMouseManager;
class ccCameraParamEditDlg;
class ccClippingBoxTool;
class ccComparisonDlg;
class ccDBRoot;
class ccDrawableObject;
class ccGamepadManager;
class ccGLWindowInterface;
class ccGraphicalSegmentationTool;
class ccGraphicalTransformationTool;
class ccHObject;
class ccOverlayDialog;
class ccPluginUIManager;
class ccPointListPickingDlg;
class ccPointPairRegistrationDlg;
class ccPointPropertiesDlg;
class ccPrimitiveFactoryDlg;
class ccRecentFiles;
class ccSectionExtractionTool;
class ccStdPluginInterface;
class ccTracePolylineTool;

struct dbTreeSelectionInfo;

namespace Ui
{
	class MainWindow;
}

//! Main window
/**
 * \class MainWindow
 * \brief The main window class for the application.
 *
 * This class represents the main window of the application. It inherits from QMainWindow and implements various
 * interfaces such as ccMainAppInterface and ccPickingListener. The main window contains the user interface elements and
 * handles user interactions.
 */
class MainWindow : public QMainWindow
    , public ccMainAppInterface
    , public ccPickingListener
{
	/**
     * \brief The Q_OBJECT macro is used in the declaration of a class that implements signals and slots.
     *
     * The Q_OBJECT macro must appear in the private section of a class definition that declares its own signals and
     * slots or that uses other services provided by Qt's meta-object system. It is necessary for the signals and slots
     * mechanism to work properly.
     */
	Q_OBJECT

  protected:
	/**
     * \brief Constructor for the MainWindow class.
     *
     * Initializes the MainWindow object and sets up the user interface.
     * Creates various member variables and connects signals and slots.
     * Sets the window title, populates menus, and initializes console.
     * Creates advanced widgets and sets up dynamic menus.
     * Creates ccDBRoot object for the database tree view.
     * Creates QMdiArea object for the MDI area.
     * Creates ccPickingHub object for picking functionality.
     * Restores the state of the 'auto-restore' menu entry.
     * Connects actions, creates a new 3D view, sets up input devices.
     * Unfreezes the user interface, updates the UI, and displays a status message.
     * Prints a message to the console indicating that CloudCompare has started.
     */
	MainWindow();

	/**
     * \brief Destructor for the MainWindow class.
     *
     * This destructor is responsible for cleaning up any resources used by the MainWindow object.
     * It overrides the base class destructor.
     */
	~MainWindow() override;

  public:
	/**
     * \brief Returns the instance of the MainWindow class.
     *
     * \return A pointer to the MainWindow instance.
     */
	static MainWindow* TheInstance();

	/**
     * \brief Retrieves the active GL window.
     *
     * This function returns a pointer to the active ccGLWindowInterface object.
     *
     * \return A pointer to the active GL window.
     */
	static ccGLWindowInterface* GetActiveGLWindow();

	/**
     * \brief Retrieves the ccGLWindowInterface object with the specified title.
     *
     * This function returns a pointer to the ccGLWindowInterface object that has the given title.
     *
     * \param title The title of the ccGLWindowInterface object to retrieve.
     * \return A pointer to the ccGLWindowInterface object with the specified title, or nullptr if not found.
     */
	static ccGLWindowInterface* GetGLWindow(const QString& title);

	/**
     * \brief Retrieves the GL windows.
     *
     * This function retrieves a list of GL windows and stores them in the provided vector.
     *
     * \param glWindows A reference to a vector of ccGLWindowInterface pointers where the GL windows will be stored.
     */
	static void GetGLWindows(std::vector<ccGLWindowInterface*>& glWindows);

	/**
     * \brief Refreshes all GL windows.
     *
     * This function refreshes all GL windows in the application. By default, it refreshes both 2D and 3D windows,
     * but you can specify `only2D` parameter as `true` to refresh only the 2D windows.
     *
     * \param only2D Flag indicating whether to refresh only the 2D windows. Default is `false`.
     */
	static void RefreshAllGLWindow(bool only2D = false);

	/**
     * \brief Updates the user interface.
     *
     * This function is responsible for updating the user interface of the main window.
     * It should be called whenever there are changes that require updating the UI elements.
     */
	static void UpdateUI();

	/**
     * \brief Destroys the instance of the MainWindow class.
     *
     * This static function is used to destroy the instance of the MainWindow class.
     * It should be called when the application is shutting down or when the instance is no longer needed.
     */
	static void DestroyInstance();

	/**
     * \brief Returns the active GL window interface.
     *
     * This function returns the ccGLWindowInterface object representing the active GL window.
     *
     * \return The active GL window interface.
     */
	ccGLWindowInterface* getActiveGLWindow() override;

	/**
     * \brief Retrieves the QMdiSubWindow associated with the given ccGLWindowInterface.
     *
     * This function returns the QMdiSubWindow that contains the specified ccGLWindowInterface.
     *
     * \param win The ccGLWindowInterface for which to retrieve the QMdiSubWindow.
     * \return The QMdiSubWindow associated with the ccGLWindowInterface, or nullptr if not found.
     */
	QMdiSubWindow* getMDISubWindow(ccGLWindowInterface* win);

	/**
     * \brief Retrieves the ccGLWindowInterface object at the specified index.
     *
     * This function returns a pointer to the ccGLWindowInterface object located at the given index.
     *
     * \param index The index of the ccGLWindowInterface object to retrieve.
     * \return A constant pointer to the ccGLWindowInterface object at the specified index.
     */
	ccGLWindowInterface* getGLWindow(int index) const;

	/**
     * \brief Returns the number of GL windows.
     *
     * This function returns the number of GL windows in the application.
     *
     * \return The number of GL windows.
     */
	int getGLWindowCount() const;

	/**
     * \brief Adds the specified filenames to the database.
     *
     * This function adds the filenames specified in the `filenames` parameter to the database.
     * The `fileFilter` parameter can be used to filter the files based on a specific pattern.
     * The `destWin` parameter is an optional parameter that specifies the destination window
     * where the files should be added. If no destination window is specified, the files will be
     * added to the default window.
     *
     * \param filenames The list of filenames to be added to the database.
     * \param fileFilter The filter to be applied to the filenames (optional).
     * \param destWin The destination window where the files should be added (optional).
     */
	virtual void addToDB(const QStringList& filenames, QString fileFilter = QString(), ccGLWindowInterface* destWin = nullptr);

	/**
     * \brief Adds an object to the database.
     *
     * This function adds the specified object to the database. It provides options to control the behavior of the
     * operation.
     *
     * \param obj The object to be added to the database.
     * \param updateZoom Flag indicating whether to update the zoom level.
     * \param autoExpandDBTree Flag indicating whether to automatically expand the database tree.
     * \param checkDimensions Flag indicating whether to check the dimensions of the object.
     * \param autoRedraw Flag indicating whether to automatically redraw the interface.
     */
	void addToDB(ccHObject* obj, bool updateZoom = false, bool autoExpandDBTree = true, bool checkDimensions = false, bool autoRedraw = true) override;

	/**
     * \brief Registers an overlay dialog with the specified position.
     *
     * This function registers an overlay dialog with the main window at the specified position.
     *
     * \param dlg The overlay dialog to register.
     * \param pos The position where the overlay dialog should be displayed.
     */
	void registerOverlayDialog(ccOverlayDialog* dlg, Qt::Corner pos) override;

	/**
     * \brief Unregisters an overlay dialog.
     *
     * This function is used to unregister an overlay dialog from the main window.
     *
     * \param dlg The overlay dialog to unregister.
     */
	void unregisterOverlayDialog(ccOverlayDialog* dlg) override;

	/**
     * \brief Updates the placement of overlay dialogs.
     *
     * This function is called to update the placement of overlay dialogs in the main window.
     * It overrides the base class function.
     */
	void updateOverlayDialogsPlacement() override;

	/**
     * \brief Removes the specified object from the database.
     *
     * This function removes the specified object from the database. By default, it also deletes the object from memory.
     *
     * \param obj The object to be removed.
     * \param autoDelete If set to true, the object will be deleted from memory after removal from the database.
     *                   If set to false, the object will only be removed from the database without deleting it from
     * memory.
     */
	void removeFromDB(ccHObject* obj, bool autoDelete = true) override;

	/**
     * \brief Sets the selected state of the given object in the database.
     *
     * This function is used to update the selected state of an object in the database.
     * The selected state determines whether the object is currently selected or not.
     *
     * \param obj A pointer to the ccHObject representing the object.
     * \param selected A boolean value indicating the selected state to set.
     */
	void setSelectedInDB(ccHObject* obj, bool selected) override;

	/**
     * \brief Displays a message to the console.
     *
     * This function is used to display a message to the console. The message can be of type QString.
     * The level parameter is optional and is used to specify the message level. By default, the level is set to
     * STD_CONSOLE_MESSAGE.
     *
     * \param message The message to be displayed.
     * \param level The message level (optional).
     */
	void dispToConsole(QString message, ConsoleMessageLevel level = STD_CONSOLE_MESSAGE) override;

	/**
     * \brief Forces the console display.
     *
     * This function overrides the base class function and forces the console display.
     * It is used in the MainWindow class.
     */
	void forceConsoleDisplay() override;

	/**
     * \brief Returns the root object of the database.
     *
     * This function overrides the base class function and returns the root object of the database.
     *
     * \return A pointer to the root object of the database.
     */
	ccHObject* dbRootObject() override;

	/**
     * \brief Returns the main window object.
     *
     * This function returns a pointer to the main window object.
     *
     * \return A pointer to the main window object.
     */
	inline QMainWindow* getMainWindow() override
	{
		return this;
	}

	/**
     * \brief Loads a file.
     *
     * This function loads a file specified by the given filename.
     *
     * \param filename The path of the file to be loaded.
     * \param silent   A flag indicating whether to display error messages or not.
     *
     * \return A pointer to the loaded ccHObject.
     */
	ccHObject* loadFile(QString filename, bool silent) override;

	/**
     * \brief Returns the selected entities.
     *
     * This function returns a constant reference to the container of selected entities.
     *
     * \return A constant reference to the container of selected entities.
     */
	inline const ccHObject::Container& getSelectedEntities() const override
	{
		return m_selectedEntities;
	}

	/**
     * \brief Creates a GL window and a corresponding QWidget.
     *
     * This function creates a GL window and a corresponding QWidget. The GL window is represented by the
     * `ccGLWindowInterface` pointer, and the QWidget is represented by the `QWidget` pointer. The function is marked as
     * `const` and is overridden from a base class.
     *
     * \param window A reference to a pointer to the `ccGLWindowInterface` object that will be created.
     * \param widget A reference to a pointer to the `QWidget` object that will be created.
     */
	void createGLWindow(ccGLWindowInterface*& window, QWidget*& widget) const override;

	/**
     * \brief Destroys a GL window.
     *
     * This function is called to destroy a GL window.
     *
     * \param window A pointer to the GL window interface.
     */
	void destroyGLWindow(ccGLWindowInterface*) const override;

	/**
     * \brief Returns the shared unique ID generator.
     *
     * This function returns the shared instance of the unique ID generator.
     * The unique ID generator is responsible for generating unique IDs for objects.
     *
     * \return The shared unique ID generator.
     */
	ccUniqueIDGenerator::Shared getUniqueIDGenerator() override;

	/**
     * \brief Returns the color scales manager.
     *
     * This function returns the color scales manager, which is responsible for managing the color scales used in the
     * application.
     *
     * \return A pointer to the ccColorScalesManager object.
     */
	ccColorScalesManager* getColorScalesManager() override;

	/**
     * \brief Spawns a histogram dialog.
     *
     * This function spawns a histogram dialog with the given histogram values, minimum value, maximum value,
     * title, and x-axis label.
     *
     * \param histoValues The histogram values.
     * \param minVal The minimum value.
     * \param maxVal The maximum value.
     * \param title The title of the histogram dialog.
     * \param xAxisLabel The label for the x-axis of the histogram.
     */
	void spawnHistogramDialog(const std::vector<unsigned>& histoValues, double minVal, double maxVal, QString title, QString xAxisLabel) override;

	/**
     * \brief Returns the picking hub.
     *
     * This function returns the picking hub associated with the main window.
     *
     * \return A pointer to the picking hub.
     */
	ccPickingHub* pickingHub() override
	{
		return m_pickingHub;
	}

	/**
     * \brief Removes the specified object temporarily from the database tree.
     *
     * This function removes the given object from the database tree temporarily.
     * The object will not be permanently deleted, but it will be hidden from the tree view.
     *
     * \param obj A pointer to the object to be removed.
     */
	ccHObjectContext removeObjectTemporarilyFromDBTree(ccHObject* obj) override;

	/**
     * \brief Puts the specified object back into the database tree.
     *
     * This function is called to put the given object back into the database tree
     * using the specified context.
     *
     * \param obj The object to be put back into the database tree.
     * \param context The context used to put the object back into the tree.
     */
	void putObjectBackIntoDBTree(ccHObject* obj, const ccHObjectContext& context) override;

	/**
     * \brief Handles the event when an item is picked.
     *
     * This function is called when an item is picked and provides information about the picked item.
     *
     * \param pi The picked item information.
     */
	void onItemPicked(const PickedItem& pi) override;

	/**
     * \brief Returns a container of top-level selected entities.
     *
     * This function returns a container of top-level selected entities in the current context.
     * Top-level entities are the entities that are directly selected by the user, excluding any
     * entities that are children of other selected entities.
     *
     * \return A container of top-level selected entities.
     */
	ccHObject::Container getTopLevelSelectedEntities() const;

	/**
     * \brief Returns the ccDBRoot object.
     *
     * This function returns the ccDBRoot object, which represents the database root.
     *
     * \return A pointer to the ccDBRoot object.
     */
	virtual ccDBRoot* db();

	/**
     * \brief Adds the "Edit Plane" action to the given menu.
     *
     * This function adds an action called "Edit Plane" to the specified menu.
     * The action allows the user to edit a plane.
     *
     * \param menu The menu to which the action will be added.
     */
	void addEditPlaneAction(QMenu& menu) const;

	/**
     * \brief Initializes the plugins.
     *
     * This function is responsible for initializing the plugins used in the application.
     * It should be called before using any functionality provided by the plugins.
     */
	void initPlugins();

	/**
     * \brief Updates the properties view.
     *
     * This function is responsible for updating the properties view in the main window.
     * It should be called whenever there is a change in the properties that need to be displayed.
     */
	void updatePropertiesView();

  private:
	/**
     * \brief Creates a new 3D view.
     *
     * This function creates a new 3D view by calling the internal function new3DViewInternal(true).
     *
     * \return A pointer to the newly created ccGLWindowInterface object.
     */
	ccGLWindowInterface* new3DView()
	{
		return new3DViewInternal(true);
	}

	/**
     * \brief Creates a new 3D view window.
     *
     * This function creates a new 3D view window with the specified settings.
     *
     * \param allowEntitySelection Flag indicating whether entity selection is allowed in the new view.
     * \return A pointer to the newly created ccGLWindowInterface object.
     */
	ccGLWindowInterface* new3DViewInternal(bool allowEntitySelection);

	/**
     * \brief Zooms in.
     *
     * This function is used to zoom in on the current view.
     */
	void zoomIn();

	/**
     * \brief Zooms out.
     *
     * This function is used to zoom out from the current view.
     */
	void zoomOut();

	/**
     * \brief Shows the help dialog.
     *
     * This function is responsible for displaying the help dialog to the user.
     * It provides information and instructions on how to use the application.
     */
	void doActionShowHelpDialog();

	/**
     * \brief Performs the action of loading a file.
     *
     * This function is responsible for loading a file and performing any necessary actions associated with it.
     *
     * \note This function assumes that the necessary file path has been set prior to calling it.
     */
	void doActionLoadFile();

	/**
     * \brief Performs the action of saving a file.
     *
     * This function is responsible for saving a file.
     * It performs the necessary operations to save the current state of the file.
     *
     * \note This function assumes that the file has already been opened and modified.
     *
     * \see openFile()
     * \see modifyFile()
     */
	void doActionSaveFile();

	/**
     * \brief Performs the action of saving the project.
     *
     * This function is responsible for saving the current project.
     * It performs the necessary operations to save the project data
     * to a file or a database.
     */
	void doActionSaveProject();

	/**
     * \brief Performs the global shift settings action.
     *
     * This function is responsible for executing the global shift settings action. It performs the necessary operations
     * to apply the global shift settings.
     */
	void doActionGlobalShiftSettings();

	/**
     * \brief Enables or disables Qt warnings.
     *
     * This function allows you to enable or disable Qt warnings in the application.
     *
     * \param enable A boolean value indicating whether to enable or disable the warnings.
     */
	void doEnableQtWarnings(bool enable);

	/**
     * \brief Performs the action of cloning.
     *
     * This function is responsible for performing the action of cloning.
     * It does XYZ.
     *
     * \return void
     */
	void doActionClone();

	/**
     * \brief Prepares for the deletion of a window.
     *
     * This function is responsible for preparing the deletion of a window in the application.
     * It takes a pointer to a `ccGLWindowInterface` object representing the window to be deleted.
     *
     * \param glWindow A pointer to the window to be deleted.
     */
	void prepareWindowDeletion(ccGLWindowInterface* glWindow);

	/**
     * \brief Handles the toggling of exclusive full screen mode.
     *
     * This function is called when the exclusive full screen mode is toggled.
     * It takes a boolean parameter @p state which represents the new state of the toggle.
     *
     * \param state The new state of the exclusive full screen toggle.
     */
	void onExclusiveFullScreenToggled(bool state);

	/**
     * \brief Freezes or unfreezes the user interface.
     *
     * This function is used to freeze or unfreeze the user interface based on the given state.
     * When the state is true, the user interface will be frozen and no user interaction will be allowed.
     * When the state is false, the user interface will be unfrozen and normal user interaction will be allowed.
     *
     * \param state The state indicating whether to freeze or unfreeze the user interface.
     */
	void freezeUI(bool state) override;

	/**
     * \brief Redraws all elements in the main window.
     *
     * This function is responsible for redrawing all elements in the main window.
     * By default, it redraws both 2D and 3D elements. However, if the `only2D` parameter
     * is set to `true`, it will only redraw the 2D elements.
     *
     * \param only2D Flag indicating whether to redraw only 2D elements.
     */
	void redrawAll(bool only2D = false) override;

	/**
     * \brief Refreshes all elements in the main window.
     *
     * This function refreshes all elements in the main window, including both 2D and 3D elements.
     *
     * \param only2D If set to true, only 2D elements will be refreshed. Default is false.
     */
	void refreshAll(bool only2D = false) override;
	/**
     * \brief Enables all UI elements.
     */
	void enableAll() override;

	/**
     * \brief Disables all UI elements.
     */
	void disableAll() override;

	/**
     * \brief Disables all windows except for the specified window.
     *
     * This function disables all windows in the application except for the specified window.
     *
     * \param win The window to keep enabled.
     */
	void disableAllBut(ccGLWindowInterface* win) override;

	/**
     * \brief Updates the user interface.
     */
	void updateUI() override;

	/**
     * \brief Toggles stereo vision in the active window.
     *
     * \param state If true, stereo vision will be enabled; if false, it will be disabled.
     */
	virtual void toggleActiveWindowStereoVision(bool state);

	/**
     * \brief Toggles centered perspective in the active window.
     */
	void toggleActiveWindowCenteredPerspective() override;

	/**
     * \brief Toggles custom light in the active window.
     */
	void toggleActiveWindowCustomLight() override;

	/**
     * \brief Toggles sunlight in the active window.
     */
	void toggleActiveWindowSunLight() override;

	/**
     * \brief Toggles viewer-based perspective in the active window.
     */
	void toggleActiveWindowViewerBasedPerspective() override;

	/**
     * \brief Zooms in on the selected entities.
     */
	void zoomOnSelectedEntities() override;

	/**
     * \brief Sets the global zoom level.
     */
	void setGlobalZoom() override;

	/**
     * \brief Increases the point size in the active window.
     */
	void increasePointSize() override;

	/**
     * \brief Decreases the point size in the active window.
     */
	void decreasePointSize() override;

	/**
     * \brief Toggles the lock on the rotation axis in the active window.
     */
	void toggleLockRotationAxis();

	/**
     * \brief Enables bubble view mode in the active window.
     */
	void doActionEnableBubbleViewMode();

	/**
     * \brief Sets the pivot to always be on in the active window.
     */
	void setPivotAlwaysOn();

	/**
     * \brief Sets the pivot to rotation-only mode in the active window.
     */
	void setPivotRotationOnly();

	/**
     * \brief Turns off the pivot in the active window.
     */
	void setPivotOff();

	/**
     * \brief Toggles the state of the auto pick rotation center feature in the active window.
     *
     * This function is responsible for toggling the state of the auto pick rotation center feature
     * in the active window. When the state is enabled, the rotation center will be automatically
     * picked based on the selected objects in the window.
     *
     * \param state The new state of the auto pick rotation center feature. Set to true to enable
     *              the feature, or false to disable it.
     */
	void toggleActiveWindowAutoPickRotCenter(bool state);

	/**
     * \brief Toggles the display of cursor coordinates in the active window.
     *
     * \param state If true, cursor coordinates will be shown; if false, they will be hidden.
     */
	void toggleActiveWindowShowCursorCoords(bool state);
	/**
     * \brief Handles new label.
     *
     * This function is called when a new label is created and added to the database.
     *
     * \param entity The new label object.
     */
	void handleNewLabel(ccHObject*);

	/**
     * \brief Sets the active sub-window.
     *
     * This function sets the active sub-window in the MDI area.
     *
     * \param window The window to set as the active sub-window.
     */
	void setActiveSubWindow(QWidget* window);
<<<<<<< HEAD

	/**
     * \brief Shows the display options dialog.
     *
     * This function displays the display options dialog, allowing the user to configure various
     * display-related settings.
     */
	void showDisplayOptions();

	/**
     * \brief Shows the histogram of the selected entities.
     *
     * This function displays the histogram of the scalar fields associated with the selected entities.
     */
=======
	void showDisplaySettings();
>>>>>>> 0b76c56a
	void showSelectedEntitiesHistogram();

	/**
     * \brief Tests the frame rate.
     *
     * This function initiates a frame rate test on the active 3D view.
     */
	void testFrameRate();

	/**
     * \brief Toggles full-screen mode.
     *
     * This function toggles the full-screen mode of the main window.
     *
     * \param state The new state of the full-screen mode (true for full-screen, false for normal).
     */
	void toggleFullScreen(bool state);

	/**
     * \brief Toggles visual debug traces.
     *
     * This function toggles the display of visual debug traces in the active 3D view.
     */
	void toggleVisualDebugTraces();

	/**
     * \brief Toggles exclusive full-screen mode.
     *
     * This function toggles the exclusive full-screen mode of the active 3D view.
     *
     * \param state The new state of the exclusive full-screen mode (true for full-screen, false for normal).
     */
	void toggleExclusiveFullScreen(bool state);

	/**
     * \brief Updates the 3D views menu.
     *
     * This function updates the 3D views menu, adding entries for the currently open 3D views.
     */
	void update3DViewsMenu();

	/**
     * \brief Updates the menus.
     *
     * This function updates the state of the various menus based on the current selection and state of the application.
     */
	void updateMenus();

	/**
     * \brief Handles the activation of a 3D view.
     *
     * This function is called when a 3D view is activated in the MDI area.
     *
     * \param window The activated sub-window.
     */
	void on3DViewActivated(QMdiSubWindow*);

	/**
     * \brief Updates the UI with the current selection.
     *
     * This function updates the user interface to reflect the currently selected entities.
     */
	void updateUIWithSelection();

	/**
     * \brief Adds files to the database automatically.
     *
     * This function is called when files are dropped onto an active 3D view. It automatically adds the files to the
     * database.
     *
     * \param filenames The list of filenames to be added to the database.
     */
	void addToDBAuto(const QStringList& filenames);

	/**
     * \brief Echoes mouse wheel rotation.
     *
     * This function is called when the mouse wheel is rotated in an active 3D view. It echoes the rotation to the other
     * 3D views.
     *
     * \param wheelDelta_deg The rotation of the mouse wheel in degrees.
     */
	void echoMouseWheelRotate(float);

	/**
     * \brief Echoes base view matrix rotation.
     *
     * This function is called when the base view matrix is rotated in an active 3D view. It echoes the rotation to the
     * other 3D views.
     *
     * \param rotMat The new base view matrix rotation.
     */
	void echoBaseViewMatRotation(const ccGLMatrixd& rotMat);

	/**
     * \brief Echoes camera position change.
     *
     * This function is called when the camera position is changed in an active 3D view. It echoes the change to the
     * other 3D views.
     *
     * \param P The new camera position.
     */
	void echoCameraPosChanged(const CCVector3d&);

	/**
     * \brief Echoes pivot point change.
     *
     * This function is called when the pivot point is changed in an active 3D view. It echoes the change to the other
     * 3D views.
     *
     * \param P The new pivot point.
     */
	void echoPivotPointChanged(const CCVector3d&);

	/**
     * \brief Renders the scene to a file.
     *
     * This function is called to render the current 3D view to a file.
     */
	void doActionRenderToFile();

	/**
     * \brief Sets the unique color of selected entities.
     *
     * This function sets a unique color for the selected entities.
     */
	void doActionSetUniqueColor();

	/**
     * \brief Colorizes the selected entities.
     *
     * This function colorizes the selected entities.
     */
	void doActionColorize();

	/**
     * \brief Converts the RGB colors of the selected entities to grayscale.
     *
     * This function converts the RGB colors of the selected entities to grayscale.
     */
	void doActionRGBToGreyScale();

	/**
     * \brief Sets the color of the selected entities.
     *
     * This function sets the color of the selected entities. If the 'colorize' parameter is true, the color will be set
     * randomly.
     *
     * \param colorize If true, the color will be set randomly. If false, the user will be prompted to select a color.
     */
	void doActionSetColor(bool colorize);

	/**
     * \brief Sets a color gradient on the selected entities.
     *
     * This function sets a color gradient on the selected entities.
     */
	void doActionSetColorGradient();

	/**
     * \brief Interpolates the colors of the selected entities.
     *
     * This function interpolates the colors of the selected entities.
     */
	void doActionInterpolateColors();

	/**
     * \brief Changes the color levels of the selected entities.
     *
     * This function changes the color levels of the selected entities.
     */
	void doActionChangeColorLevels();

	/**
     * \brief Enhances the RGB colors of the selected entities with their intensities.
     *
     * This function enhances the RGB colors of the selected entities with their intensities.
     */
	void doActionEnhanceRGBWithIntensities();

	/**
     * \brief Colors the selected entities based on their scalar fields.
     *
     * This function colors the selected entities based on their scalar fields.
     */
	void doActionColorFromScalars();

	/**
     * \brief Applies a Gaussian filter to the RGB colors of the selected entities.
     *
     * This function applies a Gaussian filter to the RGB colors of the selected entities.
     */
	void doActionRGBGaussianFilter();

	/**
     * \brief Applies a bilateral filter to the RGB colors of the selected entities.
     *
     * This function applies a bilateral filter to the RGB colors of the selected entities.
     */
	void doActionRGBBilateralFilter();

	/**
     * \brief Applies a mean filter to the RGB colors of the selected entities.
     *
     * This function applies a mean filter to the RGB colors of the selected entities.
     */
	void doActionRGBMeanFilter();

	/**
     * \brief Applies a median filter to the RGB colors of the selected entities.
     *
     * This function applies a median filter to the RGB colors of the selected entities.
     */
	void doActionRGBMedianFilter();

	/**
     * \brief Applies a Gaussian filter to the scalar fields of the selected entities.
     *
     * This function applies a Gaussian filter to the scalar fields of the selected entities.
     */
	void doActionSFGaussianFilter();

	/**
     * \brief Applies a bilateral filter to the scalar fields of the selected entities.
     *
     * This function applies a bilateral filter to the scalar fields of the selected entities.
     */
	void doActionSFBilateralFilter();

	/**
     * \brief Converts the scalar fields of the selected entities to RGB colors.
     *
     * This function converts the scalar fields of the selected entities to RGB colors.
     */
	void doActionSFConvertToRGB();

	/**
     * \brief Converts the scalar fields of the selected entities to random RGB colors.
     *
     * This function converts the scalar fields of the selected entities to random RGB colors.
     */
	void doActionSFConvertToRandomRGB();

	/**
     * \brief Renames the scalar fields of the selected entities.
     *
     * This function allows the user to rename the scalar fields of the selected entities.
     */
	void doActionRenameSF();

	/**
     * \brief Opens the color scales manager.
     *
     * This function opens the color scales manager dialog, allowing the user to manage the available color scales.
     */
	void doActionOpenColorScalesManager();

	/**
     * \brief Adds an ID field to the selected entities.
     *
     * This function adds an ID field to the selected entities.
     */
	void doActionAddIdField();

	/**
     * \brief Splits the cloud using the current scalar field.
     *
     * This function splits the selected cloud(s) using the current scalar field.
     */
	void doActionSplitCloudUsingSF();

	/**
     * \brief Sets the scalar field as the coordinates of the selected entities.
     *
     * This function sets the scalar field as the coordinates of the selected entities.
     */
	void doActionSetSFAsCoord();

	/**
     * \brief Interpolates the scalar fields of the selected entities.
     *
     * This function interpolates the scalar fields of the selected entities.
     */
	void doActionInterpolateScalarFields();

	/**
     * \brief Computes the geometric features of the selected entities.
     *
     * This function computes various geometric features of the selected entities, such as curvature, anisotropy, etc.
     * The user can select which features to compute and the radius of the neighborhood used for the computations.
     */
	void doComputeGeometricFeature();

	/**
     * \brief Computes the scalar field gradient of the selected entities.
     *
     * This function computes the gradient of the current scalar field on the selected entities.
     */
	void doActionSFGradient();

	/**
     * \brief Removes duplicate points from the selected entities.
     *
     * This function removes duplicate points from the selected entities, based on a user-defined minimum distance
     * between points.
     */
	void doRemoveDuplicatePoints();
	void doSphericalNeighbourhoodExtractionTest();   // DGM TODO: remove after test
	void doCylindricalNeighbourhoodExtractionTest(); // DGM TODO: remove after test
	/**
     * \brief Fits a plane to the selected entities.
     *
     * This function fits a plane to the selected entities. The user can choose whether to fit an infinite plane or a
     * bounded plane (facet).
     */
	void doActionFitPlane();

	/**
     * \brief Fits a sphere to the selected entities.
     *
     * This function fits a sphere to the selected entities.
     */
	void doActionFitSphere();

	/**
     * \brief Fits a circle to the selected entities.
     *
     * This function fits a circle to the selected entities.
     */
	void doActionFitCircle();

	/**
     * \brief Fits a facet to the selected entities.
     *
     * This function fits a facet (bounded plane) to the selected entities.
     */
	void doActionFitFacet();

	/**
     * \brief Fits a quadric to the selected entities.
     *
     * This function fits a quadric surface to the selected entities.
     */
	void doActionFitQuadric();

	/**
     * \brief Shows the primitive factory dialog.
     *
     * This function displays the primitive factory dialog, allowing the user to create various geometric primitives.
     */
	void doShowPrimitiveFactory();

	/**
     * \brief Computes the normals of the selected entities.
     *
     * This function computes the normals of the selected entities.
     */
	void doActionComputeNormals();

	/**
     * \brief Inverts the normals of the selected entities.
     *
     * This function inverts the normals of the selected entities.
     */
	void doActionInvertNormals();

	/**
     * \brief Converts the normals of the selected entities to HSV colors.
     *
     * This function converts the normals of the selected entities to HSV colors.
     */
	void doActionConvertNormalsToHSV();

	/**
     * \brief Converts the normals of the selected entities to dip and dip direction.
     *
     * This function converts the normals of the selected entities to dip and dip direction.
     */
	void doActionConvertNormalsToDipDir();
	/**
     * \brief Computes the octree of the selected entities.
     *
     * This function computes the octree data structure for the selected entities.
     */
	void doActionComputeOctree();

	/**
     * \brief Computes the KD-tree of the selected entities.
     *
     * This function computes the KD-tree data structure for the selected entities.
     */
	void doActionComputeKdTree();

	/**
     * \brief Applies a transformation to the selected entities.
     *
     * This function allows the user to apply a transformation (translation, rotation, scaling) to the selected
     * entities.
     */
	void doActionApplyTransformation();

	/**
     * \brief Merges the selected entities.
     *
     * This function merges the selected entities into a single entity.
     */
	void doActionMerge();

	/**
     * \brief Registers the selected entities.
     *
     * This function performs a registration operation on the selected entities.
     */
	void doActionRegister();

	/**
     * \brief Performs a 4-points congruent sets (4PCS) registration.
     *
     * This function performs a 4-points congruent sets (4PCS) registration on the selected entities.
     */
	void doAction4pcsRegister();

	/**
     * \brief Subsamples the selected entities.
     *
     * This function subsamples the selected entities, reducing the number of points.
     */
	void doActionSubsample();

	/**
     * \brief Performs a statistical test on the selected entities.
     *
     * This function performs a statistical test on the selected entities.
     */
	void doActionStatisticalTest();

	/**
     * \brief Samples points on the selected mesh(es).
     *
     * This function samples points on the selected mesh(es).
     */
	void doActionSamplePointsOnMesh();

	/**
     * \brief Samples points on the selected polyline(s).
     *
     * This function samples points on the selected polyline(s).
     */
	void doActionSamplePointsOnPolyline();

	/**
     * \brief Smooths the selected polyline(s).
     *
     * This function smooths the selected polyline(s).
     */
	void doActionSmoohPolyline();

	/**
     * \brief Converts the texture of the selected mesh(es) to color.
     *
     * This function converts the texture of the selected mesh(es) to color.
     */
	void doActionConvertTextureToColor();

	/**
     * \brief Labels the connected components of the selected entities.
     *
     * This function labels the connected components of the selected entities.
     */
	void doActionLabelConnectedComponents();

	/**
     * \brief Computes the statistical parameters of the selected entities.
     *
     * This function computes the statistical parameters (mean, standard deviation, etc.) of the selected entities.
     */
	void doActionComputeStatParams();

	/**
     * \brief Filters the selected entities by value.
     *
     * This function allows the user to filter the selected entities by value (e.g., scalar field value).
     */
	void doActionFilterByValue();

	/**
     * \brief Enables a picking operation.
     *
     * This function enables a picking operation in the specified 3D view and displays the given message.
     *
     * \param win The 3D view window in which the picking operation will take place.
     * \param message The message to display during the picking operation.
     */
	void enablePickingOperation(ccGLWindowInterface* win, QString message);

	/**
     * \brief Cancels the previous picking operation.
     *
     * This function cancels the previous picking operation, either because the operation was aborted by the user or
     * completed successfully.
     *
     * \param aborted Indicates whether the picking operation was aborted (true) or completed successfully (false).
     */
	void cancelPreviousPickingOperation(bool aborted);

	/**
     * \brief Picks the rotation center.
     *
     * This function allows the user to pick a point in the 3D view to be used as the rotation center.
     */
	void doPickRotationCenter();

	/**
     * \brief Levels the selected entities.
     *
     * This function levels the selected entities by aligning them with the horizontal plane.
     */
	void doLevel();

	/**
     * \brief Creates a new plane.
     *
     * This function creates a new plane and adds it to the scene.
     */
	void doActionCreatePlane();

	/**
     * \brief Edits an existing plane.
     *
     * This function allows the user to edit the properties of an existing plane.
     */
	void doActionEditPlane();

	/**
     * \brief Flips the normal of the selected plane(s).
     *
     * This function flips the normal of the selected plane(s).
     */
	void doActionFlipPlane();

	/**
     * \brief Compares two planes.
     *
     * This function compares the properties of two selected planes, such as the angle between them, the distance
     * between their centers, etc.
     */
	void doActionComparePlanes();

<<<<<<< HEAD
	/**
     * \brief Deletes the scan grids of the selected entities.
     *
     * This function deletes the scan grids associated with the selected entities.
     */
=======
	void doActionPromoteCircleToCylinder();

>>>>>>> 0b76c56a
	void doActionDeleteScanGrids();

	/**
     * \brief Smooths the scalar field of the selected mesh(es).
     *
     * This function applies a smoothing operation to the scalar field of the selected mesh(es).
     */
	void doActionSmoothMeshSF();

	/**
     * \brief Enhances the scalar field of the selected mesh(es).
     *
     * This function applies an enhancement operation to the scalar field of the selected mesh(es).
     */
	void doActionEnhanceMeshSF();
	/**
     * \brief Adds a constant scalar field to the selected entities.
     *
     * This function adds a constant scalar field to the selected entities.
     */
	void doActionAddConstantSF();

	/**
     * \brief Adds a classification scalar field to the selected entities.
     *
     * This function adds a classification scalar field to the selected entities.
     */
	void doActionAddClassificationSF();

	/**
     * \brief Performs scalar field arithmetic on the selected entities.
     *
     * This function allows the user to perform arithmetic operations on the scalar fields of the selected entities.
     */
	void doActionScalarFieldArithmetic();

	/**
     * \brief Converts the color of the selected entities to a scalar field.
     *
     * This function converts the color information of the selected entities to a scalar field.
     */
	void doActionScalarFieldFromColor();

	/**
     * \brief Orients the normals of the selected entities using the Fast Marching method.
     *
     * This function orients the normals of the selected entities using the Fast Marching method.
     */
	void doActionOrientNormalsFM();

	/**
     * \brief Orients the normals of the selected entities using the Minimum Spanning Tree method.
     *
     * This function orients the normals of the selected entities using the Minimum Spanning Tree method.
     */
	void doActionOrientNormalsMST();

	/**
     * \brief Shifts the points of the selected entities along their normals.
     *
     * This function shifts the points of the selected entities along their normals by a user-specified amount.
     */
	void doActionShiftPointsAlongNormals();

	/**
     * \brief Resamples the selected entities using their octree.
     *
     * This function resamples the selected entities using their octree data structure.
     */
	void doActionResampleWithOctree();

	/**
     * \brief Computes the mesh of the selected entities using an Axis-Aligned Bounding Box.
     *
     * This function computes the mesh of the selected entities using an Axis-Aligned Bounding Box.
     */
	void doActionComputeMeshAA();

	/**
     * \brief Computes the mesh of the selected entities using a Least-Squares plane.
     *
     * This function computes the mesh of the selected entities using a Least-Squares plane.
     */
	void doActionComputeMeshLS();

	/**
     * \brief Computes the mesh of the selected scan grids.
     *
     * This function computes the mesh of the selected scan grids.
     */
	void doActionMeshScanGrids();

	/**
     * \brief Computes the distance map of the selected entities.
     *
     * This function computes the distance map of the selected entities.
     */
	void doActionComputeDistanceMap();

	/**
     * \brief Computes the distance to the best-fit 3D quadric of the selected entities.
     *
     * This function computes the distance to the best-fit 3D quadric of the selected entities.
     */
	void doActionComputeDistToBestFitQuadric3D();

	/**
     * \brief Measures the surface area of the selected mesh(es).
     *
     * This function measures the surface area of the selected mesh(es).
     */
	void doActionMeasureMeshSurface();

	/**
     * \brief Measures the volume of the selected mesh(es).
     *
     * This function measures the volume of the selected mesh(es).
     */
	void doActionMeasureMeshVolume();

	/**
     * \brief Flags the vertices of the selected mesh(es).
     *
     * This function flags the vertices of the selected mesh(es) based on their connectivity (normal, border,
     * non-manifold).
     */
	void doActionFlagMeshVertices();

	/**
     * \brief Applies Laplacian smoothing to the selected mesh(es).
     *
     * This function applies Laplacian smoothing to the selected mesh(es).
     */
	void doActionSmoothMeshLaplacian();
	/**
     * \brief Subdivides the selected mesh(es).
     *
     * This function subdivides the selected mesh(es) by adding new vertices and faces.
     */
	void doActionSubdivideMesh();

	/**
     * \brief Flips the triangles of the selected mesh(es).
     *
     * This function flips the triangles of the selected mesh(es).
     */
	void doActionFlipMeshTriangles();

	/**
     * \brief Computes the Closest Point Set (CPS) of the selected entities.
     *
     * This function computes the Closest Point Set (CPS) of the selected entities.
     */
	void doActionComputeCPS();

	/**
     * \brief Shows the waveform dialog.
     *
     * This function displays the waveform dialog for the selected point cloud(s).
     */
	void doActionShowWaveDialog();

	/**
     * \brief Compresses the full waveform data of the selected point cloud(s).
     *
     * This function compresses the full waveform data of the selected point cloud(s).
     */
	void doActionCompressFWFData();

	/**
     * \brief Performs a K-Means clustering on the selected entities.
     *
     * This function performs a K-Means clustering on the selected entities.
     */
	void doActionKMeans();

	/**
     * \brief Performs a front propagation on the selected entities.
     *
     * This function performs a front propagation on the selected entities.
     */
	void doActionFrontPropagation();

	/**
     * \brief Applies a scale to the selected entities.
     *
     * This function allows the user to apply a scale to the selected entities.
     */
	void doActionApplyScale();

	/**
     * \brief Edits the global shift and scale of the selected entities.
     *
     * This function allows the user to edit the global shift and scale of the selected entities.
     */
	void doActionEditGlobalShiftAndScale();

	/**
     * \brief Matches the bounding box centers of the selected entities.
     *
     * This function matches the bounding box centers of the selected entities.
     */
	void doActionMatchBBCenters();

	/**
     * \brief Matches the scales of the selected entities.
     *
     * This function matches the scales of the selected entities.
     */
	void doActionMatchScales();

	/**
     * \brief Applies a Statistical Outlier Removal (SOR) filter to the selected entities.
     *
     * This function applies a Statistical Outlier Removal (SOR) filter to the selected entities.
     */
	void doActionSORFilter();

	/**
     * \brief Applies a noise filter to the selected entities.
     *
     * This function applies a noise filter to the selected entities.
     */
	void doActionFilterNoise();

	/**
     * \brief Unrolls the selected entities.
     *
     * This function unrolls the selected entities, such as point clouds or meshes, onto a 2D plane.
     */
	void doActionUnroll();

	/**
     * \brief Creates a ground-based laser (GBL) sensor.
     *
     * This function creates a ground-based laser (GBL) sensor and associates it with the selected entities.
     */
	void doActionCreateGBLSensor();
	/**
     * \brief Creates a camera sensor.
     *
     * This function creates a new camera sensor and associates it with the selected entities.
     */
	void doActionCreateCameraSensor();

	/**
     * \brief Modifies an existing sensor.
     *
     * This function allows the user to modify the parameters of an existing sensor.
     */
	void doActionModifySensor();

	/**
     * \brief Projects the uncertainty of the selected camera sensor.
     *
     * This function projects the uncertainty of the selected camera sensor onto the associated point cloud.
     */
	void doActionProjectUncertainty();

	/**
     * \brief Checks the points inside the frustum of the selected camera sensor.
     *
     * This function checks which points of the associated point cloud are inside the frustum of the selected camera
     * sensor.
     */
	void doActionCheckPointsInsideFrustum();

	/**
     * \brief Computes the distances from the selected sensor.
     *
     * This function computes the distances from the selected sensor (camera or ground-based laser) to the associated
     * point cloud.
     */
	void doActionComputeDistancesFromSensor();

	/**
     * \brief Computes the scattering angles of the selected sensor.
     *
     * This function computes the scattering angles of the selected ground-based laser sensor and the associated point
     * cloud.
     */
	void doActionComputeScatteringAngles();

	/**
     * \brief Sets the view from the selected sensor.
     *
     * This function sets the view of the active 3D window based on the selected sensor.
     */
	void doActionSetViewFromSensor();

	/**
     * \brief Shows the depth buffer of the selected ground-based laser sensor.
     *
     * This function displays the depth buffer of the selected ground-based laser sensor.
     */
	void doActionShowDepthBuffer();

	/**
     * \brief Exports the depth buffer of the selected ground-based laser sensor.
     *
     * This function exports the depth buffer of the selected ground-based laser sensor to a file.
     */
	void doActionExportDepthBuffer();

	/**
     * \brief Computes the visibility of the points with respect to the selected ground-based laser sensor.
     *
     * This function computes the visibility of the points in the associated point cloud with respect to the selected
     * ground-based laser sensor.
     */
	void doActionComputePointsVisibility();

	/**
     * \brief Rasterizes the selected entities.
     *
     * This function rasterizes the selected entities (point clouds or meshes) into a grid.
     */
	void doActionRasterize();

	/**
     * \brief Computes the 2.5D volume of the selected entities.
     *
     * This function computes the 2.5D volume of the selected entities (one or two point clouds).
     */
	void doCompute2HalfDimVolume();

	/**
     * \brief Converts the selected polylines to a mesh.
     *
     * This function converts the selected polylines to a single mesh.
     */
	void doConvertPolylinesToMesh();

	/**
     * \brief Meshes two polylines.
     *
     * This function creates a mesh between two selected polylines.
     */
	void doMeshTwoPolylines();

	/**
     * \brief Exports the coordinates of the selected entities to a scalar field.
     *
     * This function exports the coordinates of the selected entities to a scalar field.
     */
	void doActionExportCoordToSF();

	/**
     * \brief Exports the normals of the selected entities to a scalar field.
     *
     * This function exports the normals of the selected entities to a scalar field.
     */
	void doActionExportNormalToSF();

	/**
     * \brief Sets the scalar fields of the selected entities as their normals.
     *
     * This function sets the scalar fields of the selected entities as their normals.
     */
	void doActionSetSFsAsNormal();
	/**
     * \brief Computes the best-fit bounding box of the selected entities.
     *
     * This function computes the best-fit bounding box of the selected entities, which may be rotated compared to the
     * original bounding box.
     */
	void doComputeBestFitBB();

	/**
     * \brief Crops the selected entities.
     *
     * This function allows the user to crop the selected entities using a bounding box.
     */
	void doActionCrop();

	/**
     * \brief Edits the camera.
     *
     * This function opens the camera parameters editing dialog for the active 3D view.
     */
	void doActionEditCamera();

	/**
     * \brief Adjusts the zoom of the active 3D view.
     *
     * This function opens a dialog that allows the user to adjust the zoom of the active 3D view.
     */
	void doActionAdjustZoom();

	/**
     * \brief Saves the current viewport as a camera.
     *
     * This function creates a new camera object that captures the current viewport settings.
     */
	void doActionSaveViewportAsCamera();

	/**
     * \brief Resets the position of the GUI elements.
     *
     * This function resets the position of the GUI elements to their default positions.
     */
	void doActionResetGUIElementsPos();

	/**
     * \brief Toggles the automatic restoration of the window on startup.
     *
     * This function toggles the automatic restoration of the main window's position and size on startup.
     *
     * \param state The new state of the automatic restoration (true to enable, false to disable).
     */
	void doActionToggleRestoreWindowOnStartup(bool);

	/**
     * \brief Resets all VBOs (Vertex Buffer Objects) associated with the selected entities.
     *
     * This function resets all VBOs associated with the selected entities, freeing up GPU memory.
     */
	void doActionResetAllVBOs();

	/**
     * \brief Loads a new shader.
     *
     * This function allows the user to load a new shader program to be used in the 3D views.
     */
	void doActionLoadShader();

	/**
     * \brief Deletes the current shader.
     *
     * This function removes the current shader program from the active 3D view.
     */
	void doActionDeleteShader();

	/**
     * \brief Performs the action to find the biggest inner rectangle.
     *
     * This function is responsible for finding the biggest inner rectangle in the current context.
     * It performs the necessary calculations and updates the necessary variables to determine the result.
     *
     * \note This function assumes that the necessary data and context have been properly set up before calling it.
     *
     * \see setContext()
     * \see updateVariables()
     *
     * \return void
     */
	void doActionFindBiggestInnerRectangle();

	// Clipping box
	/**
     * \brief Activates the clipping box mode.
     *
     * This function activates the clipping box mode in the main window.
     * In this mode, the user can define a box-shaped region to clip the point cloud data.
     * The clipped data will be displayed within the defined region.
     */
	void activateClippingBoxMode();
	/**
     * \brief Deactivates the clipping box mode.
     *
     * This function disables the clipping box mode in the application. When the clipping box mode is active, certain
     * operations or rendering effects may be limited to the area defined by the clipping box.
     *
     * \param mode The mode to set. Pass `true` to activate the clipping box mode, or `false` to deactivate it.
     */
	void deactivateClippingBoxMode(bool);

	// Graphical transformation
	/**
     * \brief Activates the translate and rotate mode.
     *
     * This function activates the translate and rotate mode in the main window.
     * In this mode, the user can perform translation and rotation operations on the selected objects.
     */
	void activateTranslateRotateMode();
	/**
     * \brief Deactivates the translate and rotate mode.
     *
     * This function is used to deactivate the translate and rotate mode in the application.
     *
     * \param[in] mode A boolean value indicating whether to deactivate the translate and rotate mode.
     */
	void deactivateTranslateRotateMode(bool);

	// Graphical segmentation
	/**
     * \brief Activates the segmentation mode.
     *
     * This function is responsible for activating the segmentation mode in the application.
     * Segmentation mode allows the user to perform segmentation operations on the data.
     */
	void activateSegmentationMode();
	/**
     * \brief Deactivates the segmentation mode.
     *
     * This function is used to deactivate the segmentation mode in the main window.
     *
     * \param[in] mode The mode to be deactivated.
     */
	void deactivateSegmentationMode(bool);

	/**
     * \brief Activates the polyline tracing mode.
     *
     * This function activates the polyline tracing mode, allowing the user to trace a polyline in the active 3D view.
     */
	void activateTracePolylineMode();

	/**
     * \brief Deactivates the polyline tracing mode.
     *
     * This function deactivates the polyline tracing mode.
     *
     * \param state Indicates whether the polyline tracing mode was successfully deactivated (true) or not (false).
     */
	void deactivateTracePolylineMode(bool);

	/**
     * \brief Activates the section extraction mode.
     *
     * This function activates the section extraction mode, allowing the user to extract sections from the selected
     * entities.
     */
	void activateSectionExtractionMode();

	/**
     * \brief Deactivates the section extraction mode.
     *
     * This function deactivates the section extraction mode.
     *
     * \param state Indicates whether the section extraction mode was successfully deactivated (true) or not (false).
     */
	void deactivateSectionExtractionMode(bool);

	/**
     * \brief Computes the cloud-to-cloud distance between the selected entities.
     *
     * This function computes the cloud-to-cloud distance between the selected entities.
     */
	void doActionCloudCloudDist();

	/**
     * \brief Computes the cloud-to-mesh distance between the selected entities.
     *
     * This function computes the cloud-to-mesh distance between the selected entities.
     */
	void doActionCloudMeshDist();

	/**
     * \brief Computes the cloud-to-primitive distance between the selected entities.
     *
     * This function computes the cloud-to-primitive distance between the selected entities.
     */
	void doActionCloudPrimitiveDist();

	/**
     * \brief Deactivates the comparison mode.
     *
     * This function deactivates the comparison mode, which was previously activated by one of the cloud/mesh/primitive
     * distance functions.
     *
     * \param result The result of the comparison (0 for success, other values for failure).
     */
	void deactivateComparisonMode(int);

	/**
     * \brief Activates the point picking mode.
     *
     * This function activates the point picking mode, allowing the user to pick individual points in the active 3D
     * view.
     */
	void activatePointPickingMode();

	/**
     * \brief Deactivates the point picking mode.
     *
     * This function deactivates the point picking mode.
     *
     * \param state Indicates whether the point picking mode was successfully deactivated (true) or not (false).
     */
	void deactivatePointPickingMode(bool);

	/**
     * \brief Activates the point list picking mode.
     *
     * This function activates the point list picking mode, allowing the user to pick a list of points in the active 3D
     * view.
     */
	void activatePointListPickingMode();

	/**
     * \brief Deactivates the point list picking mode.
     *
     * This function deactivates the point list picking mode.
     *
     * \param state Indicates whether the point list picking mode was successfully deactivated (true) or not (false).
     */
	void deactivatePointListPickingMode(bool);

	/**
     * \brief Activates the point-pair registration tool.
     *
     * This function activates the point-pair registration tool, allowing the user to perform a manual registration
     * between two entities.
     */
	void activateRegisterPointPairTool();

	/**
     * \brief Deactivates the point-pair registration tool.
     *
     * This function deactivates the point-pair registration tool.
     *
     * \param state Indicates whether the point-pair registration tool was successfully deactivated (true) or not
     * (false).
     */
	void deactivateRegisterPointPairTool(bool);

	/**
     * \brief Toggles the active scalar field color scale.
     *
     * This function toggles the display of the color scale for the active scalar field.
     */
	void doActionToggleActiveSFColorScale();

	/**
     * \brief Shows the previous active scalar field.
     *
     * This function switches to the previous active scalar field.
     */
	void doActionShowActiveSFPrevious();

	/**
     * \brief Shows the next active scalar field.
     *
     * This function switches to the next active scalar field.
     */
	void doActionShowActiveSFNext();

	/**
     * \brief Closes all entities currently loaded in the database tree.
     *
     * This function removes all entities currently loaded in the database tree.
     */
	void closeAll();

	/**
     * \brief Batch exports information from the selected clouds.
     *
     * This function exports various information (number of points, mean coordinates, scalar field statistics, etc.)
     * from the selected clouds to a CSV file.
     */
	void doActionExportCloudInfo();

	/**
     * \brief Batch exports information from the selected planes.
     *
     * This function exports various information (center, normal, dip, dip direction, etc.) from the selected planes to
     * a CSV file.
     */
	void doActionExportPlaneInfo();

	/**
     * \brief Computes the best ICP RMS matrix for all possible pairs among the selected entities.
     *
     * This function computes the best ICP (Iterative Closest Point) RMS (Root Mean Square) for all possible pairs of
     * selected entities and saves the results to a CSV file.
     */
	void doActionComputeBestICPRmsMatrix();

	/**
     * \brief Creates a cloud with the bounding box centers of the selected entities.
     *
     * This function creates a new point cloud with the bounding box centers of all selected entities.
     */
	void doActionCreateCloudFromEntCenters();

	/**
     * \brief Creates a point cloud with a single point.
     *
     * This function allows the user to create a new point cloud with a single point, whose coordinates can be
     * specified.
     */
	void createSinglePointCloud();

	/**
     * \brief Creates a point cloud from the clipboard data.
     *
     * This function creates a new point cloud from ASCII data copied to the clipboard.
     */
	void createPointCloudFromClipboard();

	/**
     * \brief Moves the bounding box center of the selected entities to the origin.
     *
     * This function applies a transformation that moves the bounding box center of the selected entities to the origin.
     */
	void doActionMoveBBCenterToOrigin();

	/**
     * \brief Moves the bounding box minimum corner of the selected entities to the origin.
     *
     * This function applies a transformation that moves the bounding box minimum corner of the selected entities to the
     * origin.
     */
	void doActionMoveBBMinCornerToOrigin();

	/**
     * \brief Moves the bounding box maximum corner of the selected entities to the origin.
     *
     * This function applies a transformation that moves the bounding box maximum corner of the selected entities to the
     * origin.
     */
	void doActionMoveBBMaxCornerToOrigin();

	/**
     * \brief Restores the position and state of all GUI elements.
     *
     * This function restores the position and state of all GUI elements, such as toolbars, dockable windows, and 3D
     * views.
     */
	void restoreGUIElementsPos();

  private:
	/**
     * \brief Asks the user to select a cloud.
     *
     * This function displays a dialog that prompts the user to select a cloud from the currently loaded entities.
     *
     * \param defaultCloudEntity A cloud entity to be selected by default (optional).
     * \param inviteMessage The message to be displayed in the dialog (optional, default is 'Please select an entity:').
     * \return The selected cloud, or nullptr if the user canceled the operation.
     */
	ccPointCloud* askUserToSelectACloud(ccHObject* defaultCloudEntity = nullptr, QString inviteMessage = QString());

	/**
     * \brief Enumeration for the fast registration modes.
     */
	enum FastRegistrationMode
	{
		MoveBBCenterToOrigin,
		MoveBBMinCornerToOrigin,
		MoveBBMaxCornerToOrigin
	};

	/**
     * \brief Applies a fast registration transformation to the selected entities.
     *
     * This function applies a fast registration transformation to the selected entities, based on the specified mode.
     *
     * \param mode The fast registration mode to be applied.
     */
	void doActionFastRegistration(FastRegistrationMode mode);

	/**
     * \brief Toggles a property of the selected entities.
     *
     * This function toggles a specific property (visibility, normals, scalar field, etc.) of the selected entities.
     *
     * \param property The property to be toggled.
     */
	void toggleSelectedEntitiesProperty(ccEntityAction::TOGGLE_PROPERTY property);

	/**
     * \brief Clears a property of the selected entities.
     *
     * This function clears a specific property (scalar field, normals, etc.) of the selected entities.
     *
     * \param property The property to be cleared.
     */
	void clearSelectedEntitiesProperty(ccEntityAction::CLEAR_PROPERTY property);

	/**
     * \brief Sets the view orientation.
     *
     * This function sets the view orientation of the active 3D window.
     *
     * \param view The new view orientation.
     */
	void setView(CC_VIEW_ORIENTATION view);

	/**
     * \brief Applies a transformation to the selected entities.
     *
     * This function applies the specified transformation matrix to the selected entities.
     *
     * \param transMat The transformation matrix to be applied.
     * \param applyToGlobal Indicates whether the transformation should be applied to the global coordinate system.
     */
	void applyTransformation(const ccGLMatrixd& transMat, bool applyToGlobal);

	/**
     * \brief Creates point clouds from multiple components.
     *
     * This function creates new point cloud entities from the components of the specified cloud, based on various
     * criteria.
     *
     * \param cloud The input cloud to be processed.
     * \param components The reference cloud container for the components.
     * \param minPointPerComponent The minimum number of points per component to create a new cloud.
     * \param randomColors Indicates whether to assign random colors to the new clouds.
     * \param selectComponents Indicates whether to select the new clouds after creation.
     * \param sortBysize Indicates whether to sort the new clouds by size.
     */
	void createComponentsClouds(ccGenericPointCloud* cloud, CCCoreLib::ReferenceCloudContainer& components, unsigned minPointPerComponent, bool randomColors, bool selectComponents, bool sortBysize = true);

	/**
     * \brief Saves the position and state of all GUI elements.
     *
     * This function saves the position and state of all GUI elements, such as toolbars, dockable windows, and 3D views.
     */
	void saveGUIElementsPos();

	/**
     * \brief Sets the active window to an orthographic view.
     *
     * This function sets the active 3D window to an orthographic view.
     *
     * \param win The 3D window to be set to an orthographic view.
     */
	void setOrthoView(ccGLWindowInterface* win);

	/**
     * \brief Sets the active window to a centered perspective view.
     *
     * This function sets the active 3D window to a centered perspective view.
     *
     * \param win The 3D window to be set to a centered perspective view.
     * \param autoRedraw Indicates whether to automatically redraw the window after the view change.
     */
	void setCenteredPerspectiveView(ccGLWindowInterface* win, bool autoRedraw = true);

	/**
     * \brief Sets the active window to a viewer-based perspective view.
     *
     * This function sets the active 3D window to a viewer-based perspective view.
     *
     * \param win The 3D window to be set to a viewer-based perspective view.
     */
	void setViewerPerspectiveView(ccGLWindowInterface* win);

	/**
     * \brief Handles the show event.
     *
     * This function is called when the main window is shown.
     *
     * \param event The show event.
     */
	void showEvent(QShowEvent* event);

	/**
     * \brief Handles the close event.
     *
     * This function is called when the main window is closed.
     *
     * \param event The close event.
     */
	void closeEvent(QCloseEvent* event);

	/**
     * \brief Handles the move event.
     *
     * This function is called when the main window is moved.
     *
     * \param event The move event.
     */
	void moveEvent(QMoveEvent* event);

	/**
     * \brief Handles the resize event.
     *
     * This function is called when the main window is resized.
     *
     * \param event The resize event.
     */
	void resizeEvent(QResizeEvent* event);

	/**
     * \brief Handles the event filter.
     *
     * This function is called to filter events for the main window.
     *
     * \param obj The object that generated the event.
     * \param event The event.
     * \return True if the event was handled, false otherwise.
     */
	bool eventFilter(QObject* obj, QEvent* event);

	/**
     * \brief Handles the key press event.
     *
     * This function is called when a key is pressed in the main window.
     *
     * \param event The key press event.
     */
	void keyPressEvent(QKeyEvent* event);

	/**
     * \brief Zooms in on the specified entity.
     *
     * This function makes the active 3D window zoom in on the specified entity.
     *
     * \param object The entity to zoom in on.
     */
	void zoomOn(ccHObject* object);

	/**
     * \brief Applies an action to the active scalar field.
     *
     * This function applies a specific action (toggle color scale, activate previous/next scalar field) to the active
     * scalar field.
     *
     * \param action The action to be applied.
     */
	void doApplyActiveSFAction(int action);

	/**
     * \brief Computes a mesh using the specified triangulation type.
     *
     * This function computes a mesh for the selected entities using the specified triangulation type.
     *
     * \param type The triangulation type to be used.
     */
	void doActionComputeMesh(CCCoreLib::TRIANGULATION_TYPES type);

	/**
     * \brief Computes the orientation of an entity.
     *
     * This function computes the orientation of the selected entity, either by fitting a plane or a facet (2D polygon).
     *
     * \param fitFacet Indicates whether to fit a facet (true) or a plane (false).
     */
	void doComputePlaneOrientation(bool fitFacet);

	/**
     * \brief Sets up any input devices (3D mouse, gamepad) and adds their menus.
     */
	void setupInputDevices();

	/**
     * \brief Stops input and destroys any input device handling.
     */
	void destroyInputDevices();

	/**
     * \brief Connects all Qt actions to slots.
     */
	void connectActions();

	/**
     * \brief Enables menu items based on the current selection.
     *
     * \param selInfo Information about the current selection.
     */
	void enableUIItems(dbTreeSelectionInfo& selInfo);

	/**
     * \brief Updates the view mode pop-up menu based on the active 3D window.
     *
     * \param win The active 3D window (or nullptr if none).
     */
	void updateViewModePopUpMenu(ccGLWindowInterface* win);

	/**
     * \brief Updates the pivot visibility pop-up menu based on the active 3D window.
     *
     * \param win The active 3D window (or nullptr if none).
     */
	void updatePivotVisibilityPopUpMenu(ccGLWindowInterface* win);

	/**
     * \brief Checks whether the stereo mode can be stopped (if necessary) or not.
     *
     * \param win The 3D window to check.
     * \return True if the stereo mode can be stopped, false otherwise.
     */
	bool checkStereoMode(ccGLWindowInterface* win);

	/**
     * \brief Adds a constant scalar field to the active point cloud.
     *
     * \param cloud The active point cloud to add the scalar field to.
     * \param sfName The name of the new scalar field.
     * \param integerValue Indicates whether the scalar field values should be integers.
     */
	void addConstantSF(ccPointCloud* cloud, QString sfName, bool integerValue);

  private: // members
	/**
     * \brief The main user interface object.
     */
	Ui::MainWindow* m_UI;

	/**
     * \brief The database tree root.
     */
	ccDBRoot* m_ccRoot;

	/**
     * \brief The currently selected entities.
     */
	ccHObject::Container m_selectedEntities;

	/**
     * \brief Indicates whether the user interface is frozen.
     *
     * This flag is set when the user interface is frozen using the `freezeUI` function.
     */
	bool m_uiFrozen;

	/**
     * \brief The manager for recent files.
     */
	ccRecentFiles* m_recentFiles;

	/**
     * \brief The 3D mouse manager.
     */
	cc3DMouseManager* m_3DMouseManager;

	/**
     * \brief The gamepad manager.
     */
	ccGamepadManager* m_gamepadManager;

	/**
     * \brief The view mode pop-up menu button.
     */
	QToolButton* m_viewModePopupButton;

	/**
     * \brief The pivot visibility pop-up menu button.
     */
	QToolButton* m_pivotVisibilityPopupButton;

	/**
     * \brief Indicates whether this is the first time the window is made visible.
     */
	bool m_firstShow;

	/**
     * \brief The point picking hub.
     */
	ccPickingHub* m_pickingHub;

	/******************************/
	/***        MDI AREA        ***/
	/******************************/

	/**
     * \brief The MDI (Multiple Document Interface) area.
     */
	QMdiArea* m_mdiArea;

	/**
     * \brief Represents an MDI area overlay dialog.
     *
     * This structure contains the overlay dialog and its position in the MDI area.
     */
	struct ccMDIDialogs
	{
		/**
         * \brief The overlay dialog.
         */
		ccOverlayDialog* dialog;

		/**
         * \brief The position of the overlay dialog in the MDI area.
         */
		Qt::Corner position;

		/**
         * \brief Constructor with dialog and position.
         *
         * \param dlg The overlay dialog.
         * \param pos The position of the overlay dialog.
         */
		ccMDIDialogs(ccOverlayDialog* dlg, Qt::Corner pos)
		    : dialog(dlg)
		    , position(pos)
		{
		}
	};

	/**
     * \brief Repositions an MDI dialog to its correct position.
     *
     * This function repositions the specified MDI dialog to its correct position in the MDI area.
     *
     * \param mdiDlg The MDI dialog to be repositioned.
     */
	void repositionOverlayDialog(ccMDIDialogs& mdiDlg);

	/**
     * \brief The registered MDI area overlay dialogs.
     */
	std::vector<ccMDIDialogs> m_mdiDialogs;

	/**
     * \brief The camera parameters edit dialog.
     */
	ccCameraParamEditDlg* m_cpeDlg;

	/**
     * \brief The graphical segmentation tool.
     */
	ccGraphicalSegmentationTool* m_gsTool;

	/**
     * \brief The polyline tracing tool.
     */
	ccTracePolylineTool* m_tplTool;

	/**
     * \brief The section extraction tool.
     */
	ccSectionExtractionTool* m_seTool;

	/**
     * \brief The graphical transformation tool.
     */
	ccGraphicalTransformationTool* m_transTool;

	/**
     * \brief The clipping box tool.
     */
	ccClippingBoxTool* m_clipTool;

	/**
     * \brief The cloud comparison dialog.
     */
	ccComparisonDlg* m_compDlg;

	/**
     * \brief The point properties mode dialog.
     */
	ccPointPropertiesDlg* m_ppDlg;

	/**
     * \brief The point list picking dialog.
     */
	ccPointListPickingDlg* m_plpDlg;

	/**
     * \brief The point-pair registration dialog.
     */
	ccPointPairRegistrationDlg* m_pprDlg;

	/**
     * \brief The primitive factory dialog.
     */
	ccPrimitiveFactoryDlg* m_pfDlg;

	/**
     * \brief The plugin UI manager.
     *
     * This manages the plugins' menus, toolbars, and the about dialog.
     */
	ccPluginUIManager* m_pluginUIManager;
};

#endif<|MERGE_RESOLUTION|>--- conflicted
+++ resolved
@@ -783,24 +783,7 @@
      * \param window The window to set as the active sub-window.
      */
 	void setActiveSubWindow(QWidget* window);
-<<<<<<< HEAD
-
-	/**
-     * \brief Shows the display options dialog.
-     *
-     * This function displays the display options dialog, allowing the user to configure various
-     * display-related settings.
-     */
-	void showDisplayOptions();
-
-	/**
-     * \brief Shows the histogram of the selected entities.
-     *
-     * This function displays the histogram of the scalar fields associated with the selected entities.
-     */
-=======
 	void showDisplaySettings();
->>>>>>> 0b76c56a
 	void showSelectedEntitiesHistogram();
 
 	/**
@@ -1349,16 +1332,8 @@
      */
 	void doActionComparePlanes();
 
-<<<<<<< HEAD
-	/**
-     * \brief Deletes the scan grids of the selected entities.
-     *
-     * This function deletes the scan grids associated with the selected entities.
-     */
-=======
 	void doActionPromoteCircleToCylinder();
 
->>>>>>> 0b76c56a
 	void doActionDeleteScanGrids();
 
 	/**
