//##########################################################################
//#                                                                        #
//#                              CLOUDCOMPARE                              #
//#                                                                        #
//#  This program is free software; you can redistribute it and/or modify  #
//#  it under the terms of the GNU General Public License as published by  #
//#  the Free Software Foundation; version 2 or later of the License.      #
//#                                                                        #
//#  This program is distributed in the hope that it will be useful,       #
//#  but WITHOUT ANY WARRANTY; without even the implied warranty of        #
//#  MERCHANTABILITY or FITNESS FOR A PARTICULAR PURPOSE. See the          #
//#  GNU General Public License for more details.                          #
//#                                                                        #
//#          COPYRIGHT: EDF R&D / TELECOM ParisTech (ENST-TSI)             #
//#                                                                        #
//##########################################################################

#include "mainwindow.h"

//CCCoreLib Includes
#include <CloudSamplingTools.h>
#include <Delaunay2dMesh.h>
#include <Jacobi.h>
#include <MeshSamplingTools.h>
#include <NormalDistribution.h>
#include <ParallelSort.h>
#include <PointCloud.h>
#include <ScalarFieldTools.h>
#include <StatisticalTestingTools.h>
#include <WeibullDistribution.h>

//for tests
#include <ChamferDistanceTransform.h>
#include <SaitoSquaredDistanceTransform.h>

//qCC_db
#include <cc2DLabel.h>
#include <cc2DViewportLabel.h>
#include <cc2DViewportObject.h>
#include <ccCameraSensor.h>
#include <ccCircle.h>
#include <ccColorScalesManager.h>
#include <ccCylinder.h>
#include <ccFacet.h>
#include <ccFileUtils.h>
#include <ccGBLSensor.h>
#include <ccImage.h>
#include <ccKdTree.h>
#include <ccPlane.h>
#include <ccProgressDialog.h>
#include <ccQuadric.h>
#include <ccSphere.h>
#include <ccSubMesh.h>


//qCC_io
#include <AsciiFilter.h>
#include <BinFilter.h>
#include <DepthMapFileFilter.h>
#include <ccShiftAndScaleCloudDlg.h>


//QCC_glWindow
#include <ccGLWindowInterface.h>
#include <ccRenderingTools.h>

//local includes
#include "ccConsole.h"
#include "ccEntityAction.h"
#include "ccHistogramWindow.h"
#include "ccInnerRect2DFinder.h"

//common
#include <ccPickingHub.h>
//common dialogs
#include <ccCameraParamEditDlg.h>
#include <ccDisplaySettingsDlg.h>
#include <ccPickOneElementDlg.h>
#include <ccStereoModeDlg.h>

//dialogs
#include "ccAboutDialog.h"
#include "ccAdjustZoomDlg.h"
#include "ccAlignDlg.h"
#include "ccApplication.h"
#include "ccApplyTransformationDlg.h"
#include "ccAskThreeDoubleValuesDlg.h"
#include "ccBoundingBoxEditorDlg.h"
#include "ccCamSensorProjectionDlg.h"
#include "ccClippingBoxTool.h"
#include "ccColorFromScalarDlg.h"
#include "ccColorScaleEditorDlg.h"
#include "ccComparisonDlg.h"
#include "ccEntitySelectionDlg.h"
#include "ccFilterByValueDlg.h"
#include "ccGBLSensorProjectionDlg.h"
#include "ccGeomFeaturesDlg.h"
#include "ccGraphicalSegmentationTool.h"
#include "ccGraphicalTransformationTool.h"
#include "ccItemSelectionDlg.h"
#include "ccLabelingDlg.h"
#include "ccMatchScalesDlg.h"
#include "ccNoiseFilterDlg.h"
#include "ccOrderChoiceDlg.h"
#include "ccPlaneEditDlg.h"
#include "ccPointListPickingDlg.h"
#include "ccPointPairRegistrationDlg.h"
#include "ccPointPropertiesDlg.h"
#include "ccPrimitiveDistanceDlg.h"
#include "ccPrimitiveFactoryDlg.h"
#include "ccPtsSamplingDlg.h"
#include "ccRasterizeTool.h"
#include "ccRegistrationDlg.h"
#include "ccRenderToFileDlg.h"
#include "ccSORFilterDlg.h"
#include "ccScaleDlg.h"
#include "ccSectionExtractionTool.h"
#include "ccSensorComputeDistancesDlg.h"
#include "ccSensorComputeScatteringAnglesDlg.h"
#include "ccSmoothPolylineDlg.h"
#include "ccSubsamplingDlg.h"
#include "ccTracePolylineTool.h"
#include "ccTranslationManager.h"
#include "ccUnrollDlg.h"
#include "ccVolumeCalcTool.h"
#include "ccWaveformDialog.h"


//other
#include "ccCropTool.h"
#include "ccGlFilter.h"
#include "ccPersistentSettings.h"
#include "ccRecentFiles.h"
#include "ccRegistrationTools.h"
#include "ccUtils.h"
#include "db_tree/ccDBRoot.h"
#include "pluginManager/ccPluginUIManager.h"


//3D mouse handler
#ifdef CC_3DXWARE_SUPPORT
#include "cc3DMouseManager.h"
#endif

//Gamepads
#ifdef CC_GAMEPAD_SUPPORT
#include "ccGamepadManager.h"
#endif

//Qt
#include <QClipboard>
#include <QGLShader>

//Qt UI files
#include <ui_distanceMapDlg.h>
#include <ui_globalShiftSettingsDlg.h>
#include <ui_mainWindow.h>

//System
#include <iostream>
#include <random>

//global static pointer (as there should only be one instance of MainWindow!)
static MainWindow* s_instance = nullptr;

//default file filter separator
static const QString s_fileFilterSeparator(";;");

enum PickingOperation
{
	NO_PICKING_OPERATION,
	PICKING_ROTATION_CENTER,
	PICKING_LEVEL_POINTS,
};
static ccGLWindowInterface*    s_pickingWindow           = nullptr;
static PickingOperation        s_currentPickingOperation = NO_PICKING_OPERATION;
static std::vector<cc2DLabel*> s_levelLabels;
static ccPointCloud*           s_levelMarkersCloud = nullptr;
static ccHObject*              s_levelEntity       = nullptr;

static QFileDialog::Options CCFileDialogOptions()
{
	//dialog options
	QFileDialog::Options dialogOptions = QFileDialog::Options();
	dialogOptions |= QFileDialog::DontResolveSymlinks;
	if (!ccOptions::Instance().useNativeDialogs)
	{
		dialogOptions |= QFileDialog::DontUseNativeDialog;
	}
	return dialogOptions;
}

MainWindow::MainWindow()
    : m_UI(new Ui::MainWindow)
    , m_ccRoot(nullptr)
    , m_uiFrozen(false)
    , m_recentFiles(new ccRecentFiles(this))
    , m_3DMouseManager(nullptr)
    , m_gamepadManager(nullptr)
    , m_viewModePopupButton(nullptr)
    , m_pivotVisibilityPopupButton(nullptr)
    , m_firstShow(true)
    , m_pickingHub(nullptr)
    , m_cpeDlg(nullptr)
    , m_gsTool(nullptr)
    , m_tplTool(nullptr)
    , m_seTool(nullptr)
    , m_transTool(nullptr)
    , m_clipTool(nullptr)
    , m_compDlg(nullptr)
    , m_ppDlg(nullptr)
    , m_plpDlg(nullptr)
    , m_pprDlg(nullptr)
    , m_pfDlg(nullptr)
{
	m_UI->setupUi(this);

	setWindowTitle(QStringLiteral("CloudCompare v") + ccApp->versionLongStr(false));

	m_pluginUIManager = new ccPluginUIManager(this, this);

	ccTranslationManager::Get().populateMenu(m_UI->menuLanguage, ccApp->translationPath());

#ifdef Q_OS_MAC
	m_UI->actionAbout->setMenuRole(QAction::AboutRole);
	m_UI->actionAboutPlugins->setMenuRole(QAction::ApplicationSpecificRole);

	m_UI->actionFullScreen->setText(tr("Enter Full Screen"));
	m_UI->actionFullScreen->setShortcut(QKeySequence(Qt::CTRL + Qt::META + Qt::Key_F));
#endif

	// Set up dynamic menus
	m_UI->menuFile->insertMenu(m_UI->actionSave, m_recentFiles->menu());

	//Console
	ccConsole::Init(m_UI->consoleWidget, this, this);
	m_UI->actionEnableQtWarnings->setChecked(ccConsole::QtMessagesEnabled());

	//advanced widgets not handled by QDesigner
	{
	    //view mode pop-up menu
	    {
	        m_viewModePopupButton = new QToolButton();
	QMenu* menu = new QMenu(m_viewModePopupButton);
	menu->addAction(m_UI->actionSetOrthoView);
	menu->addAction(m_UI->actionSetCenteredPerspectiveView);
	menu->addAction(m_UI->actionSetViewerPerspectiveView);

	m_viewModePopupButton->setMenu(menu);
	m_viewModePopupButton->setPopupMode(QToolButton::InstantPopup);
	m_viewModePopupButton->setToolTip(tr("Set current view mode"));
	m_viewModePopupButton->setStatusTip(m_viewModePopupButton->toolTip());
	m_UI->toolBarView->insertWidget(m_UI->actionZoomAndCenter, m_viewModePopupButton);
	m_viewModePopupButton->setEnabled(false);
}

//pivot center pop-up menu
{
	m_pivotVisibilityPopupButton = new QToolButton();
	QMenu* menu                  = new QMenu(m_pivotVisibilityPopupButton);
	menu->addAction(m_UI->actionSetPivotAlwaysOn);
	menu->addAction(m_UI->actionSetPivotRotationOnly);
	menu->addAction(m_UI->actionSetPivotOff);

	m_pivotVisibilityPopupButton->setMenu(menu);
	m_pivotVisibilityPopupButton->setPopupMode(QToolButton::InstantPopup);
	m_pivotVisibilityPopupButton->setToolTip(tr("Set pivot visibility"));
	m_pivotVisibilityPopupButton->setStatusTip(m_pivotVisibilityPopupButton->toolTip());
	m_UI->toolBarView->insertWidget(m_UI->actionZoomAndCenter, m_pivotVisibilityPopupButton);
	m_pivotVisibilityPopupButton->setEnabled(false);
}
}

//tabifyDockWidget(DockableDBTree,DockableProperties);

//db-tree
{
	m_ccRoot = new ccDBRoot(m_UI->dbTreeView, m_UI->propertiesTreeView, this);
	connect(m_ccRoot, &ccDBRoot::selectionChanged, this, &MainWindow::updateUIWithSelection, Qt::QueuedConnection);
	connect(
	    m_ccRoot, &ccDBRoot::dbIsEmpty, this, [=]()
	    {
		    updateUIWithSelection();
		    updateMenus();
	    },
	    Qt::QueuedConnection); //we don't call updateUI because there's no need to update the properties dialog
	connect(
	    m_ccRoot, &ccDBRoot::dbIsNotEmptyAnymore, this, [=]()
	    {
		    updateUIWithSelection();
		    updateMenus();
	    },
	    Qt::QueuedConnection); //we don't call updateUI because there's no need to update the properties dialog
}

//MDI Area
{
	m_mdiArea = new QMdiArea(this);
	setCentralWidget(m_mdiArea);
	connect(m_mdiArea, &QMdiArea::subWindowActivated, this, &MainWindow::updateMenus);
	connect(m_mdiArea, &QMdiArea::subWindowActivated, this, &MainWindow::on3DViewActivated);
	m_mdiArea->installEventFilter(this);
}

//picking hub
{
	m_pickingHub = new ccPickingHub(this, this);
	connect(m_mdiArea, &QMdiArea::subWindowActivated, m_pickingHub, &ccPickingHub::onActiveWindowChanged);
}

// restore the state of the 'auto-restore' menu entry
// (do that before connecting the actions)
{
	QSettings settings;
	bool      doNotAutoRestoreGeometry = settings.value(ccPS::DoNotRestoreWindowGeometry(), !m_UI->actionRestoreWindowOnStartup->isChecked()).toBool();
	m_UI->actionRestoreWindowOnStartup->setChecked(!doNotAutoRestoreGeometry);
}

connectActions();

new3DView();

setupInputDevices();

freezeUI(false);

updateUI();

QMainWindow::statusBar()->showMessage(tr("Ready"));

#ifdef CC_CORE_LIB_USES_TBB
ccConsole::Print(QStringLiteral("[TBB] Using Intel's Threading Building Blocks %1")
                     .arg(QString(TBB_VERSION)));
#endif

ccConsole::Print(tr("CloudCompare started!"));
}

MainWindow::~MainWindow()
{
	destroyInputDevices();

	cancelPreviousPickingOperation(false); //just in case

	assert(m_ccRoot && m_mdiArea);
	m_ccRoot->disconnect();
	m_mdiArea->disconnect();

	//we don't want any other dialog/function to use the following structures
	ccDBRoot* ccRoot = m_ccRoot;
	m_ccRoot         = nullptr;

	//remove all entities from 3D views before quitting to avoid any side-effect
	//(this won't be done automatically since we've just reset m_ccRoot)
	ccRoot->getRootEntity()->setDisplay_recursive(nullptr);
	for (int i = 0; i < getGLWindowCount(); ++i)
	{
		getGLWindow(i)->setSceneDB(nullptr);
	}
	m_cpeDlg    = nullptr;
	m_gsTool    = nullptr;
	m_seTool    = nullptr;
	m_transTool = nullptr;
	m_clipTool  = nullptr;
	m_compDlg   = nullptr;
	m_ppDlg     = nullptr;
	m_plpDlg    = nullptr;
	m_pprDlg    = nullptr;
	m_pfDlg     = nullptr;

	//release all 'overlay' dialogs
	while (!m_mdiDialogs.empty())
	{
		ccMDIDialogs mdiDialog = m_mdiDialogs.back();
		m_mdiDialogs.pop_back();

		mdiDialog.dialog->disconnect();
		mdiDialog.dialog->stop(false);
		mdiDialog.dialog->setParent(nullptr);
		delete mdiDialog.dialog;
	}
	//m_mdiDialogs.clear();
	m_mdiArea->closeAllSubWindows();

	if (ccRoot)
	{
		delete ccRoot;
		ccRoot = nullptr;
	}

	delete m_UI;
	m_UI = nullptr;

	ccConsole::ReleaseInstance(false); //if we flush the console, it will try to display the console window while we are destroying everything!
}

void MainWindow::initPlugins()
{
	m_pluginUIManager->init();

	// Set up dynamic tool bars
	addToolBar(Qt::RightToolBarArea, m_pluginUIManager->glFiltersToolbar());
	addToolBar(Qt::RightToolBarArea, m_pluginUIManager->mainPluginToolbar());

	for (QToolBar* toolbar : m_pluginUIManager->additionalPluginToolbars())
	{
		addToolBar(Qt::TopToolBarArea, toolbar);
	}

	// Set up dynamic menus
	m_UI->menubar->insertMenu(m_UI->menu3DViews->menuAction(), m_pluginUIManager->pluginMenu());
	m_UI->menuDisplay->insertMenu(m_UI->menuActiveScalarField->menuAction(), m_pluginUIManager->shaderAndFilterMenu());

	m_UI->menuToolbars->addAction(m_pluginUIManager->actionShowMainPluginToolbar());
	m_UI->menuToolbars->addAction(m_pluginUIManager->actionShowGLFilterToolbar());
}

void MainWindow::doEnableQtWarnings(bool state)
{
	ccConsole::EnableQtMessages(state);
}

void MainWindow::increasePointSize()
{
	//active window?
	ccGLWindowInterface* win = getActiveGLWindow();
	if (win)
	{
		win->setPointSize(win->getViewportParameters().defaultPointSize + 1);
		win->redraw();
	}
}

void MainWindow::decreasePointSize()
{
	//active window?
	ccGLWindowInterface* win = getActiveGLWindow();
	if (win)
	{
		win->setPointSize(win->getViewportParameters().defaultPointSize - 1);
		win->redraw();
	}
}

void MainWindow::setupInputDevices()
{
#ifdef CC_3DXWARE_SUPPORT
	m_3DMouseManager = new cc3DMouseManager(this, this);
	m_UI->menuFile->insertMenu(m_UI->actionCloseAll, m_3DMouseManager->menu());
#endif

#ifdef CC_GAMEPAD_SUPPORT
	m_gamepadManager = new ccGamepadManager(this, this);
	m_UI->menuFile->insertMenu(m_UI->actionCloseAll, m_gamepadManager->menu());
#endif

#if defined(CC_3DXWARE_SUPPORT) || defined(CC_GAMEPAD_SUPPORT)
	m_UI->menuFile->insertSeparator(m_UI->actionCloseAll);
#endif
}

void MainWindow::destroyInputDevices()
{
#ifdef CC_GAMEPAD_SUPPORT
	delete m_gamepadManager;
	m_gamepadManager = nullptr;
#endif

#ifdef CC_3DXWARE_SUPPORT
	delete m_3DMouseManager;
	m_3DMouseManager = nullptr;
#endif
}

void MainWindow::connectActions()
{
	assert(m_ccRoot);
	assert(m_mdiArea);

	//Keyboard shortcuts

	//'A': toggles selected items activation
	connect(m_UI->actionToggleActivation, &QAction::triggered, this, [=]()
	        { toggleSelectedEntitiesProperty(ccEntityAction::TOGGLE_PROPERTY::ACTIVE); });

	//'V': toggles selected items visibility
	connect(m_UI->actionToggleVisibility, &QAction::triggered, this, [=]()
	        { toggleSelectedEntitiesProperty(ccEntityAction::TOGGLE_PROPERTY::VISIBLE); });

	//'N': toggles selected items normals visibility
	connect(m_UI->actionToggleNormals, &QAction::triggered, this, [=]()
	        { toggleSelectedEntitiesProperty(ccEntityAction::TOGGLE_PROPERTY::NORMALS); });

	//'C': toggles selected items colors visibility
	connect(m_UI->actionToggleColors, &QAction::triggered, this, [=]()
	        { toggleSelectedEntitiesProperty(ccEntityAction::TOGGLE_PROPERTY::COLOR); });

	//'S': toggles selected items SF visibility
	connect(m_UI->actionToggleSF, &QAction::triggered, this, [=]()
	        { toggleSelectedEntitiesProperty(ccEntityAction::TOGGLE_PROPERTY::SCALAR_FIELD); });

	//'D': toggles selected items '3D name' visibility
	connect(m_UI->actionToggleShowName, &QAction::triggered, this, [=]()
	        { toggleSelectedEntitiesProperty(ccEntityAction::TOGGLE_PROPERTY::NAME); });

	//'M': toggles selected items materials/textures visibility
	connect(m_UI->actionToggleMaterials, &QAction::triggered, this, [=]()
	        { toggleSelectedEntitiesProperty(ccEntityAction::TOGGLE_PROPERTY::MATERIAL); });

	//TODO... but not ready yet ;)
	m_UI->actionLoadShader->setVisible(false);
	m_UI->actionDeleteShader->setVisible(false);
	m_UI->actionKMeans->setVisible(false);
	m_UI->actionFrontPropagation->setVisible(false);

	/*** MAIN MENU ***/

	//"File" menu
	connect(m_UI->actionOpen, &QAction::triggered, this, &MainWindow::doActionLoadFile);
	connect(m_UI->actionSave, &QAction::triggered, this, &MainWindow::doActionSaveFile);
	connect(m_UI->actionSaveProject, &QAction::triggered, this, &MainWindow::doActionSaveProject);
	connect(m_UI->actionGlobalShiftSettings, &QAction::triggered, this, &MainWindow::doActionGlobalShiftSettings);
	connect(m_UI->actionPrimitiveFactory, &QAction::triggered, this, &MainWindow::doShowPrimitiveFactory);
	connect(m_UI->actionCloseAll, &QAction::triggered, this, &MainWindow::closeAll);
	connect(m_UI->actionQuit, &QAction::triggered, this, &QWidget::close);

	//"Edit > Colors" menu
	connect(m_UI->actionSetUniqueColor, &QAction::triggered, this, &MainWindow::doActionSetUniqueColor);
	connect(m_UI->actionSetColorGradient, &QAction::triggered, this, &MainWindow::doActionSetColorGradient);
	connect(m_UI->actionChangeColorLevels, &QAction::triggered, this, &MainWindow::doActionChangeColorLevels);
	connect(m_UI->actionColorize, &QAction::triggered, this, &MainWindow::doActionColorize);
	connect(m_UI->actionRGBToGreyScale, &QAction::triggered, this, &MainWindow::doActionRGBToGreyScale);
	connect(m_UI->actionInterpolateColors, &QAction::triggered, this, &MainWindow::doActionInterpolateColors);
	connect(m_UI->actionEnhanceRGBWithIntensities, &QAction::triggered, this, &MainWindow::doActionEnhanceRGBWithIntensities);
	connect(m_UI->actionColorFromScalarField, &QAction::triggered, this, &MainWindow::doActionColorFromScalars);
	connect(m_UI->actionClearColor, &QAction::triggered, this, [=]()
	        { clearSelectedEntitiesProperty(ccEntityAction::CLEAR_PROPERTY::COLORS); });
	connect(m_UI->actionRGBGaussianFilter, &QAction::triggered, this, &MainWindow::doActionRGBGaussianFilter);
	connect(m_UI->actionRGBBilateralFilter, &QAction::triggered, this, &MainWindow::doActionRGBBilateralFilter);
	connect(m_UI->actionRGBMeanFilter, &QAction::triggered, this, &MainWindow::doActionRGBMeanFilter);
	connect(m_UI->actionRGBMedianFilter, &QAction::triggered, this, &MainWindow::doActionRGBMedianFilter);

	//"Edit > Normals" menu
	connect(m_UI->actionComputeNormals, &QAction::triggered, this, &MainWindow::doActionComputeNormals);
	connect(m_UI->actionInvertNormals, &QAction::triggered, this, &MainWindow::doActionInvertNormals);
	connect(m_UI->actionConvertNormalToHSV, &QAction::triggered, this, &MainWindow::doActionConvertNormalsToHSV);
	connect(m_UI->actionConvertNormalToDipDir, &QAction::triggered, this, &MainWindow::doActionConvertNormalsToDipDir);
	connect(m_UI->actionExportNormalToSF, &QAction::triggered, this, &MainWindow::doActionExportNormalToSF);
	connect(m_UI->actionSetSFsAsNormal, &QAction::triggered, this, &MainWindow::doActionSetSFsAsNormal);
	connect(m_UI->actionOrientNormalsMST, &QAction::triggered, this, &MainWindow::doActionOrientNormalsMST);
	connect(m_UI->actionOrientNormalsFM, &QAction::triggered, this, &MainWindow::doActionOrientNormalsFM);
	connect(m_UI->actionShiftPointsAlongNormals, &QAction::triggered, this, &MainWindow::doActionShiftPointsAlongNormals);
	connect(m_UI->actionClearNormals, &QAction::triggered, this, [=]()
	        { clearSelectedEntitiesProperty(ccEntityAction::CLEAR_PROPERTY::NORMALS); });

	//"Edit > Octree" menu
	connect(m_UI->actionComputeOctree, &QAction::triggered, this, &MainWindow::doActionComputeOctree);
	connect(m_UI->actionResampleWithOctree, &QAction::triggered, this, &MainWindow::doActionResampleWithOctree);

	//"Edit > Grid" menu
	connect(m_UI->actionDeleteScanGrid, &QAction::triggered, this, &MainWindow::doActionDeleteScanGrids);

	//"Edit > Cloud" menu
	connect(m_UI->actionCreateSinglePointCloud, &QAction::triggered, this, &MainWindow::createSinglePointCloud);
	connect(m_UI->actionPasteCloudFromClipboard, &QAction::triggered, this, &MainWindow::createPointCloudFromClipboard);
	//the 'Paste from clipboard' tool depends on the clipboard state
	{
		const QClipboard* clipboard = QApplication::clipboard();
		assert(clipboard);
		m_UI->actionPasteCloudFromClipboard->setEnabled(clipboard->mimeData()->hasText());
		connect(clipboard, &QClipboard::dataChanged, [&]()
		        { m_UI->actionPasteCloudFromClipboard->setEnabled(clipboard->mimeData()->hasText()); });
	}

	//"Edit > Mesh" menu
	connect(m_UI->actionComputeMeshAA, &QAction::triggered, this, &MainWindow::doActionComputeMeshAA);
	connect(m_UI->actionComputeMeshLS, &QAction::triggered, this, &MainWindow::doActionComputeMeshLS);
	connect(m_UI->actionMeshTwoPolylines, &QAction::triggered, this, &MainWindow::doMeshTwoPolylines);
	connect(m_UI->actionMeshScanGrids, &QAction::triggered, this, &MainWindow::doActionMeshScanGrids);
	connect(m_UI->actionConvertTextureToColor, &QAction::triggered, this, &MainWindow::doActionConvertTextureToColor);
	connect(m_UI->actionSamplePointsOnMesh, &QAction::triggered, this, &MainWindow::doActionSamplePointsOnMesh);
	connect(m_UI->actionSmoothMeshLaplacian, &QAction::triggered, this, &MainWindow::doActionSmoothMeshLaplacian);
	connect(m_UI->actionSubdivideMesh, &QAction::triggered, this, &MainWindow::doActionSubdivideMesh);
	connect(m_UI->actionFlipMeshTriangles, &QAction::triggered, this, &MainWindow::doActionFlipMeshTriangles);
	connect(m_UI->actionMeasureMeshSurface, &QAction::triggered, this, &MainWindow::doActionMeasureMeshSurface);
	connect(m_UI->actionMeasureMeshVolume, &QAction::triggered, this, &MainWindow::doActionMeasureMeshVolume);
	connect(m_UI->actionFlagMeshVertices, &QAction::triggered, this, &MainWindow::doActionFlagMeshVertices);
	//"Edit > Mesh > Scalar Field" menu
	connect(m_UI->actionSmoothMeshSF, &QAction::triggered, this, &MainWindow::doActionSmoothMeshSF);
	connect(m_UI->actionEnhanceMeshSF, &QAction::triggered, this, &MainWindow::doActionEnhanceMeshSF);
	//"Edit > Polyline" menu
	connect(m_UI->actionSamplePointsOnPolyline, &QAction::triggered, this, &MainWindow::doActionSamplePointsOnPolyline);
	connect(m_UI->actionSmoothPolyline, &QAction::triggered, this, &MainWindow::doActionSmoohPolyline);

	//"Edit > Plane" menu
<<<<<<< HEAD
	connect(m_UI->actionCreatePlane, &QAction::triggered, this, &MainWindow::doActionCreatePlane);
	connect(m_UI->actionEditPlane, &QAction::triggered, this, &MainWindow::doActionEditPlane);
	connect(m_UI->actionFlipPlane, &QAction::triggered, this, &MainWindow::doActionFlipPlane);
	connect(m_UI->actionComparePlanes, &QAction::triggered, this, &MainWindow::doActionComparePlanes);
=======
	connect(m_UI->actionCreatePlane,				&QAction::triggered, this, &MainWindow::doActionCreatePlane);
	connect(m_UI->actionEditPlane,					&QAction::triggered, this, &MainWindow::doActionEditPlane);
	connect(m_UI->actionFlipPlane,					&QAction::triggered, this, &MainWindow::doActionFlipPlane);
	connect(m_UI->actionComparePlanes,				&QAction::triggered, this, &MainWindow::doActionComparePlanes);

	//"Edit > Circle" menu
	connect(m_UI->actionPromoteCircleToCylinder,	&QAction::triggered, this, &MainWindow::doActionPromoteCircleToCylinder);

>>>>>>> 0b76c56a
	//"Edit > Sensor > Ground-Based lidar" menu
	connect(m_UI->actionShowDepthBuffer, &QAction::triggered, this, &MainWindow::doActionShowDepthBuffer);
	connect(m_UI->actionExportDepthBuffer, &QAction::triggered, this, &MainWindow::doActionExportDepthBuffer);
	connect(m_UI->actionComputePointsVisibility, &QAction::triggered, this, &MainWindow::doActionComputePointsVisibility);
	//"Edit > Sensor" menu
	connect(m_UI->actionCreateGBLSensor, &QAction::triggered, this, &MainWindow::doActionCreateGBLSensor);
	connect(m_UI->actionCreateCameraSensor, &QAction::triggered, this, &MainWindow::doActionCreateCameraSensor);
	connect(m_UI->actionModifySensor, &QAction::triggered, this, &MainWindow::doActionModifySensor);
	connect(m_UI->actionProjectUncertainty, &QAction::triggered, this, &MainWindow::doActionProjectUncertainty);
	connect(m_UI->actionCheckPointsInsideFrustum, &QAction::triggered, this, &MainWindow::doActionCheckPointsInsideFrustum);
	connect(m_UI->actionComputeDistancesFromSensor, &QAction::triggered, this, &MainWindow::doActionComputeDistancesFromSensor);
	connect(m_UI->actionComputeScatteringAngles, &QAction::triggered, this, &MainWindow::doActionComputeScatteringAngles);
	connect(m_UI->actionViewFromSensor, &QAction::triggered, this, &MainWindow::doActionSetViewFromSensor);
	//"Edit > Scalar fields" menu
	connect(m_UI->actionShowHistogram, &QAction::triggered, this, &MainWindow::showSelectedEntitiesHistogram);
	connect(m_UI->actionComputeStatParams, &QAction::triggered, this, &MainWindow::doActionComputeStatParams);
	connect(m_UI->actionSFGradient, &QAction::triggered, this, &MainWindow::doActionSFGradient);
	connect(m_UI->actionGaussianFilter, &QAction::triggered, this, &MainWindow::doActionSFGaussianFilter);
	connect(m_UI->actionBilateralFilter, &QAction::triggered, this, &MainWindow::doActionSFBilateralFilter);
	connect(m_UI->actionFilterByValue, &QAction::triggered, this, &MainWindow::doActionFilterByValue);
	connect(m_UI->actionAddConstantSF, &QAction::triggered, this, &MainWindow::doActionAddConstantSF);
	connect(m_UI->actionAddClassificationSF, &QAction::triggered, this, &MainWindow::doActionAddClassificationSF);
	connect(m_UI->actionScalarFieldArithmetic, &QAction::triggered, this, &MainWindow::doActionScalarFieldArithmetic);
	connect(m_UI->actionScalarFieldFromColor, &QAction::triggered, this, &MainWindow::doActionScalarFieldFromColor);
	connect(m_UI->actionConvertToRGB, &QAction::triggered, this, &MainWindow::doActionSFConvertToRGB);
	connect(m_UI->actionConvertToRandomRGB, &QAction::triggered, this, &MainWindow::doActionSFConvertToRandomRGB);
	connect(m_UI->actionRenameSF, &QAction::triggered, this, &MainWindow::doActionRenameSF);
	connect(m_UI->actionOpenColorScalesManager, &QAction::triggered, this, &MainWindow::doActionOpenColorScalesManager);
	connect(m_UI->actionAddIdField, &QAction::triggered, this, &MainWindow::doActionAddIdField);
	connect(m_UI->actionSplitCloudUsingSF, &QAction::triggered, this, &MainWindow::doActionSplitCloudUsingSF);
	connect(m_UI->actionSetSFAsCoord, &QAction::triggered, this, &MainWindow::doActionSetSFAsCoord);
	connect(m_UI->actionInterpolateSFs, &QAction::triggered, this, &MainWindow::doActionInterpolateScalarFields);
	connect(m_UI->actionDeleteScalarField, &QAction::triggered, this, [=]()
	        { clearSelectedEntitiesProperty(ccEntityAction::CLEAR_PROPERTY::CURRENT_SCALAR_FIELD); });
	connect(m_UI->actionDeleteAllSF, &QAction::triggered, this, [=]()
	        { clearSelectedEntitiesProperty(ccEntityAction::CLEAR_PROPERTY::ALL_SCALAR_FIELDS); });

	//"Edit > Waveform" menu
	connect(m_UI->actionShowWaveDialog, &QAction::triggered, this, &MainWindow::doActionShowWaveDialog);
	connect(m_UI->actionCompressFWFData, &QAction::triggered, this, &MainWindow::doActionCompressFWFData);
	//"Edit" menu
	connect(m_UI->actionClone, &QAction::triggered, this, &MainWindow::doActionClone);
	connect(m_UI->actionMerge, &QAction::triggered, this, &MainWindow::doActionMerge);
	connect(m_UI->actionApplyTransformation, &QAction::triggered, this, &MainWindow::doActionApplyTransformation);
	connect(m_UI->actionApplyScale, &QAction::triggered, this, &MainWindow::doActionApplyScale);
	connect(m_UI->actionTranslateRotate, &QAction::triggered, this, &MainWindow::activateTranslateRotateMode);
	connect(m_UI->actionSegment, &QAction::triggered, this, &MainWindow::activateSegmentationMode);
	connect(m_UI->actionTracePolyline, &QAction::triggered, this, &MainWindow::activateTracePolylineMode);

	connect(m_UI->actionCrop, &QAction::triggered, this, &MainWindow::doActionCrop);
	connect(m_UI->actionEditGlobalShiftAndScale, &QAction::triggered, this, &MainWindow::doActionEditGlobalShiftAndScale);
	connect(m_UI->actionSubsample, &QAction::triggered, this, &MainWindow::doActionSubsample);
	connect(m_UI->actionDelete, &QAction::triggered, m_ccRoot, &ccDBRoot::deleteSelectedEntities);

	//"Tools > Clean" menu
	connect(m_UI->actionSORFilter, &QAction::triggered, this, &MainWindow::doActionSORFilter);
	connect(m_UI->actionNoiseFilter, &QAction::triggered, this, &MainWindow::doActionFilterNoise);

	//"Tools > Projection" menu
	connect(m_UI->actionUnroll, &QAction::triggered, this, &MainWindow::doActionUnroll);
	connect(m_UI->actionRasterize, &QAction::triggered, this, &MainWindow::doActionRasterize);
	connect(m_UI->actionConvertPolylinesToMesh, &QAction::triggered, this, &MainWindow::doConvertPolylinesToMesh);
	//connect(m_UI->actionCreateSurfaceBetweenTwoPolylines, &QAction::triggered, this, &MainWindow::doMeshTwoPolylines); //DGM: already connected to actionMeshTwoPolylines
	connect(m_UI->actionExportCoordToSF, &QAction::triggered, this, &MainWindow::doActionExportCoordToSF);

	//"Tools > Registration" menu
	connect(m_UI->actionMatchBBCenters, &QAction::triggered, this, &MainWindow::doActionMatchBBCenters);
	connect(m_UI->actionMatchScales, &QAction::triggered, this, &MainWindow::doActionMatchScales);
	connect(m_UI->actionRegister, &QAction::triggered, this, &MainWindow::doActionRegister);
	connect(m_UI->actionPointPairsAlign, &QAction::triggered, this, &MainWindow::activateRegisterPointPairTool);
	connect(m_UI->actionBBCenterToOrigin, &QAction::triggered, this, &MainWindow::doActionMoveBBCenterToOrigin);
	connect(m_UI->actionBBMinCornerToOrigin, &QAction::triggered, this, &MainWindow::doActionMoveBBMinCornerToOrigin);
	connect(m_UI->actionBBMaxCornerToOrigin, &QAction::triggered, this, &MainWindow::doActionMoveBBMaxCornerToOrigin);
	//"Tools > Distances" menu
	connect(m_UI->actionCloudCloudDist, &QAction::triggered, this, &MainWindow::doActionCloudCloudDist);
	connect(m_UI->actionCloudMeshDist, &QAction::triggered, this, &MainWindow::doActionCloudMeshDist);
	connect(m_UI->actionCloudPrimitiveDist, &QAction::triggered, this, &MainWindow::doActionCloudPrimitiveDist);
	connect(m_UI->actionCPS, &QAction::triggered, this, &MainWindow::doActionComputeCPS);
	//"Tools > Volume" menu
	connect(m_UI->actionCompute2HalfDimVolume, &QAction::triggered, this, &MainWindow::doCompute2HalfDimVolume);
	//"Tools > Statistics" menu
	connect(m_UI->actionComputeStatParams2, &QAction::triggered, this, &MainWindow::doActionComputeStatParams); //duplicated action --> we can't use the same otherwise we get an ugly console warning on Linux :(
	connect(m_UI->actionStatisticalTest, &QAction::triggered, this, &MainWindow::doActionStatisticalTest);
	//"Tools > Segmentation" menu
	connect(m_UI->actionLabelConnectedComponents, &QAction::triggered, this, &MainWindow::doActionLabelConnectedComponents);
	connect(m_UI->actionKMeans, &QAction::triggered, this, &MainWindow::doActionKMeans);
	connect(m_UI->actionFrontPropagation, &QAction::triggered, this, &MainWindow::doActionFrontPropagation);
	connect(m_UI->actionCrossSection, &QAction::triggered, this, &MainWindow::activateClippingBoxMode);
	connect(m_UI->actionExtractSections, &QAction::triggered, this, &MainWindow::activateSectionExtractionMode);
	//"Tools > Fit" menu
	connect(m_UI->actionFitPlane, &QAction::triggered, this, &MainWindow::doActionFitPlane);
	connect(m_UI->actionFitSphere, &QAction::triggered, this, &MainWindow::doActionFitSphere);
	connect(m_UI->actionFitCircle, &QAction::triggered, this, &MainWindow::doActionFitCircle);
	connect(m_UI->actionFitFacet, &QAction::triggered, this, &MainWindow::doActionFitFacet);
	connect(m_UI->actionFitQuadric, &QAction::triggered, this, &MainWindow::doActionFitQuadric);
	//"Tools > Batch export" menu
	connect(m_UI->actionExportCloudInfo, &QAction::triggered, this, &MainWindow::doActionExportCloudInfo);
	connect(m_UI->actionExportPlaneInfo, &QAction::triggered, this, &MainWindow::doActionExportPlaneInfo);
	//"Tools > Other" menu
	connect(m_UI->actionComputeGeometricFeature, &QAction::triggered, this, &MainWindow::doComputeGeometricFeature);
	connect(m_UI->actionRemoveDuplicatePoints, &QAction::triggered, this, &MainWindow::doRemoveDuplicatePoints);
	//"Tools"
	connect(m_UI->actionLevel, &QAction::triggered, this, &MainWindow::doLevel);
	connect(m_UI->actionPointListPicking, &QAction::triggered, this, &MainWindow::activatePointListPickingMode);
	connect(m_UI->actionPointPicking, &QAction::triggered, this, &MainWindow::activatePointPickingMode);

	//"Tools > Sand box (research)" menu
	connect(m_UI->actionComputeKdTree, &QAction::triggered, this, &MainWindow::doActionComputeKdTree);
	connect(m_UI->actionDistanceMap, &QAction::triggered, this, &MainWindow::doActionComputeDistanceMap);
	connect(m_UI->actionDistanceToBestFitQuadric3D, &QAction::triggered, this, &MainWindow::doActionComputeDistToBestFitQuadric3D);
	connect(m_UI->actionComputeBestFitBB, &QAction::triggered, this, &MainWindow::doComputeBestFitBB);
	connect(m_UI->actionAlign, &QAction::triggered, this, &MainWindow::doAction4pcsRegister); //Aurelien BEY le 13/11/2008
	connect(m_UI->actionSNETest, &QAction::triggered, this, &MainWindow::doSphericalNeighbourhoodExtractionTest);
	connect(m_UI->actionCNETest, &QAction::triggered, this, &MainWindow::doCylindricalNeighbourhoodExtractionTest);
	connect(m_UI->actionFindBiggestInnerRectangle, &QAction::triggered, this, &MainWindow::doActionFindBiggestInnerRectangle);
	connect(m_UI->actionCreateCloudFromEntCenters, &QAction::triggered, this, &MainWindow::doActionCreateCloudFromEntCenters);
	connect(m_UI->actionComputeBestICPRmsMatrix, &QAction::triggered, this, &MainWindow::doActionComputeBestICPRmsMatrix);

	//"Display" menu
	connect(m_UI->actionFullScreen, &QAction::toggled, this, &MainWindow::toggleFullScreen);
	connect(m_UI->actionExclusiveFullScreen, &QAction::toggled, this, &MainWindow::toggleExclusiveFullScreen);
	connect(m_UI->actionRefresh, &QAction::triggered, this, &MainWindow::refreshAll);
	connect(m_UI->actionTestFrameRate, &QAction::triggered, this, &MainWindow::testFrameRate);
	connect(m_UI->actionToggleCenteredPerspective, &QAction::triggered, this, &MainWindow::toggleActiveWindowCenteredPerspective);
	connect(m_UI->actionToggleViewerBasedPerspective, &QAction::triggered, this, &MainWindow::toggleActiveWindowViewerBasedPerspective);
	connect(m_UI->actionShowCursor3DCoordinates, &QAction::toggled, this, &MainWindow::toggleActiveWindowShowCursorCoords);
	connect(m_UI->actionLockRotationAxis, &QAction::triggered, this, &MainWindow::toggleLockRotationAxis);
	connect(m_UI->actionEnterBubbleViewMode, &QAction::triggered, this, &MainWindow::doActionEnableBubbleViewMode);
	connect(m_UI->actionEditCamera, &QAction::triggered, this, &MainWindow::doActionEditCamera);
	connect(m_UI->actionAdjustZoom, &QAction::triggered, this, &MainWindow::doActionAdjustZoom);
	connect(m_UI->actionSaveViewportAsObject, &QAction::triggered, this, &MainWindow::doActionSaveViewportAsCamera);

	//"Display > Lights & Materials" menu
<<<<<<< HEAD
	connect(m_UI->actionDisplayOptions, &QAction::triggered, this, &MainWindow::showDisplayOptions);
	connect(m_UI->actionToggleSunLight, &QAction::triggered, this, &MainWindow::toggleActiveWindowSunLight);
	connect(m_UI->actionToggleCustomLight, &QAction::triggered, this, &MainWindow::toggleActiveWindowCustomLight);
	connect(m_UI->actionRenderToFile, &QAction::triggered, this, &MainWindow::doActionRenderToFile);
=======
	connect(m_UI->actionDisplaySettings,			&QAction::triggered, this, &MainWindow::showDisplaySettings);
	connect(m_UI->actionToggleSunLight,				&QAction::triggered, this, &MainWindow::toggleActiveWindowSunLight);
	connect(m_UI->actionToggleCustomLight,			&QAction::triggered, this, &MainWindow::toggleActiveWindowCustomLight);
	connect(m_UI->actionRenderToFile,				&QAction::triggered, this, &MainWindow::doActionRenderToFile);
>>>>>>> 0b76c56a
	//"Display > Shaders & filters" menu
	connect(m_UI->actionLoadShader, &QAction::triggered, this, &MainWindow::doActionLoadShader);
	connect(m_UI->actionDeleteShader, &QAction::triggered, this, &MainWindow::doActionDeleteShader);

	//"Display > Active SF" menu
	connect(m_UI->actionToggleActiveSFColorScale, &QAction::triggered, this, &MainWindow::doActionToggleActiveSFColorScale);
	connect(m_UI->actionShowActiveSFPrevious, &QAction::triggered, this, &MainWindow::doActionShowActiveSFPrevious);
	connect(m_UI->actionShowActiveSFNext, &QAction::triggered, this, &MainWindow::doActionShowActiveSFNext);

	//"Display" menu
	connect(m_UI->actionResetGUIElementsPos, &QAction::triggered, this, &MainWindow::doActionResetGUIElementsPos);
	connect(m_UI->actionRestoreWindowOnStartup, &QAction::toggled, this, &MainWindow::doActionToggleRestoreWindowOnStartup);
	connect(m_UI->actionResetAllVBOs, &QAction::triggered, this, &MainWindow::doActionResetAllVBOs);

	//"3D Views" menu
	connect(m_UI->menu3DViews, &QMenu::aboutToShow, this, &MainWindow::update3DViewsMenu);
	connect(m_UI->actionNew3DView, &QAction::triggered, this, &MainWindow::new3DView);
	connect(m_UI->actionZoomIn, &QAction::triggered, this, &MainWindow::zoomIn);
	connect(m_UI->actionZoomOut, &QAction::triggered, this, &MainWindow::zoomOut);
	connect(m_UI->actionClose3DView, &QAction::triggered, m_mdiArea, &QMdiArea::closeActiveSubWindow);
	connect(m_UI->actionCloseAll3DViews, &QAction::triggered, m_mdiArea, &QMdiArea::closeAllSubWindows);
	connect(m_UI->actionTile3DViews, &QAction::triggered, m_mdiArea, &QMdiArea::tileSubWindows);
	connect(m_UI->actionCascade3DViews, &QAction::triggered, m_mdiArea, &QMdiArea::cascadeSubWindows);
	connect(m_UI->actionNext3DView, &QAction::triggered, m_mdiArea, &QMdiArea::activateNextSubWindow);
	connect(m_UI->actionPrevious3DView, &QAction::triggered, m_mdiArea, &QMdiArea::activatePreviousSubWindow);

	//"About" menu entry
	connect(m_UI->actionHelp, &QAction::triggered, this, &MainWindow::doActionShowHelpDialog);
	connect(m_UI->actionAboutPlugins, &QAction::triggered, m_pluginUIManager, &ccPluginUIManager::showAboutDialog);
	connect(m_UI->actionEnableQtWarnings, &QAction::toggled, this, &MainWindow::doEnableQtWarnings);

	connect(m_UI->actionAbout, &QAction::triggered, this, [this]()
	        {
		        ccAboutDialog* aboutDialog = new ccAboutDialog(this);
		        aboutDialog->exec();
	        });

	/*** Toolbars ***/

	//View toolbar
	connect(m_UI->actionGlobalZoom, &QAction::triggered, this, &MainWindow::setGlobalZoom);
	connect(m_UI->actionPickRotationCenter, &QAction::triggered, this, &MainWindow::doPickRotationCenter);
	connect(m_UI->actionZoomAndCenter, &QAction::triggered, this, &MainWindow::zoomOnSelectedEntities);
	connect(m_UI->actionSetPivotAlwaysOn, &QAction::triggered, this, &MainWindow::setPivotAlwaysOn);
	connect(m_UI->actionSetPivotRotationOnly, &QAction::triggered, this, &MainWindow::setPivotRotationOnly);
	connect(m_UI->actionSetPivotOff, &QAction::triggered, this, &MainWindow::setPivotOff);

	connect(m_UI->actionSetOrthoView, &QAction::triggered, this, [this]()
	        { setOrthoView(getActiveGLWindow()); });
	connect(m_UI->actionSetCenteredPerspectiveView, &QAction::triggered, this, [this]()
	        { setCenteredPerspectiveView(getActiveGLWindow()); });
	connect(m_UI->actionSetViewerPerspectiveView, &QAction::triggered, this, [this]()
	        { setViewerPerspectiveView(getActiveGLWindow()); });

	connect(m_UI->actionEnableStereo, &QAction::toggled, this, &MainWindow::toggleActiveWindowStereoVision);
	connect(m_UI->actionAutoPickRotationCenter, &QAction::toggled, this, &MainWindow::toggleActiveWindowAutoPickRotCenter);

	connect(m_UI->actionSetViewTop, &QAction::triggered, this, [=]()
	        { setView(CC_TOP_VIEW); });
	connect(m_UI->actionSetViewBottom, &QAction::triggered, this, [=]()
	        { setView(CC_BOTTOM_VIEW); });
	connect(m_UI->actionSetViewFront, &QAction::triggered, this, [=]()
	        { setView(CC_FRONT_VIEW); });
	connect(m_UI->actionSetViewBack, &QAction::triggered, this, [=]()
	        { setView(CC_BACK_VIEW); });
	connect(m_UI->actionSetViewLeft, &QAction::triggered, this, [=]()
	        { setView(CC_LEFT_VIEW); });
	connect(m_UI->actionSetViewRight, &QAction::triggered, this, [=]()
	        { setView(CC_RIGHT_VIEW); });
	connect(m_UI->actionSetViewIso1, &QAction::triggered, this, [=]()
	        { setView(CC_ISO_VIEW_1); });
	connect(m_UI->actionSetViewIso2, &QAction::triggered, this, [=]()
	        { setView(CC_ISO_VIEW_2); });

	//hidden
	connect(m_UI->actionEnableVisualDebugTraces, &QAction::triggered, this, &MainWindow::toggleVisualDebugTraces);
}

void MainWindow::doActionColorize()
{
	doActionSetColor(true);
}

void MainWindow::doActionSetUniqueColor()
{
	doActionSetColor(false);
}

void MainWindow::doActionSetColor(bool colorize)
{
	if (!ccEntityAction::setColor(m_selectedEntities, colorize, this))
		return;

	refreshAll();
	updateUI();
}

void MainWindow::doActionRGBToGreyScale()
{
	if (!ccEntityAction::rgbToGreyScale(m_selectedEntities))
		return;

	refreshAll();
}

void MainWindow::doActionSetColorGradient()
{
	if (!ccEntityAction::setColorGradient(m_selectedEntities, this))
		return;

	refreshAll();
	updateUI();
}

void MainWindow::doActionChangeColorLevels()
{
	ccEntityAction::changeColorLevels(m_selectedEntities, this);
}

void MainWindow::doActionInterpolateColors()
{
	if (!ccEntityAction::interpolateColors(m_selectedEntities, this))
		return;

	refreshAll();
	updateUI();
}

void MainWindow::doActionInterpolateScalarFields()
{
	if (!ccEntityAction::interpolateSFs(m_selectedEntities, this))
		return;

	refreshAll();
	updateUI();
}

void MainWindow::doActionEnhanceRGBWithIntensities()
{
	if (!ccEntityAction::enhanceRGBWithIntensities(m_selectedEntities, this))
		return;

	refreshAll();
}

void MainWindow::doActionColorFromScalars()
{
	for (ccHObject* entity : getSelectedEntities())
	{
		//for "real" point clouds only
		ccPointCloud* cloud = ccHObjectCaster::ToPointCloud(entity);
		if (cloud)
		{
			//create color from scalar dialogue
			ccColorFromScalarDlg* cfsDlg = new ccColorFromScalarDlg(this, cloud);
			cfsDlg->setAttribute(Qt::WA_DeleteOnClose, true);
			cfsDlg->show();
		}
	}
}

void MainWindow::doActionInvertNormals()
{
	if (!ccEntityAction::invertNormals(m_selectedEntities))
		return;

	refreshAll();
}

void MainWindow::doActionConvertNormalsToDipDir()
{
	if (!ccEntityAction::convertNormalsTo(m_selectedEntities,
	                                      ccEntityAction::NORMAL_CONVERSION_DEST::DIP_DIR_SFS))
	{
		return;
	}

	refreshAll();
	updateUI();
}

void MainWindow::doActionConvertNormalsToHSV()
{
	if (!ccEntityAction::convertNormalsTo(m_selectedEntities,
	                                      ccEntityAction::NORMAL_CONVERSION_DEST::HSV_COLORS))
	{
		return;
	}

	refreshAll();
	updateUI();
}

static double s_kdTreeMaxErrorPerCell = 0.1;
void          MainWindow::doActionComputeKdTree()
{
	ccGenericPointCloud* cloud = nullptr;

	if (haveOneSelection())
	{
		ccHObject* ent = m_selectedEntities.front();
		bool       lockedVertices;
		cloud = ccHObjectCaster::ToGenericPointCloud(ent, &lockedVertices);
		if (lockedVertices)
		{
			ccUtils::DisplayLockedVerticesWarning(ent->getName(), true);
			return;
		}
	}

	if (!cloud)
	{
		ccLog::Error(tr("Selected one and only one point cloud or mesh!"));
		return;
	}

	bool ok;
	s_kdTreeMaxErrorPerCell = QInputDialog::getDouble(this, tr("Compute Kd-tree"), tr("Max error per leaf cell:"), s_kdTreeMaxErrorPerCell, 1.0e-6, 1.0e6, 6, &ok);
	if (!ok)
		return;

	ccProgressDialog pDlg(true, this);

	//computation
	QElapsedTimer eTimer;
	eTimer.start();
	ccKdTree* kdtree = new ccKdTree(cloud);

	if (kdtree->build(s_kdTreeMaxErrorPerCell, CCCoreLib::DistanceComputationTools::MAX_DIST_95_PERCENT, 4, 1000, &pDlg))
	{
		qint64 elapsedTime_ms = eTimer.elapsed();

		ccConsole::Print("[doActionComputeKdTree] Timing: %2.3f s", elapsedTime_ms / 1.0e3);
		cloud->setEnabled(true); //for mesh vertices!
		cloud->addChild(kdtree);
		kdtree->setDisplay(cloud->getDisplay());
		kdtree->setVisible(true);
		kdtree->prepareDisplayForRefresh();
#ifdef QT_DEBUG
		kdtree->convertCellIndexToSF();
#else
		kdtree->convertCellIndexToRandomColor();
#endif

		addToDB(kdtree);

		refreshAll();
		updateUI();
	}
	else
	{
		ccLog::Error(tr("An error occurred"));
		delete kdtree;
		kdtree = nullptr;
	}
}

void MainWindow::doActionComputeOctree()
{
	if (!ccEntityAction::computeOctree(m_selectedEntities, this))
		return;

	refreshAll();
	updateUI();
}

void MainWindow::doActionResampleWithOctree()
{
	bool ok;
	int  pointCount = QInputDialog::getInt(this, tr("Resample with octree"), tr("Points (approx.)"), 1000000, 1, INT_MAX, 100000, &ok);
	if (!ok)
		return;

	ccProgressDialog pDlg(false, this);
	pDlg.setAutoClose(false);

	assert(pointCount > 0);
	unsigned aimedPoints = static_cast<unsigned>(pointCount);

	bool errors = false;

	for (ccHObject* entity : getSelectedEntities())
	{
		ccPointCloud* cloud = nullptr;

		/*if (ent->isKindOf(CC_TYPES::MESH)) //TODO
			cloud = ccHObjectCaster::ToGenericMesh(ent)->getAssociatedCloud();
		else */
		if (entity->isKindOf(CC_TYPES::POINT_CLOUD))
		{
			cloud = static_cast<ccPointCloud*>(entity);
		}

		if (cloud)
		{
			ccOctree::Shared octree = cloud->getOctree();
			if (!octree)
			{
				octree = cloud->computeOctree(&pDlg);
				if (!octree)
				{
					ccConsole::Error(tr("Could not compute octree for cloud '%1'").arg(cloud->getName()));
					continue;
				}
			}

			cloud->setEnabled(false);
			QElapsedTimer eTimer;
			eTimer.start();
			CCCoreLib::GenericIndexedCloud* result = CCCoreLib::CloudSamplingTools::resampleCloudWithOctree(
			    cloud,
			    aimedPoints,
			    CCCoreLib::CloudSamplingTools::CELL_GRAVITY_CENTER,
			    &pDlg,
			    octree.data());

			if (result)
			{
				ccConsole::Print("[ResampleWithOctree] Timing: %3.2f s.", eTimer.elapsed() / 1.0e3);
				ccPointCloud* newCloud = ccPointCloud::From(result, cloud);

				delete result;
				result = nullptr;

				if (newCloud)
				{
					addToDB(newCloud);
					newCloud->setDisplay(cloud->getDisplay());
					newCloud->prepareDisplayForRefresh();
				}
				else
				{
					errors = true;
				}
			}
		}
	}

	if (errors)
		ccLog::Error(tr("[ResampleWithOctree] Errors occurred during the process, result may be incomplete"));

	refreshAll();
}

void MainWindow::doActionApplyTransformation()
{
	ccApplyTransformationDlg dlg(this);
	if (!dlg.exec())
		return;

	bool        applyToGlobal = false;
	ccGLMatrixd transMat      = dlg.getTransformation(applyToGlobal);
	applyTransformation(transMat, applyToGlobal);
}

ccHObject::Container MainWindow::getTopLevelSelectedEntities() const
{
	ccHObject::Container topLevelSelectedEntities;
	for (size_t i = 0; i < m_selectedEntities.size(); ++i)
	{
		ccHObject* entity                = m_selectedEntities[i];
		bool       hasParentsInselection = false;
		for (size_t j = 0; j < m_selectedEntities.size(); ++j)
		{
			if (i == j)
				continue;

			ccHObject* otherEntity = m_selectedEntities[j];
			if (otherEntity->isAncestorOf(entity))
			{
				hasParentsInselection = true;
				break;
			}
		}

		if (!hasParentsInselection)
		{
			topLevelSelectedEntities.push_back(entity);
		}
	}

	return topLevelSelectedEntities;
}

void MainWindow::applyTransformation(const ccGLMatrixd& mat, bool applyToGlobal)
{
	//if the transformation is partly converted to global shift/scale
	bool       autoApplyPreviousGlobalShiftAndScale = false;
	double     previousScale                        = 1.0;
	CCVector3d previousShift(0, 0, 0);

	//we don't want any entity that would be the children of other selected entities
	ccHObject::Container selectedEntities = getTopLevelSelectedEntities();

	for (ccHObject* entity : selectedEntities) //warning, getSelectedEntites may change during this loop!
	{
		ccGLMatrixd transMat = mat;

		if (applyToGlobal && nullptr != dynamic_cast<ccShiftedObject*>(entity))
		{
			// the user wants to apply the transformation to the global coordinates
			ccShiftedObject* shiftedEntity = static_cast<ccShiftedObject*>(entity);
			CCVector3d       globalShift   = shiftedEntity->getGlobalShift();
			double           globalScale   = shiftedEntity->getGlobalScale();

			// we compute the impact to the local coordinate system without changing the
			// current Global Shift & Scale parameters (for now)
			// Here is the formula, assuming:
			// - the Global Shift is Ts
			// - the Global scale is Sc
			// - the transformation is (R, T)
			// - the Global point coordinates Pg are derived from the local ones Pl with: Pg = Pl/Sc - Ts
			// Therefore, Pg' = R * Pg + T
			// i.e.       Pg' = R.(Pl/Sc - Ts) + T
			// i.e.       Pg' = (R.Pl)/Sc - R.Ts + T
			// i.e.       Pg' = (R.Pl)/Sc - R.Ts + T + Ts - Ts
			// i.e.       Pg' = (R.Pl + Sc.[Ts - R.Ts + T])/Sc - Ts
			// i.e.       Pl' = Sc.[Ts -R.Ts + T]
			// i.e. the translation of the 'local' coordinate system is: Sc.[T + Ts - R.Ts]
			CCVector3d rotatedGlobalShift = globalShift;
			mat.applyRotation(rotatedGlobalShift);
			CCVector3d localTranslation = globalScale * (globalShift - rotatedGlobalShift + mat.getTranslationAsVec3D());

			// we switch to a local transformation matrix
			transMat.setTranslation(localTranslation);
		}

		//we don't test primitives (it's always ok while the 'vertices lock' test would fail)
		if (!entity->isKindOf(CC_TYPES::PRIMITIVE))
		{
			//specific test for locked vertices
			bool                 lockedVertices;
			ccGenericPointCloud* cloud = ccHObjectCaster::ToGenericPointCloud(entity, &lockedVertices);
			if (cloud)
			{
				if (lockedVertices)
				{
					ccUtils::DisplayLockedVerticesWarning(entity->getName(), haveOneSelection());
					continue;
				}

				//test if the translated cloud coordinates were already "too large"
				//(in which case we won't bother the user about the fact that the transformed cloud coordinates will be too large...)
				ccBBox     localBBox = entity->getOwnBB();
				CCVector3d Pl        = localBBox.minCorner();
				double     Dl        = localBBox.getDiagNormd();

				//if the cloud is alright
				if (!ccGlobalShiftManager::NeedShift(Pl)
				    && !ccGlobalShiftManager::NeedRescale(Dl))
				{
					//test if the translated cloud (local) coordinates are too large
					ccBBox     transformedLocalBox = entity->getOwnBB() * transMat;
					CCVector3d transformedPl       = transformedLocalBox.minCorner();
					double     transformedDl       = transformedLocalBox.getDiagNormd();

					bool needShift = ccGlobalShiftManager::NeedShift(transformedPl) || ccGlobalShiftManager::NeedRescale(transformedDl);
					if (needShift)
					{
						//existing shift information
						CCVector3d globalShift = cloud->getGlobalShift();
						double     globalScale = cloud->getGlobalScale();

						//we compute the global coordinates and scale of the reference point (= the min corner of the bounding-box)
						CCVector3d Pg = cloud->toGlobal3d(transformedPl);
						double     Dg = transformedDl / globalScale;

						//let's try to find better Global Shift and Scale values
						CCVector3d newShift(0.0, 0.0, 0.0);
						double     newScale            = 1.0;
						bool       updateShiftAndscale = false;

						//should we try to use the previous Global Shift and Scale values?
						if (autoApplyPreviousGlobalShiftAndScale)
						{
							if (!ccGlobalShiftManager::NeedShift(Pg + previousShift)
							    && !ccGlobalShiftManager::NeedRescale(Dg * previousScale))
							{
								newScale            = previousScale;
								newShift            = previousShift;
								needShift           = false;
								updateShiftAndscale = true;
							}
						}

						//if we still need to define new Global Shift and Scale
						if (needShift)
						{
							//ask the user the right values!
							ccShiftAndScaleCloudDlg sasDlg(transformedPl, transformedDl, Pg, Dg, this);
							sasDlg.showApplyAllButton(selectedEntities.size() > 1);
							sasDlg.showTitle(true);
							sasDlg.setKeepGlobalPos(true);
							sasDlg.showKeepGlobalPosCheckbox(false); //we don't want the user to mess with this!
							sasDlg.showPreserveShiftOnSave(true);

							//add "original" entry
							int index = sasDlg.addShiftInfo(ccGlobalShiftManager::ShiftInfo(tr("Original"), globalShift, globalScale));
							//add "previous" entry (if any)
							if (autoApplyPreviousGlobalShiftAndScale)
							{
								index = sasDlg.addShiftInfo(ccGlobalShiftManager::ShiftInfo(tr("Previous"), previousShift, previousScale));
							}
							//add "last" entries (if any)
							int         matchingIndex   = -1;
							const auto& previousEntries = ccGlobalShiftManager::GetLast();
							for (const ccGlobalShiftManager::ShiftInfo& shiftInfo : previousEntries)
							{
								index = sasDlg.addShiftInfo(shiftInfo);

								if (matchingIndex < 0)
								{
									if (!ccGlobalShiftManager::NeedShift(Pg + shiftInfo.shift)
									    && !ccGlobalShiftManager::NeedRescale(Dg * shiftInfo.scale))
									{
										matchingIndex = index;
									}
								}
							}

							//if no good solution was found...
							if (matchingIndex < 0)
							{
								//add a "suggested" entry
								CCVector3d suggestedShift = ccGlobalShiftManager::BestShift(Pg);
								double     suggestedScale = ccGlobalShiftManager::BestScale(Dg);
								matchingIndex             = sasDlg.addShiftInfo(ccGlobalShiftManager::ShiftInfo(tr("Suggested"), suggestedShift, suggestedScale));
							}

							sasDlg.setCurrentProfile(matchingIndex);
							if (sasDlg.exec())
							{
								newScale            = sasDlg.getScale();
								newShift            = sasDlg.getShift();
								needShift           = false;
								updateShiftAndscale = true;

								//store the shift for next time!
								ccGlobalShiftManager::StoreShift(newShift, newScale);

								if (sasDlg.applyAll())
								{
									autoApplyPreviousGlobalShiftAndScale = true;
									previousScale                        = newScale;
									previousShift                        = newShift;
								}
							}
							else if (sasDlg.cancelled())
							{
								ccLog::Warning(tr("[ApplyTransformation] Process cancelled by user"));
								return;
							}
							else
							{
								// the user did not want to change the shift & scale
							}
						}

						if (updateShiftAndscale)
						{
							assert(!needShift);

							//get the relative modification to existing global shift/scale info
							assert(globalScale != 0);
							double     scaleChange = newScale / globalScale;
							CCVector3d shiftChange = newShift - globalShift;

							if (scaleChange != 1.0 || shiftChange.norm2() != 0)
							{
								//apply translation as global shift
								cloud->setGlobalShift(newShift);
								cloud->setGlobalScale(newScale);
								ccLog::Warning(tr("[ApplyTransformation] Cloud '%1' global shift/scale information has been updated: shift = (%2,%3,%4) / scale = %5").arg(cloud->getName()).arg(newShift.x).arg(newShift.y).arg(newShift.z).arg(newScale));

								transMat.scaleRotation(scaleChange);
								transMat.setTranslation(transMat.getTranslationAsVec3D() + newScale * shiftChange);
							}
						}
					}
				}
			}
		}

		//we temporarily detach the entity, as it may undergo
		//'severe' modifications (octree deletion, etc.) --> see ccHObject::applyRigidTransformation
		ccHObjectContext objContext = removeObjectTemporarilyFromDBTree(entity);
		entity->setGLTransformation(ccGLMatrix(transMat.data()));

		//DGM FIXME: we only test the entity own bounding box (and we update its shift & scale info) but we apply the transformation to all its children?!
		entity->applyGLTransformation_recursive();
		entity->prepareDisplayForRefresh_recursive();
		putObjectBackIntoDBTree(entity, objContext);

		if (applyToGlobal)
		{
			ccLog::Print(tr("[ApplyTransformation] Transformation matrix applied to the local coordinates of %1:").arg(entity->getName()));
			ccLog::Print(transMat.toString(12, ' ')); //full precision
		}
	}

	if (!applyToGlobal)
	{
		ccLog::Print(tr("[ApplyTransformation] Applied transformation matrix:"));
	}
	else
	{
		ccLog::Print(tr("[ApplyTransformation] Global transformation matrix:"));
	}
	ccLog::Print(mat.toString(12, ' ')); //full precision
	ccLog::Print(tr("Hint: you can copy a transformation matrix (CTRL+C) and apply it - or its inverse - to another entity with the 'Edit > Apply transformation' tool"));

	//reselect previously selected entities!
	if (m_ccRoot)
		m_ccRoot->selectEntities(selectedEntities);

	zoomOnSelectedEntities();

	refreshAll();
}

void MainWindow::doActionApplyScale()
{
	ccScaleDlg dlg(this);
	if (!dlg.exec())
		return;
	dlg.saveState();

	//save values for next time
	CCVector3d scales             = dlg.getScales();
	bool       keepInPlace        = dlg.keepInPlace();
	bool       rescaleGlobalShift = dlg.rescaleGlobalShift();

	//we must backup 'm_selectedEntities' as removeObjectTemporarilyFromDBTree can modify it!
	ccHObject::Container selectedEntities = m_selectedEntities;

	//first check that all coordinates are kept 'small'
	std::vector<std::pair<ccHObject*, ccGenericPointCloud*>> candidates;
	{
		bool testBigCoordinates = true;

		for (ccHObject* entity : selectedEntities) //warning, getSelectedEntites may change during this loop!
		{
			bool lockedVertices;
			//try to get the underlying cloud (or the vertices set for a mesh)
			ccGenericPointCloud* cloud = ccHObjectCaster::ToGenericPointCloud(entity, &lockedVertices);
			//otherwise we can look if the selected entity is a polyline
			if (!cloud && entity->isA(CC_TYPES::POLY_LINE))
			{
				cloud = dynamic_cast<ccGenericPointCloud*>(static_cast<ccPolyline*>(entity)->getAssociatedCloud());
				if (!cloud || cloud->isAncestorOf(entity))
				{
					lockedVertices = true;
				}
			}
			if (!cloud || !cloud->isKindOf(CC_TYPES::POINT_CLOUD))
			{
				ccLog::Warning(tr("[Apply scale] Entity '%1' can't be scaled this way").arg(entity->getName()));
				continue;
			}
			if (lockedVertices)
			{
				ccUtils::DisplayLockedVerticesWarning(entity->getName(), haveOneSelection());
				continue;
			}

			CCVector3 C(0, 0, 0);
			if (keepInPlace)
			{
				C = cloud->getOwnBB().getCenter();
			}

			//we must check that the resulting cloud coordinates are not too big
			if (testBigCoordinates)
			{
				ccBBox    bbox  = cloud->getOwnBB();
				CCVector3 bbMin = bbox.minCorner();
				CCVector3 bbMax = bbox.maxCorner();

				double maxx = std::max(std::abs(bbMin.x), std::abs(bbMax.x));
				double maxy = std::max(std::abs(bbMin.y), std::abs(bbMax.y));
				double maxz = std::max(std::abs(bbMin.z), std::abs(bbMax.z));

				const double maxCoord            = ccGlobalShiftManager::MaxCoordinateAbsValue();
				bool         oldCoordsWereTooBig = (maxx > maxCoord
                                            || maxy > maxCoord
                                            || maxz > maxCoord);

				if (!oldCoordsWereTooBig)
				{
					maxx = std::max(std::abs((bbMin.x - C.x) * scales.x + C.x), std::abs((bbMax.x - C.x) * scales.x + C.x));
					maxy = std::max(std::abs((bbMin.y - C.y) * scales.y + C.y), std::abs((bbMax.y - C.y) * scales.y + C.y));
					maxz = std::max(std::abs((bbMin.z - C.z) * scales.z + C.z), std::abs((bbMax.z - C.z) * scales.z + C.z));

					bool newCoordsAreTooBig = (maxx > maxCoord
					                           || maxy > maxCoord
					                           || maxz > maxCoord);

					if (newCoordsAreTooBig)
					{
						if (QMessageBox::question(
						        this,
						        tr("Big coordinates"),
						        tr("Resutling coordinates will be too big (original precision may be lost!). Proceed anyway?"),
						        QMessageBox::Yes,
						        QMessageBox::No)
						    == QMessageBox::Yes)
						{
							//ok, we won't test anymore and proceed
							testBigCoordinates = false;
						}
						else
						{
							//we stop the process
							return;
						}
					}
				}
			}

			assert(cloud);
			candidates.emplace_back(entity, cloud);
		}
	}

	if (candidates.empty())
	{
		ccConsole::Warning(tr("[Apply scale] No eligible entities (point clouds or meshes) were selected!"));
		return;
	}

	//now do the real scaling work
	{
		for (auto& candidate : candidates)
		{
			ccHObject*           ent   = candidate.first;
			ccGenericPointCloud* cloud = candidate.second;

			CCVector3 C(0, 0, 0);
			if (keepInPlace)
			{
				C = cloud->getOwnBB().getCenter();
			}

			//we temporarily detach the entity, as it may undergo
			//'severe' modifications (octree deletion, etc.) --> see ccPointCloud::scale
			ccHObjectContext objContext = removeObjectTemporarilyFromDBTree(cloud);

			cloud->scale(static_cast<PointCoordinateType>(scales.x),
			             static_cast<PointCoordinateType>(scales.y),
			             static_cast<PointCoordinateType>(scales.z),
			             C);

			putObjectBackIntoDBTree(cloud, objContext);
			cloud->prepareDisplayForRefresh_recursive();

			//don't forget the 'global shift'!
			//DGM: but not the global scale!
			if (rescaleGlobalShift)
			{
				const CCVector3d& shift = cloud->getGlobalShift();
				cloud->setGlobalShift(CCVector3d(shift.x * scales.x,
				                                 shift.y * scales.y,
				                                 shift.z * scales.z));
			}

			//specific case for polyline vertices
			if (cloud->getParent() && cloud->getParent()->isA(CC_TYPES::POLY_LINE))
			{
				ccPolyline* poly = static_cast<ccPolyline*>(cloud->getParent());
				if (poly->getAssociatedCloud() == cloud)
				{
					poly->invalidateBoundingBox();
				}
			}

			ent->prepareDisplayForRefresh_recursive();
		}
	}

	//reselect previously selected entities!
	if (m_ccRoot)
		m_ccRoot->selectEntities(selectedEntities);

	if (!keepInPlace)
		zoomOnSelectedEntities();

	refreshAll();
	updateUI();
}

void MainWindow::doActionEditGlobalShiftAndScale()
{
	//get the global shift/scale info and bounding box of all selected clouds
	std::vector<std::pair<ccShiftedObject*, ccHObject*>> shiftedEntities;
	CCVector3d                                           Pl(0, 0, 0);
	double                                               Dl = 1.0;
	CCVector3d                                           Pg(0, 0, 0);
	double                                               Dg = 1.0;
	//shift and scale (if unique)
	CCVector3d shift(0, 0, 0);
	double     scale = 1.0;
	{
		bool   uniqueShift = true;
		bool   uniqueScale = true;
		ccBBox localBB;
		//sadly we don't have a double-typed bounding box class yet ;)
		CCVector3d globalBBmin(0, 0, 0);
		CCVector3d globalBBmax(0, 0, 0);

		for (ccHObject* entity : getSelectedEntities())
		{
			bool             lockedVertices;
			ccShiftedObject* shifted = ccHObjectCaster::ToShifted(entity, &lockedVertices);
			if (!shifted)
			{
				continue;
			}
			//for (unlocked) entities only
			if (lockedVertices)
			{
				//get the vertices
				ccGenericPointCloud* vertices = nullptr;
				//if it's a mesh
				if (entity->isKindOf(CC_TYPES::MESH))
				{
					vertices = static_cast<ccGenericMesh*>(entity)->getAssociatedCloud();
				}
				else if (entity->isKindOf(CC_TYPES::POLY_LINE))
				{
					vertices = dynamic_cast<ccGenericPointCloud*>(static_cast<ccPolyline*>(entity)->getAssociatedCloud());
				}
				if (!vertices || !entity->isAncestorOf(vertices))
				{
					ccUtils::DisplayLockedVerticesWarning(entity->getName(), haveOneSelection());
					continue;
				}
				entity = vertices;
			}

			CCVector3  Al = entity->getOwnBB().minCorner();
			CCVector3  Bl = entity->getOwnBB().maxCorner();
			CCVector3d Ag = shifted->toGlobal3d<PointCoordinateType>(Al);
			CCVector3d Bg = shifted->toGlobal3d<PointCoordinateType>(Bl);

			//update local BB
			localBB.add(Al);
			localBB.add(Bl);

			//update global BB
			if (shiftedEntities.empty())
			{
				globalBBmin = Ag;
				globalBBmax = Bg;
				shift       = shifted->getGlobalShift();
				uniqueScale = shifted->getGlobalScale();
			}
			else
			{
				globalBBmin = CCVector3d(std::min(globalBBmin.x, Ag.x),
				                         std::min(globalBBmin.y, Ag.y),
				                         std::min(globalBBmin.z, Ag.z));
				globalBBmax = CCVector3d(std::max(globalBBmax.x, Bg.x),
				                         std::max(globalBBmax.y, Bg.y),
				                         std::max(globalBBmax.z, Bg.z));

				if (uniqueShift)
				{
					uniqueShift = CCCoreLib::LessThanEpsilon((shifted->getGlobalShift() - shift).norm());
				}
				if (uniqueScale)
				{
					uniqueScale = CCCoreLib::LessThanEpsilon(std::abs(shifted->getGlobalScale() - scale));
				}
			}

			shiftedEntities.emplace_back(shifted, entity);
		}

		Pg = globalBBmin;
		Dg = (globalBBmax - globalBBmin).norm();

		Pl = localBB.minCorner();
		Dl = (localBB.maxCorner() - localBB.minCorner()).normd();

		if (!uniqueShift)
			shift = Pl - Pg;
		if (!uniqueScale)
			scale = Dg / Dl;
	}

	if (shiftedEntities.empty())
	{
		return;
	}

	ccShiftAndScaleCloudDlg sasDlg(Pl, Dl, Pg, Dg, this);
	sasDlg.showApplyAllButton(shiftedEntities.size() > 1);
	sasDlg.showApplyButton(shiftedEntities.size() == 1);
	sasDlg.showNoButton(false);
	sasDlg.setShiftFieldsPrecision(6);
	//add "original" entry
	int index = sasDlg.addShiftInfo(ccGlobalShiftManager::ShiftInfo(tr("Original"), shift, scale));
	sasDlg.setCurrentProfile(index);
	//add "last" entries (if any)
	sasDlg.addShiftInfo(ccGlobalShiftManager::GetLast());

	if (!sasDlg.exec())
		return;

	shift                  = sasDlg.getShift();
	scale                  = sasDlg.getScale();
	bool preserveGlobalPos = sasDlg.keepGlobalPos();

	ccLog::Print(tr("[Global Shift/Scale] New shift: (%1, %2, %3)").arg(shift.x).arg(shift.y).arg(shift.z));
	ccLog::Print(tr("[Global Shift/Scale] New scale: %1").arg(scale));

	//apply new shift
	{
		for (auto& entity : shiftedEntities)
		{
			ccShiftedObject* shifted = entity.first;
			ccHObject*       ent     = entity.second;
			if (preserveGlobalPos)
			{
				//to preserve the global position of the cloud, we may have to translate and/or rescale the cloud
				CCVector3d Ql  = ent->getOwnBB().minCorner();
				CCVector3d Qg  = shifted->toGlobal3d(Ql);
				CCVector3d Ql2 = Qg * scale + shift;
				CCVector3d T   = Ql2 - Ql;

				assert(shifted->getGlobalScale() > 0);
				double scaleCoef = scale / shifted->getGlobalScale();

				if (CCCoreLib::GreaterThanEpsilon(T.norm())
				    || CCCoreLib::GreaterThanEpsilon(std::abs(scaleCoef - 1.0)))
				{
					ccGLMatrix transMat;
					transMat.toIdentity();
					transMat.scaleRotation(static_cast<float>(scaleCoef));
					transMat.setTranslation(T);

					//DGM FIXME: we only test the entity own bounding box (and we update its shift & scale info) but we apply the transformation to all its children?!
					ent->applyGLTransformation_recursive(&transMat);
					ent->prepareDisplayForRefresh_recursive();

					ccLog::Warning(tr("[Global Shift/Scale] To preserve its original position, the entity '%1' has been translated of (%2 ; %3 ; %4) and rescaled of a factor %5")
					                   .arg(ent->getName())
					                   .arg(T.x)
					                   .arg(T.y)
					                   .arg(T.z)
					                   .arg(scaleCoef));
				}
			}
			shifted->setGlobalShift(shift);
			shifted->setGlobalScale(scale);
		}
	}

	refreshAll();
	updateUI();
}

void MainWindow::doComputeBestFitBB()
{
	if (QMessageBox::warning(this,
	                         tr("This method is for test purpose only"),
	                         tr("Cloud(s) are going to be rotated while still displayed in their previous position! Proceed?"),
	                         QMessageBox::Yes | QMessageBox::No,
	                         QMessageBox::No)
	    != QMessageBox::Yes)
	{
		return;
	}

	//backup selected entities as removeObjectTemporarilyFromDBTree can modify them
	ccHObject::Container selectedEntities = getSelectedEntities();

	for (ccHObject* entity : selectedEntities) //warning, getSelectedEntites may change during this loop!
	{
		ccGenericPointCloud* cloud = ccHObjectCaster::ToGenericPointCloud(entity);

		if (cloud && cloud->isA(CC_TYPES::POINT_CLOUD)) // TODO
		{
			CCCoreLib::Neighbourhood Yk(cloud);

			CCCoreLib::SquareMatrixd covMat = Yk.computeCovarianceMatrix();
			if (covMat.isValid())
			{
				CCCoreLib::SquareMatrixd eigVectors;
				std::vector<double>      eigValues;
				if (CCCoreLib::Jacobi<double>::ComputeEigenValuesAndVectors(covMat, eigVectors, eigValues, true))
				{
					CCCoreLib::Jacobi<double>::SortEigenValuesAndVectors(eigVectors, eigValues);

					ccGLMatrix trans;
					GLfloat*   rotMat = trans.data();
					for (unsigned j = 0; j < 3; ++j)
					{
						double u[3];
						CCCoreLib::Jacobi<double>::GetEigenVector(eigVectors, j, u);
						CCVector3 v(static_cast<PointCoordinateType>(u[0]),
						            static_cast<PointCoordinateType>(u[1]),
						            static_cast<PointCoordinateType>(u[2]));
						v.normalize();
						rotMat[j * 4]     = static_cast<float>(v.x);
						rotMat[j * 4 + 1] = static_cast<float>(v.y);
						rotMat[j * 4 + 2] = static_cast<float>(v.z);
					}

					const CCVector3* G = Yk.getGravityCenter();
					assert(G);
					trans.shiftRotationCenter(*G);

					cloud->setGLTransformation(trans);
					trans.invert();

					//we temporarily detach the entity, as it may undergo
					//'severe' modifications (octree deletion, etc.) --> see ccPointCloud::applyRigidTransformation
					ccHObjectContext objContext = removeObjectTemporarilyFromDBTree(cloud);
					static_cast<ccPointCloud*>(cloud)->applyRigidTransformation(trans);
					putObjectBackIntoDBTree(cloud, objContext);

					entity->prepareDisplayForRefresh_recursive();
				}
			}
		}
	}

	refreshAll();
}

void MainWindow::doActionFlagMeshVertices()
{
	bool errors  = false;
	bool success = false;

	for (ccHObject* entity : getSelectedEntities())
	{
		if (entity->isKindOf(CC_TYPES::MESH))
		{
			ccGenericMesh* mesh     = ccHObjectCaster::ToGenericMesh(entity);
			ccPointCloud*  vertices = ccHObjectCaster::ToPointCloud(mesh ? mesh->getAssociatedCloud() : nullptr);
			if (mesh && vertices)
			{
				//prepare a new scalar field
				int sfIdx = vertices->getScalarFieldIndexByName(CC_DEFAULT_MESH_VERT_FLAGS_SF_NAME);
				if (sfIdx < 0)
				{
					sfIdx = vertices->addScalarField(CC_DEFAULT_MESH_VERT_FLAGS_SF_NAME);
					if (sfIdx < 0)
					{
						ccConsole::Warning(tr("Not enough memory to flag the vertices of mesh '%1'!").arg(mesh->getName()));
						errors = true;
						continue;
					}
				}
				CCCoreLib::ScalarField* flags = vertices->getScalarField(sfIdx);

				CCCoreLib::MeshSamplingTools::EdgeConnectivityStats stats;
				if (CCCoreLib::MeshSamplingTools::flagMeshVerticesByType(mesh, flags, &stats))
				{
					vertices->setCurrentDisplayedScalarField(sfIdx);
					ccScalarField* sf = vertices->getCurrentDisplayedScalarField();
					if (sf)
					{
						sf->setColorScale(ccColorScalesManager::GetDefaultScale(ccColorScalesManager::VERTEX_QUALITY));
						//sf->setColorRampSteps(3); //ugly :(
					}
					vertices->showSF(true);
					mesh->showSF(true);
					mesh->prepareDisplayForRefresh_recursive();
					success = true;

					//display stats in the Console as well
					ccConsole::Print(tr("[Mesh Quality] Mesh '%1' edges: %2 total (normal: %3 / on hole borders: %4 / non-manifold: %5)").arg(entity->getName()).arg(stats.edgesCount).arg(stats.edgesSharedByTwo).arg(stats.edgesNotShared).arg(stats.edgesSharedByMore));
				}
				else
				{
					vertices->deleteScalarField(sfIdx);
					sfIdx = -1;
					ccConsole::Warning(tr("Not enough memory to flag the vertices of mesh '%1'!").arg(mesh->getName()));
					errors = true;
				}
			}
			else
			{
				assert(false);
			}
		}
	}

	refreshAll();
	updateUI();

	if (success)
	{
		//display reminder
		forceConsoleDisplay();
		ccConsole::Print(tr("[Mesh Quality] SF flags: %1 (NORMAL) / %2 (BORDER) / (%3) NON-MANIFOLD").arg(CCCoreLib::MeshSamplingTools::VERTEX_NORMAL).arg(CCCoreLib::MeshSamplingTools::VERTEX_BORDER).arg(CCCoreLib::MeshSamplingTools::VERTEX_NON_MANIFOLD));
	}

	if (errors)
	{
		ccConsole::Error(tr("Error(s) occurred! Check the console..."));
	}
}

void MainWindow::doActionMeasureMeshVolume()
{
	for (ccHObject* entity : getSelectedEntities())
	{
		if (entity->isKindOf(CC_TYPES::MESH))
		{
			ccMesh* mesh = ccHObjectCaster::ToMesh(entity);
			if (mesh)
			{
				//we compute the mesh volume
				double V = CCCoreLib::MeshSamplingTools::computeMeshVolume(mesh);
				//we force the console to display itself
				forceConsoleDisplay();
				ccConsole::Print(tr("[Mesh Volume] Mesh '%1': V=%2 (cube units)").arg(entity->getName()).arg(V));

				//check that the mesh is closed
				CCCoreLib::MeshSamplingTools::EdgeConnectivityStats stats;
				if (CCCoreLib::MeshSamplingTools::computeMeshEdgesConnectivity(mesh, stats))
				{
					if (stats.edgesNotShared != 0)
					{
						ccConsole::Warning(tr("[Mesh Volume] The above volume might be invalid (mesh has holes)"));
					}
					else if (stats.edgesSharedByMore != 0)
					{
						ccConsole::Warning(tr("[Mesh Volume] The above volume might be invalid (mesh has non-manifold edges)"));
					}
				}
				else
				{
					ccConsole::Warning(tr("[Mesh Volume] The above volume might be invalid (not enough memory to check if the mesh is closed)"));
				}
			}
			else
			{
				assert(false);
			}
		}
	}
}

void MainWindow::doActionMeasureMeshSurface()
{
	for (ccHObject* entity : getSelectedEntities())
	{
		if (entity->isKindOf(CC_TYPES::MESH))
		{
			ccGenericMesh* mesh = ccHObjectCaster::ToGenericMesh(entity);
			if (mesh)
			{
				double S = CCCoreLib::MeshSamplingTools::computeMeshArea(mesh);
				//we force the console to display itself
				forceConsoleDisplay();
				ccConsole::Print(tr("[Mesh Surface] Mesh '%1': S=%2 (square units)").arg(entity->getName()).arg(S));
				if (mesh->size())
				{
					ccConsole::Print(tr("[Mesh Surface] Average triangle surface: %1 (square units)").arg(S / double(mesh->size())));
				}
			}
			else
			{
				assert(false);
			}
		}
	}
}

void MainWindow::doActionComputeDistancesFromSensor()
{
	//we support more than just one sensor in selection
	if (!haveSelection())
	{
		ccConsole::Error(tr("Select at least one sensor"));
		return;
	}

	//start dialog
	ccSensorComputeDistancesDlg cdDlg(this);
	if (!cdDlg.exec())
		return;

	for (ccHObject* entity : getSelectedEntities())
	{
		ccSensor* sensor = ccHObjectCaster::ToSensor(entity);
		assert(sensor);
		if (!sensor)
			continue; //skip this entity

		//get associated cloud
		ccHObject*    defaultCloud = sensor->getParent() && sensor->getParent()->isA(CC_TYPES::POINT_CLOUD) ? sensor->getParent() : nullptr;
		ccPointCloud* cloud        = askUserToSelectACloud(defaultCloud, tr("Select a cloud on which to project the uncertainty:"));
		if (!cloud)
		{
			return;
		}

		//sensor center
		CCVector3 sensorCenter;
		if (!sensor->getActiveAbsoluteCenter(sensorCenter))
			return;

		//squared required?
		bool squared = cdDlg.computeSquaredDistances();

		//set up a new scalar field
		const char* defaultRangesSFname = squared ? CC_DEFAULT_SQUARED_RANGES_SF_NAME : CC_DEFAULT_RANGES_SF_NAME;
		int         sfIdx               = cloud->getScalarFieldIndexByName(defaultRangesSFname);
		if (sfIdx < 0)
		{
			sfIdx = cloud->addScalarField(defaultRangesSFname);
			if (sfIdx < 0)
			{
				ccConsole::Error(tr("Not enough memory!"));
				return;
			}
		}
		CCCoreLib::ScalarField* distances = cloud->getScalarField(sfIdx);

		for (unsigned i = 0; i < cloud->size(); ++i)
		{
			const CCVector3* P = cloud->getPoint(i);
			ScalarType       s = static_cast<ScalarType>(squared ? (*P - sensorCenter).norm2() : (*P - sensorCenter).norm());
			distances->setValue(i, s);
		}

		distances->computeMinAndMax();
		cloud->setCurrentDisplayedScalarField(sfIdx);
		cloud->showSF(true);
		cloud->prepareDisplayForRefresh_recursive();
	}

	refreshAll();
	updateUI();
}

void MainWindow::doActionComputeScatteringAngles()
{
	//there should be only one sensor in current selection!
	if (!haveOneSelection() || !m_selectedEntities.front()->isKindOf(CC_TYPES::GBL_SENSOR))
	{
		ccConsole::Error(tr("Select one and only one GBL sensor!"));
		return;
	}

	ccSensor* sensor = ccHObjectCaster::ToSensor(m_selectedEntities.front());
	assert(sensor);

	//sensor center
	CCVector3 sensorCenter;
	if (!sensor->getActiveAbsoluteCenter(sensorCenter))
		return;

	//get associated cloud
	ccHObject*    defaultCloud = sensor->getParent() && sensor->getParent()->isA(CC_TYPES::POINT_CLOUD) ? sensor->getParent() : nullptr;
	ccPointCloud* cloud        = askUserToSelectACloud(defaultCloud, tr("Select a cloud on which to project the uncertainty:"));
	if (!cloud)
	{
		return;
	}
	if (!cloud->hasNormals())
	{
		ccConsole::Error(tr("The cloud must have normals!"));
		return;
	}

	ccSensorComputeScatteringAnglesDlg cdDlg(this);
	if (!cdDlg.exec())
		return;

	bool toDegreeFlag = cdDlg.anglesInDegrees();

	//prepare a new scalar field
	const char* defaultScatAnglesSFname = toDegreeFlag ? CC_DEFAULT_DEG_SCATTERING_ANGLES_SF_NAME : CC_DEFAULT_RAD_SCATTERING_ANGLES_SF_NAME;
	int         sfIdx                   = cloud->getScalarFieldIndexByName(defaultScatAnglesSFname);
	if (sfIdx < 0)
	{
		sfIdx = cloud->addScalarField(defaultScatAnglesSFname);
		if (sfIdx < 0)
		{
			ccConsole::Error(tr("Not enough memory!"));
			return;
		}
	}
	CCCoreLib::ScalarField* angles = cloud->getScalarField(sfIdx);

	//perform computations
	for (unsigned i = 0; i < cloud->size(); ++i)
	{
		//the point position
		const CCVector3* P = cloud->getPoint(i);

		//build the ray
		CCVector3 ray = *P - sensorCenter;
		ray.normalize();

		//get the current normal
		CCVector3 normal(cloud->getPointNormal(i));
		//normal.normalize(); //should already be the case!

		//compute the angle
		PointCoordinateType cosTheta = ray.dot(normal);
		ScalarType          theta    = std::acos(std::min(std::abs(cosTheta), 1.0f));

		if (toDegreeFlag)
		{
			theta = CCCoreLib::RadiansToDegrees(theta);
		}

		angles->setValue(i, theta);
	}

	angles->computeMinAndMax();
	cloud->setCurrentDisplayedScalarField(sfIdx);
	cloud->showSF(true);
	cloud->prepareDisplayForRefresh_recursive();

	refreshAll();
	updateUI();
}

void MainWindow::doActionSetViewFromSensor()
{
	//there should be only one sensor in current selection!
	if (!haveOneSelection() || !m_selectedEntities.front()->isKindOf(CC_TYPES::SENSOR))
	{
		ccConsole::Error(tr("Select one and only one sensor!"));
		return;
	}

	ccSensor* sensor = ccHObjectCaster::ToSensor(m_selectedEntities.front());
	assert(sensor);

	//try to find the associated window
	ccGenericGLDisplay* win = sensor->getDisplay();
	if (!win)
	{
		//get associated cloud
		ccPointCloud* cloud = ccHObjectCaster::ToPointCloud(sensor->getParent());
		if (cloud)
			win = cloud->getDisplay();
	}

	if (sensor->applyViewport(win))
	{
		ccConsole::Print(tr("[DoActionSetViewFromSensor] Viewport applied"));
	}
}

void MainWindow::doActionCreateGBLSensor()
{
	ccGBLSensorProjectionDlg spDlg(this);
	spDlg.initWithPrevious();
	if (!spDlg.exec())
		return;
	spDlg.saveForNextTime();

	//We create the corresponding sensor for each input cloud (in a perfect world, there should be only one ;)
	for (ccHObject* entity : getSelectedEntities())
	{
		if (entity->isKindOf(CC_TYPES::POINT_CLOUD))
		{
			ccGenericPointCloud* cloud = ccHObjectCaster::ToGenericPointCloud(entity);

			//we create a new sensor
			ccGBLSensor* sensor = new ccGBLSensor();

			//we init its parameters with the dialog
			spDlg.updateGBLSensor(sensor);

			//we compute projection
			if (sensor->computeAutoParameters(cloud))
			{
				cloud->addChild(sensor);

				//we try to guess the sensor relative size (dirty)
				ccBBox bb   = cloud->getOwnBB();
				double diag = bb.getDiagNorm();
				if (diag < 1.0)
					sensor->setGraphicScale(static_cast<PointCoordinateType>(1.0e-3));
				else if (diag > 10000.0)
					sensor->setGraphicScale(static_cast<PointCoordinateType>(1.0e3));

				//we display depth buffer
				int errorCode;
				if (sensor->computeDepthBuffer(cloud, errorCode))
				{
					ccRenderingTools::ShowDepthBuffer(sensor, this);
				}
				else
				{
					ccConsole::Error(ccGBLSensor::GetErrorString(errorCode));
				}

				////DGM: test
				//{
				//	//add positions
				//	const unsigned count = 1000;
				//	const PointCoordinateType R = 100;
				//	const PointCoordinateType dh = 100;
				//	for (unsigned i=0; i<1000; ++i)
				//	{
				//		float angle = (float)i/(float)count * 6 * M_PI;
				//		float X = R * cos(angle);
				//		float Y = R * sin(angle);
				//		float Z = (float)i/(float)count * dh;

				//		ccIndexedTransformation trans;
				//		trans.initFromParameters(-angle,CCVector3(0,0,1),CCVector3(X,Y,Z));
				//		sensor->addPosition(trans,i);
				//	}
				//}

				//set position
				//ccIndexedTransformation trans;
				//sensor->addPosition(trans,0);

				ccGLWindowInterface* win = static_cast<ccGLWindowInterface*>(cloud->getDisplay());
				if (win)
				{
					sensor->setDisplay_recursive(win);
					sensor->setVisible(true);
					ccBBox box = cloud->getOwnBB();
					win->updateConstellationCenterAndZoom(&box);
				}

				addToDB(sensor);
			}
			else
			{
				ccLog::Error(tr("Failed to create sensor"));
				delete sensor;
				sensor = nullptr;
			}
		}
	}

	updateUI();
}

void MainWindow::doActionCreateCameraSensor()
{
	//we create the camera sensor
	ccCameraSensor* sensor = new ccCameraSensor();

	ccHObject* ent = nullptr;
	if (haveSelection())
	{
		assert(haveOneSelection());
		ent = m_selectedEntities.front();
	}

	//we try to guess the sensor relative size (dirty)
	if (ent && ent->isKindOf(CC_TYPES::POINT_CLOUD))
	{
		ccGenericPointCloud* cloud = ccHObjectCaster::ToGenericPointCloud(ent);
		ccBBox               bb    = cloud->getOwnBB();
		double               diag  = bb.getDiagNorm();
		if (diag < 1.0)
			sensor->setGraphicScale(static_cast<PointCoordinateType>(1.0e-3));
		else if (diag > 10000.0)
			sensor->setGraphicScale(static_cast<PointCoordinateType>(1.0e3));

		//set position
		ccIndexedTransformation trans;
		sensor->addPosition(trans, 0);
	}

	ccCamSensorProjectionDlg spDlg(this);
	//spDlg.initWithCamSensor(sensor); //DGM: we'd better leave the default parameters of the dialog!
	if (!spDlg.exec())
	{
		delete sensor;
		return;
	}
	spDlg.updateCamSensor(sensor);

	ccGLWindowInterface* win = nullptr;
	if (ent)
	{
		ent->addChild(sensor);
		win = static_cast<ccGLWindowInterface*>(ent->getDisplay());
	}
	else
	{
		win = getActiveGLWindow();
	}

	if (win)
	{
		sensor->setDisplay(win);
		sensor->setVisible(true);
		if (ent)
		{
			ccBBox box = ent->getOwnBB();
			win->updateConstellationCenterAndZoom(&box);
		}
	}

	addToDB(sensor);

	updateUI();
}

void MainWindow::doActionModifySensor()
{
	//there should be only one point cloud with sensor in current selection!
	if (!haveOneSelection() || !m_selectedEntities.front()->isKindOf(CC_TYPES::SENSOR))
	{
		ccConsole::Error(tr("Select one and only one sensor!"));
		return;
	}

	ccSensor* sensor = static_cast<ccSensor*>(m_selectedEntities.front());

	//Ground based laser sensors
	if (sensor->isA(CC_TYPES::GBL_SENSOR))
	{
		ccGBLSensor* gbl = static_cast<ccGBLSensor*>(sensor);

		ccGBLSensorProjectionDlg spDlg(this);
		spDlg.initWithGBLSensor(gbl);

		if (!spDlg.exec())
			return;

		//we update its parameters
		spDlg.updateGBLSensor(gbl);

		//we re-project the associated cloud (if any)
		if (gbl->getParent() && gbl->getParent()->isKindOf(CC_TYPES::POINT_CLOUD))
		{
			ccGenericPointCloud* cloud = ccHObjectCaster::ToGenericPointCloud(gbl->getParent());

			int errorCode;
			if (gbl->computeDepthBuffer(cloud, errorCode))
			{
				//we display depth buffer
				ccRenderingTools::ShowDepthBuffer(gbl, this);
			}
			else
			{
				ccConsole::Error(ccGBLSensor::GetErrorString(errorCode));
			}
		}
		else
		{
			//ccConsole::Warning(tr("Internal error: sensor ('%1') parent is not a point cloud!").arg(sensor->getName()));
		}
	}
	//Camera sensors
	else if (sensor->isA(CC_TYPES::CAMERA_SENSOR))
	{
		ccCameraSensor* cam = static_cast<ccCameraSensor*>(sensor);

		ccCamSensorProjectionDlg spDlg(this);
		spDlg.initWithCamSensor(cam);

		if (!spDlg.exec())
			return;

		//we update its parameters
		spDlg.updateCamSensor(cam);
	}
	else
	{
		ccConsole::Error(tr("Can't modify this kind of sensor!"));
		return;
	}

	if (sensor->isVisible() && sensor->isEnabled())
	{
		sensor->prepareDisplayForRefresh();
		refreshAll();
	}

	updateUI();
}

void MainWindow::doActionProjectUncertainty()
{
	//there should only be one sensor in the current selection!
	if (!haveOneSelection() || !m_selectedEntities.front()->isKindOf(CC_TYPES::CAMERA_SENSOR))
	{
		ccConsole::Error(tr("Select one and only one camera (projective) sensor!"));
		return;
	}

	ccCameraSensor* sensor = ccHObjectCaster::ToCameraSensor(m_selectedEntities.front());
	if (!sensor)
	{
		assert(false);
		return;
	}

	const ccCameraSensor::LensDistortionParameters::Shared& distParams = sensor->getDistortionParameters();
	if (!distParams || distParams->getModel() != ccCameraSensor::BROWN_DISTORTION)
	{
		ccLog::Error(tr("Sensor has no associated uncertainty model! (Brown, etc.)"));
		return;
	}

	//we need a cloud to project the uncertainty on!
	ccHObject*    defaultCloud = sensor->getParent() && sensor->getParent()->isA(CC_TYPES::POINT_CLOUD) ? sensor->getParent() : nullptr;
	ccPointCloud* pointCloud   = askUserToSelectACloud(defaultCloud, tr("Select a cloud on which to project the uncertainty:"));
	if (!pointCloud)
	{
		return;
	}

	CCCoreLib::ReferenceCloud points(pointCloud);
	if (!points.reserve(pointCloud->size()))
	{
		ccConsole::Error(tr("Not enough memory!"));
		return;
	}
	points.addPointIndex(0, pointCloud->size());

	// compute uncertainty
	std::vector<Vector3Tpl<ScalarType>> accuracy;
	if (!sensor->computeUncertainty(&points, accuracy /*, false*/))
	{
		ccConsole::Error(tr("Not enough memory!"));
		return;
	}

	/////////////
	// SIGMA D //
	/////////////
	const char dimChar[3] = {'x', 'y', 'z'};
	for (unsigned d = 0; d < 3; ++d)
	{
		// add scalar field
		QString sfName = tr("[%1] Uncertainty (%2)").arg(sensor->getName()).arg(dimChar[d]);
<<<<<<< HEAD
		int     sfIdx  = pointCloud->getScalarFieldIndexByName(qPrintable(sfName));
=======
		int sfIdx = pointCloud->getScalarFieldIndexByName(sfName.toStdString());
>>>>>>> 0b76c56a
		if (sfIdx < 0)
			sfIdx = pointCloud->addScalarField(sfName.toStdString());
		if (sfIdx < 0)
		{
			ccLog::Error(tr("An error occurred! (see console)"));
			return;
		}

		// fill scalar field
		CCCoreLib::ScalarField* sf = pointCloud->getScalarField(sfIdx);
		assert(sf);
		if (sf)
		{
			unsigned count = static_cast<unsigned>(accuracy.size());
			assert(count == pointCloud->size());
			for (unsigned i = 0; i < count; i++)
				sf->setValue(i, accuracy[i].u[d]);
			sf->computeMinAndMax();
		}
	}

	/////////////////
	// SIGMA TOTAL //
	/////////////////

	// add scalar field
	{
		QString sfName = tr("[%1] Uncertainty (3D)").arg(sensor->getName());
<<<<<<< HEAD
		int     sfIdx  = pointCloud->getScalarFieldIndexByName(qPrintable(sfName));
=======
		int sfIdx = pointCloud->getScalarFieldIndexByName(sfName.toStdString());
>>>>>>> 0b76c56a
		if (sfIdx < 0)
			sfIdx = pointCloud->addScalarField(sfName.toStdString());
		if (sfIdx < 0)
		{
			ccLog::Error(tr("An error occurred! (see console)"));
			return;
		}

		// fill scalar field
		CCCoreLib::ScalarField* sf = pointCloud->getScalarField(sfIdx);
		assert(sf);
		if (sf)
		{
			unsigned count = static_cast<unsigned>(accuracy.size());
			assert(count == pointCloud->size());
			for (unsigned i = 0; i < count; i++)
				sf->setValue(i, accuracy[i].norm());
			sf->computeMinAndMax();
		}

		pointCloud->showSF(true);
		pointCloud->setCurrentDisplayedScalarField(sfIdx);
		pointCloud->prepareDisplayForRefresh();
	}

	refreshAll();
}

void MainWindow::doActionCheckPointsInsideFrustum()
{
	//there should be only one camera sensor in the current selection!
	if (!haveOneSelection() || !m_selectedEntities.front()->isKindOf(CC_TYPES::CAMERA_SENSOR))
	{
		ccConsole::Error(tr("Select one and only one camera sensor!"));
		return;
	}

	ccCameraSensor* sensor = ccHObjectCaster::ToCameraSensor(m_selectedEntities.front());
	if (!sensor)
		return;

	//we need a cloud to filter!
	ccHObject*    defaultCloud = sensor->getParent() && sensor->getParent()->isA(CC_TYPES::POINT_CLOUD) ? sensor->getParent() : nullptr;
	ccPointCloud* pointCloud   = askUserToSelectACloud(defaultCloud, tr("Select a cloud to filter:"));
	if (!pointCloud)
	{
		return;
	}

	//comupte/get the point cloud's octree
	ccOctree::Shared octree = pointCloud->getOctree();
	if (!octree)
	{
		octree = pointCloud->computeOctree();
		if (!octree)
		{
			ccConsole::Error(tr("Failed to compute the octree!"));
			return;
		}
	}
	assert(octree);

	// filter octree then project the points
	std::vector<unsigned> inCameraFrustum;
	if (!octree->intersectWithFrustum(sensor, inCameraFrustum))
	{
		ccConsole::Error(tr("Failed to intersect sensor frustum with octree!"));
	}
	else
	{
		// scalar field
		const char sfName[] = "Frustum visibility";
		int        sfIdx    = pointCloud->getScalarFieldIndexByName(sfName);

		if (inCameraFrustum.empty())
		{
			ccConsole::Error(tr("No point fell inside the frustum!"));
			if (sfIdx >= 0)
				pointCloud->deleteScalarField(sfIdx);
		}
		else
		{
			if (sfIdx < 0)
				sfIdx = pointCloud->addScalarField(sfName);
			if (sfIdx < 0)
			{
				ccLog::Error(tr("Failed to allocate memory for output scalar field!"));
				return;
			}

			CCCoreLib::ScalarField* sf = pointCloud->getScalarField(sfIdx);
			assert(sf);
			if (sf)
			{
				sf->fill(0);

				const ScalarType c_insideValue = static_cast<ScalarType>(1);

				for (unsigned index : inCameraFrustum)
				{
					sf->setValue(index, c_insideValue);
				}

				sf->computeMinAndMax();
				pointCloud->setCurrentDisplayedScalarField(sfIdx);
				pointCloud->showSF(true);

				pointCloud->redrawDisplay();
			}
		}
	}

	updateUI();
}

void MainWindow::doActionShowDepthBuffer()
{
	if (!haveSelection())
		return;

	for (ccHObject* entity : getSelectedEntities())
	{
		if (entity->isKindOf(CC_TYPES::GBL_SENSOR))
		{
			ccGBLSensor* sensor = static_cast<ccGBLSensor*>(m_selectedEntities.front());
			if (sensor->getDepthBuffer().zBuff.empty())
			{
				//look for depending cloud
				ccGenericPointCloud* cloud = ccHObjectCaster::ToGenericPointCloud(entity->getParent());
				if (cloud)
				{
					//force depth buffer computation
					int errorCode;
					if (!sensor->computeDepthBuffer(cloud, errorCode))
					{
						ccConsole::Error(ccGBLSensor::GetErrorString(errorCode));
					}
				}
				else
				{
					ccConsole::Error(tr("Internal error: sensor ('%1') parent is not a point cloud!").arg(sensor->getName()));
					return;
				}
			}

			ccRenderingTools::ShowDepthBuffer(sensor, this);
		}
	}
}

void MainWindow::doActionExportDepthBuffer()
{
	if (!haveSelection())
		return;

	//persistent settings
	QSettings settings;
	settings.beginGroup(ccPS::SaveFile());
	QString currentPath = settings.value(ccPS::CurrentPath(), ccFileUtils::defaultDocPath()).toString();

	QString filename = QFileDialog::getSaveFileName(this,
	                                                tr("Select output file"),
	                                                currentPath,
	                                                DepthMapFileFilter::GetFileFilter(),
	                                                nullptr,
	                                                CCFileDialogOptions());
	if (filename.isEmpty())
	{
		//process cancelled by user
		return;
	}

	//save last saving location
	settings.setValue(ccPS::CurrentPath(), QFileInfo(filename).absolutePath());
	settings.endGroup();

	ccHObject* toSave       = nullptr;
	bool       multEntities = false;
	if (haveOneSelection())
	{
		toSave = m_selectedEntities.front();
	}
	else
	{
		toSave = new ccHObject("Temp Group");

		for (ccHObject* entity : getSelectedEntities())
		{
			toSave->addChild(entity, ccHObject::DP_NONE);
		}
		multEntities = true;
	}

	DepthMapFileFilter::SaveParameters parameters;
	{
		parameters.alwaysDisplaySaveDialog = true;
	}
	CC_FILE_ERROR result = DepthMapFileFilter().saveToFile(toSave, filename, parameters);

	if (result != CC_FERR_NO_ERROR)
	{
		FileIOFilter::DisplayErrorMessage(result, tr("saving"), filename);
	}
	else
	{
		ccLog::Print(tr("[I/O] File '%1' saved successfully").arg(filename));
	}

	if (multEntities)
	{
		delete toSave;
		toSave = nullptr;
	}
}

void MainWindow::doActionComputePointsVisibility()
{
	//there should be only one camera sensor in the current selection!
	if (!haveOneSelection() || !m_selectedEntities.front()->isKindOf(CC_TYPES::GBL_SENSOR))
	{
		ccConsole::Error(tr("Select one and only one GBL/TLS sensor!"));
		return;
	}

	ccGBLSensor* sensor = ccHObjectCaster::ToGBLSensor(m_selectedEntities.front());
	if (!sensor)
		return;

	//we need a cloud to filter!
	ccHObject*    defaultCloud = sensor->getParent() && sensor->getParent()->isA(CC_TYPES::POINT_CLOUD) ? sensor->getParent() : nullptr;
	ccPointCloud* pointCloud   = askUserToSelectACloud(defaultCloud, tr("Select a cloud to filter:"));
	if (!pointCloud)
	{
		return;
	}

	if (sensor->getDepthBuffer().zBuff.empty())
	{
		if (defaultCloud)
		{
			//the sensor has no depth buffer, we'll ask the user if he wants to compute it first
			if (QMessageBox::warning(this,
			                         tr("Depth buffer"),
			                         tr("Sensor has no depth buffer: do you want to compute it now?"),
			                         QMessageBox::Yes | QMessageBox::No,
			                         QMessageBox::Yes)
			    == QMessageBox::No)
			{
				//we can stop then...
				return;
			}

			int errorCode;
			if (sensor->computeDepthBuffer(static_cast<ccPointCloud*>(defaultCloud), errorCode))
			{
				ccRenderingTools::ShowDepthBuffer(sensor, this);
			}
			else
			{
				ccConsole::Error(ccGBLSensor::GetErrorString(errorCode));
				return;
			}
		}
		else
		{
			ccConsole::Error(tr("Sensor has no depth buffer (and no associated cloud?)"));
			return;
		}
	}

	// scalar field
	const char sfName[] = "Sensor visibility";
	int        sfIdx    = pointCloud->getScalarFieldIndexByName(sfName);
	if (sfIdx < 0)
		sfIdx = pointCloud->addScalarField(sfName);
	if (sfIdx < 0)
	{
		ccLog::Error(tr("Failed to allocate memory for output scalar field!"));
		return;
	}

	CCCoreLib::ScalarField* sf = pointCloud->getScalarField(sfIdx);
	assert(sf);
	if (sf)
	{
		sf->fill(0);

		//progress bar
		ccProgressDialog              pdlg(true);
		CCCoreLib::NormalizedProgress nprogress(&pdlg, pointCloud->size());
		pdlg.setMethodTitle(tr("Compute visibility"));
		pdlg.setInfo(tr("Points: %L1").arg(pointCloud->size()));
		pdlg.start();
		QApplication::processEvents();

		for (unsigned i = 0; i < pointCloud->size(); i++)
		{
			const CCVector3* P          = pointCloud->getPoint(i);
			unsigned char    visibility = sensor->checkVisibility(*P);
			ScalarType       visValue   = static_cast<ScalarType>(visibility);

			sf->setValue(i, visValue);

			if (!nprogress.oneStep())
			{
				//cancelled by user
				pointCloud->deleteScalarField(sfIdx);
				sf = nullptr;
				break;
			}
		}

		if (sf)
		{
			sf->computeMinAndMax();
			pointCloud->setCurrentDisplayedScalarField(sfIdx);
			pointCloud->showSF(true);

			ccConsole::Print(tr("Visibility computed for cloud '%1'").arg(pointCloud->getName()));
			ccConsole::Print(tr("\tVisible = %1").arg(CCCoreLib::POINT_VISIBLE));
			ccConsole::Print(tr("\tHidden = %1").arg(CCCoreLib::POINT_HIDDEN));
			ccConsole::Print(tr("\tOut of range = %1").arg(CCCoreLib::POINT_OUT_OF_RANGE));
			ccConsole::Print(tr("\tOut of fov = %1").arg(CCCoreLib::POINT_OUT_OF_FOV));
		}
		pointCloud->redrawDisplay();
	}

	updateUI();
}

void MainWindow::doActionConvertTextureToColor()
{
	if (!ccEntityAction::convertTextureToColor(m_selectedEntities, this))
		return;

	refreshAll();
	updateUI();
}

void MainWindow::doActionSamplePointsOnMesh()
{
	static unsigned s_ptsSamplingCount   = 1000000;
	static double   s_ptsSamplingDensity = 10.0;
	static bool     s_ptsSampleNormals   = true;
	static bool     s_useDensity         = false;

	ccPtsSamplingDlg dlg(this);
	//restore last parameters
	dlg.setPointsNumber(s_ptsSamplingCount);
	dlg.setDensityValue(s_ptsSamplingDensity);
	dlg.setGenerateNormals(s_ptsSampleNormals);
	dlg.setUseDensity(s_useDensity);
	if (!dlg.exec())
		return;

	ccProgressDialog pDlg(false, this);
	pDlg.setAutoClose(false);

	bool withNormals = dlg.generateNormals();
	bool withRGB     = dlg.interpolateRGB();
	bool withTexture = dlg.interpolateTexture();
<<<<<<< HEAD
	s_useDensity     = dlg.useDensity();
	assert(dlg.getPointsNumber() >= 0);
	s_ptsSamplingCount   = static_cast<unsigned>(dlg.getPointsNumber());
=======
	s_useDensity = dlg.useDensity();
	s_ptsSamplingCount = dlg.getPointsNumber();
>>>>>>> 0b76c56a
	s_ptsSamplingDensity = dlg.getDensityValue();
	s_ptsSampleNormals   = withNormals;

	bool errors = false;

	for (ccHObject* entity : getSelectedEntities())
	{
		if (!entity->isKindOf(CC_TYPES::MESH))
			continue;

		ccGenericMesh* mesh = ccHObjectCaster::ToGenericMesh(entity);
		assert(mesh);

		ccPointCloud* cloud = mesh->samplePoints(s_useDensity,
		                                         s_useDensity ? s_ptsSamplingDensity : s_ptsSamplingCount,
		                                         withNormals,
		                                         withRGB,
		                                         withTexture,
		                                         &pDlg);

		if (cloud)
		{
			addToDB(cloud);
		}
		else
		{
			errors = true;
		}
	}

	if (errors)
		ccLog::Error(tr("[doActionSamplePointsOnMesh] Errors occurred during the process! Result may be incomplete!"));

	refreshAll();
}

void MainWindow::doActionSamplePointsOnPolyline()
{
	static unsigned s_ptsSamplingCount   = 1000;
	static double   s_ptsSamplingDensity = 10.0;
	static bool     s_useDensity         = false;

	ccPtsSamplingDlg dlg(this);
	//restore last parameters
	dlg.setPointsNumber(s_ptsSamplingCount);
	dlg.setDensityValue(s_ptsSamplingDensity);
	dlg.setUseDensity(s_useDensity);
	dlg.optionsFrame->setVisible(false);
	if (!dlg.exec())
		return;

<<<<<<< HEAD
	assert(dlg.getPointsNumber() >= 0);
	s_ptsSamplingCount   = static_cast<unsigned>(dlg.getPointsNumber());
=======
	s_ptsSamplingCount = dlg.getPointsNumber();
>>>>>>> 0b76c56a
	s_ptsSamplingDensity = dlg.getDensityValue();
	s_useDensity         = dlg.useDensity();

	bool errors = false;

	for (ccHObject* entity : getSelectedEntities())
	{
		if (!entity->isKindOf(CC_TYPES::POLY_LINE))
			continue;

		ccPolyline* poly = ccHObjectCaster::ToPolyline(entity);
		assert(poly);

		ccPointCloud* cloud = poly->samplePoints(s_useDensity,
		                                         s_useDensity ? s_ptsSamplingDensity : s_ptsSamplingCount,
		                                         true);

		if (cloud)
		{
			addToDB(cloud);
		}
		else
		{
			errors = true;
		}
	}

	if (errors)
	{
		ccLog::Error(tr("[DoActionSamplePointsOnPolyline] Errors occurred during the process! Result may be incomplete!"));
	}

	refreshAll();
}

void MainWindow::doActionSmoohPolyline()
{
	static int    s_iterationCount = 5;
	static double s_ratio          = 0.25;

	ccSmoothPolylineDialog dlg(this);
	//restore last parameters
	dlg.setIerationCount(s_iterationCount);
	dlg.setRatio(s_ratio);
	if (!dlg.exec())
		return;

	s_iterationCount = dlg.getIerationCount();
	s_ratio          = dlg.getRatio();

	bool errors = false;

	ccHObject::Container selectedEntities = getSelectedEntities();
	m_ccRoot->unselectAllEntities();

	for (ccHObject* entity : selectedEntities)
	{
		if (!entity->isKindOf(CC_TYPES::POLY_LINE))
			continue;

		ccPolyline* poly = ccHObjectCaster::ToPolyline(entity);
		assert(poly);

		ccPolyline* smoothPoly = poly->smoothChaikin(s_ratio, static_cast<unsigned>(s_iterationCount));
		if (smoothPoly)
		{
			if (poly->getParent())
			{
				poly->getParent()->addChild(smoothPoly);
			}
			poly->setEnabled(false);
			addToDB(smoothPoly);

			m_ccRoot->selectEntity(smoothPoly, true);
		}
		else
		{
			errors = true;
		}
	}

	if (errors)
	{
		ccLog::Error(tr("[DoActionSmoohPolyline] Errors occurred during the process! Result may be incomplete!"));
	}

	refreshAll();
}

void MainWindow::doRemoveDuplicatePoints()
{
	if (!haveSelection())
		return;

	bool first = true;

	//persistent setting(s)
	QSettings settings;
	settings.beginGroup(ccPS::DuplicatePointsGroup());
	double minDistanceBetweenPoints = settings.value(ccPS::DuplicatePointsMinDist(), 1.0e-12).toDouble();

	bool ok;
	minDistanceBetweenPoints = QInputDialog::getDouble(this, tr("Remove duplicate points"), tr("Min distance between points:"), minDistanceBetweenPoints, 0, 1.0e8, 12, &ok);
	if (!ok)
		return;

	//save parameter
	settings.setValue(ccPS::DuplicatePointsMinDist(), minDistanceBetweenPoints);

	ccProgressDialog pDlg(true, this);
	pDlg.setAutoClose(false);

	ccHObject::Container selectedEntities = getSelectedEntities(); //we have to use a local copy: 'unselectAllEntities' and 'selectEntity' will change the set of currently selected entities!

	for (ccHObject* entity : selectedEntities)
	{
		ccPointCloud* cloud = ccHObjectCaster::ToPointCloud(entity);
		if (cloud)
		{
			ccPointCloud* filteredCloud = cloud->removeDuplicatePoints(minDistanceBetweenPoints, &pDlg);
			if (!filteredCloud)
			{
				ccConsole::Error(tr("Process failed (see Console)"));
				break;
			}

			if (filteredCloud != cloud) // otherwise the cloud has no duplicate point
			{
				filteredCloud->prepareDisplayForRefresh();
				addToDB(filteredCloud);
				if (first)
				{
					m_ccRoot->unselectAllEntities();
					first = false;
				}
				cloud->setEnabled(false);
				m_ccRoot->selectEntity(filteredCloud, true);
			}
		}
	}

	if (!first)
	{
		ccConsole::Warning(tr("Previously selected entities (sources) have been hidden!"));
	}

	refreshAll();
}

void MainWindow::doActionFilterByValue()
{
	typedef std::pair<ccHObject*, ccPointCloud*> EntityAndVerticesType;
	std::vector<EntityAndVerticesType>           toFilter;

	for (ccHObject* entity : getSelectedEntities())
	{
		ccGenericPointCloud* cloud = ccHObjectCaster::ToGenericPointCloud(entity);
		if (cloud && cloud->isA(CC_TYPES::POINT_CLOUD))
		{
			ccPointCloud* pc = static_cast<ccPointCloud*>(cloud);
			//la methode est activee sur le champ scalaire affiche
			CCCoreLib::ScalarField* sf = pc->getCurrentDisplayedScalarField();
			if (sf)
			{
				toFilter.emplace_back(entity, pc);
			}
			else
			{
				ccConsole::Warning(tr("Entity [%1] has no active scalar field!").arg(entity->getName()));
			}
		}
	}

	if (toFilter.empty())
		return;

	double minVald = 0.0;
	double maxVald = 1.0;

	//compute min and max "displayed" scalar values of currently selected
	//entities (the ones with an active scalar field only!)
	{
		for (size_t i = 0; i < toFilter.size(); ++i)
		{
			ccScalarField* sf = toFilter[i].second->getCurrentDisplayedScalarField();
			assert(sf);

			if (i == 0)
			{
				minVald = static_cast<double>(sf->displayRange().start());
				maxVald = static_cast<double>(sf->displayRange().stop());
			}
			else
			{
				if (minVald > static_cast<double>(sf->displayRange().start()))
					minVald = static_cast<double>(sf->displayRange().start());
				if (maxVald < static_cast<double>(sf->displayRange().stop()))
					maxVald = static_cast<double>(sf->displayRange().stop());
			}
		}
	}

	ccFilterByValueDlg dlg(minVald, maxVald, -1.0e9, 1.0e9, this);
	if (!dlg.exec())
		return;

	ccFilterByValueDlg::Mode mode = dlg.mode();
	assert(mode != ccFilterByValueDlg::CANCEL);

	ScalarType minVal = static_cast<ScalarType>(dlg.minDoubleSpinBox->value());
	ScalarType maxVal = static_cast<ScalarType>(dlg.maxDoubleSpinBox->value());

	ccHObject::Container results;
	{
		for (auto& item : toFilter)
		{
			ccHObject*    ent = item.first;
			ccPointCloud* pc  = item.second;

			//we set as output (OUT) the currently displayed scalar field
			int outSfIdx = pc->getCurrentDisplayedScalarFieldIndex();
			assert(outSfIdx >= 0);
			pc->setCurrentOutScalarField(outSfIdx);

			ccHObject* resultInside  = nullptr;
			ccHObject* resultOutside = nullptr;
			if (ent->isKindOf(CC_TYPES::MESH))
			{
				pc->hidePointsByScalarValue(minVal, maxVal);
				if (ent->isA(CC_TYPES::MESH) /*|| ent->isKindOf(CC_TYPES::PRIMITIVE)*/) //TODO
					resultInside = ccHObjectCaster::ToMesh(ent)->createNewMeshFromSelection(false, nullptr, true);
				else if (ent->isA(CC_TYPES::SUB_MESH))
					resultInside = ccHObjectCaster::ToSubMesh(ent)->createNewSubMeshFromSelection(false);

				if (resultInside == ent)
				{
					//specific case: all triangles were selected, nothing to do
					ccLog::Warning(QString("Mesh %1 is fully inside the specified range").arg(ent->getName()));
					resultInside = nullptr;
				}
				else if (mode == ccFilterByValueDlg::SPLIT)
				{
					pc->invertVisibilityArray();
					if (ent->isA(CC_TYPES::MESH) /*|| ent->isKindOf(CC_TYPES::PRIMITIVE)*/) //TODO
						resultOutside = ccHObjectCaster::ToMesh(ent)->createNewMeshFromSelection(false, nullptr, true);
					else if (ent->isA(CC_TYPES::SUB_MESH))
						resultOutside = ccHObjectCaster::ToSubMesh(ent)->createNewSubMeshFromSelection(false);

					if (resultOutside == ent)
					{
						//specific case: all triangles were selected, nothing to do
						ccLog::Warning(QString("Mesh %1 is fully outside the specified range").arg(ent->getName()));
						ent->setEnabled(false);
						ent->prepareDisplayForRefresh();

						delete resultInside; // we don't need it
						resultInside  = nullptr;
						resultOutside = nullptr;
					}
				}

				pc->unallocateVisibilityArray();
			}
			else if (ent->isKindOf(CC_TYPES::POINT_CLOUD))
			{
				//shortcut, as we know here that the point cloud is a "ccPointCloud"
				resultInside = pc->filterPointsByScalarValue(minVal, maxVal, false);

				if (resultInside == ent)
				{
					//specific case: all points were selected, nothing to do
					ccLog::Warning(QString("Cloud %1 is fully inside the specified range").arg(ent->getName()));
					resultInside = nullptr;
				}
				else if (mode == ccFilterByValueDlg::SPLIT)
				{
					resultOutside = pc->filterPointsByScalarValue(minVal, maxVal, true);
					if (resultOutside == ent)
					{
						//specific case: all points were selected, nothing to do
						ccLog::Warning(QString("Cloud %1 is fully outside the specified range").arg(ent->getName()));
						ent->setEnabled(false);
						ent->prepareDisplayForRefresh();

						delete resultInside;
						resultInside  = nullptr;
						resultOutside = nullptr;
					}
				}
			}

			if (resultInside)
			{
				ent->setEnabled(false);
				resultInside->setDisplay(ent->getDisplay());
				resultInside->prepareDisplayForRefresh();
				addToDB(resultInside);

				results.push_back(resultInside);
			}
			if (resultOutside)
			{
				ent->setEnabled(false);
				resultOutside->setDisplay(ent->getDisplay());
				resultOutside->prepareDisplayForRefresh();
				resultOutside->setName(resultOutside->getName() + ".outside");
				addToDB(resultOutside);

				results.push_back(resultOutside);
			}
		}
	}

	if (!results.empty())
	{
		ccConsole::Warning(tr("Previously selected entities (sources) have been hidden!"));
		if (m_ccRoot)
		{
			m_ccRoot->selectEntities(results);
		}
	}

	refreshAll();
}

void MainWindow::doActionSFConvertToRandomRGB()
{
	if (!ccEntityAction::sfConvertToRandomRGB(m_selectedEntities, this))
		return;

	refreshAll();
	updateUI();
}

void MainWindow::doActionSFConvertToRGB()
{
	if (!ccEntityAction::sfConvertToRGB(m_selectedEntities, this))
		return;

	refreshAll();
	updateUI();
}

void MainWindow::doActionToggleActiveSFColorScale()
{
	doApplyActiveSFAction(0);
}

void MainWindow::doActionShowActiveSFPrevious()
{
	doApplyActiveSFAction(1);
}

void MainWindow::doActionShowActiveSFNext()
{
	doApplyActiveSFAction(2);
}

void MainWindow::doApplyActiveSFAction(int action)
{
	if (!haveOneSelection())
	{
		if (haveSelection())
		{
			ccConsole::Error(tr("Select only one cloud or one mesh!"));
		}
		return;
	}
	ccHObject* ent = m_selectedEntities.front();

	bool          lockedVertices;
	ccPointCloud* cloud = ccHObjectCaster::ToPointCloud(ent, &lockedVertices);

	//for "real" point clouds only
	if (!cloud)
		return;
	if (lockedVertices && !ent->isAncestorOf(cloud))
	{
		//see ccPropertiesTreeDelegate::fillWithMesh
		ccUtils::DisplayLockedVerticesWarning(ent->getName(), true);
		return;
	}

	assert(cloud);
	int sfIdx = cloud->getCurrentDisplayedScalarFieldIndex();
	switch (action)
	{
	case 0: //Toggle SF color scale
		if (sfIdx >= 0)
		{
			cloud->showSFColorsScale(!cloud->sfColorScaleShown());
			cloud->prepareDisplayForRefresh();
		}
		else
			ccConsole::Warning(tr("No active scalar field on entity '%1'").arg(ent->getName()));
		break;
	case 1: //Activate previous SF
		if (sfIdx >= 0)
		{
			cloud->setCurrentDisplayedScalarField(sfIdx - 1);
			cloud->prepareDisplayForRefresh();
		}
		break;
	case 2: //Activate next SF
		if (sfIdx + 1 < static_cast<int>(cloud->getNumberOfScalarFields()))
		{
			cloud->setCurrentDisplayedScalarField(sfIdx + 1);
			cloud->prepareDisplayForRefresh();
		}
		break;
	}

	refreshAll();
	updateUI();
}

void MainWindow::doActionRenameSF()
{
	if (!ccEntityAction::sfRename(m_selectedEntities, this))
		return;

	updateUI();
}

void MainWindow::doActionOpenColorScalesManager()
{
	ccColorScaleEditorDialog cseDlg(ccColorScalesManager::GetUniqueInstance(), this, ccColorScale::Shared(nullptr), this);

	if (cseDlg.exec())
	{
		//save current scale manager state to persistent settings
		ccColorScalesManager::GetUniqueInstance()->toPersistentSettings();
	}

	updateUI();
}

void MainWindow::doActionAddIdField()
{
	if (!ccEntityAction::sfAddIdField(m_selectedEntities))
<<<<<<< HEAD
=======
	{
>>>>>>> 0b76c56a
		return;
	}

	refreshAll();
	updateUI();
}

void MainWindow::doActionSplitCloudUsingSF()
{
	if (!ccEntityAction::sfSplitCloud(m_selectedEntities, this))
		return;

	refreshAll();
	updateUI();
}

void MainWindow::doActionRGBGaussianFilter()
{
	ccPointCloud::RgbFilterOptions(filterParams);
	filterParams.filterType = ccPointCloud::RGB_FILTER_TYPES::GAUSSIAN;
	if (!ccEntityAction::rgbGaussianFilter(m_selectedEntities, filterParams, this))
		return;

	refreshAll();
	updateUI();
}

void MainWindow::doActionRGBBilateralFilter()
{
	ccPointCloud::RgbFilterOptions(filterParams);
	filterParams.filterType = ccPointCloud::RGB_FILTER_TYPES::BILATERAL;
	if (!ccEntityAction::rgbGaussianFilter(m_selectedEntities, filterParams, this))
		return;

	refreshAll();
	updateUI();
}

void MainWindow::doActionRGBMeanFilter()
{
	ccPointCloud::RgbFilterOptions(filterParams);
	filterParams.filterType = ccPointCloud::RGB_FILTER_TYPES::MEAN;
	if (!ccEntityAction::rgbGaussianFilter(m_selectedEntities, filterParams, this))
		return;

	refreshAll();
	updateUI();
}

void MainWindow::doActionRGBMedianFilter()
{
	ccPointCloud::RgbFilterOptions(filterParams);
	filterParams.filterType = ccPointCloud::RGB_FILTER_TYPES::MEDIAN;
	if (!ccEntityAction::rgbGaussianFilter(m_selectedEntities, filterParams, this))
		return;

	refreshAll();
	updateUI();
}

void MainWindow::doActionSFGaussianFilter()
{
	ccPointCloud::RgbFilterOptions(filterParams);
	filterParams.filterType = ccPointCloud::RGB_FILTER_TYPES::GAUSSIAN;
	if (!ccEntityAction::sfGaussianFilter(m_selectedEntities, filterParams, this))
		return;

	refreshAll();
	updateUI();
}

void MainWindow::doActionSFBilateralFilter()
{
	ccPointCloud::RgbFilterOptions(filterParams);
	filterParams.filterType = ccPointCloud::RGB_FILTER_TYPES::BILATERAL;
	if (!ccEntityAction::sfGaussianFilter(m_selectedEntities, filterParams, this))
		return;

	refreshAll();
	updateUI();
}

void MainWindow::doActionSmoothMeshSF()
{
	if (!ccEntityAction::processMeshSF(m_selectedEntities, ccMesh::SMOOTH_MESH_SF, this))
		return;

	refreshAll();
	updateUI();
}

void MainWindow::doActionEnhanceMeshSF()
{
	if (!ccEntityAction::processMeshSF(m_selectedEntities, ccMesh::ENHANCE_MESH_SF, this))
		return;

	refreshAll();
	updateUI();
}

static double s_subdivideMaxArea = 1.0;
void          MainWindow::doActionSubdivideMesh()
{
	bool ok;
	s_subdivideMaxArea = QInputDialog::getDouble(this, tr("Subdivide mesh"), tr("Max area per triangle:"), s_subdivideMaxArea, 1e-6, 1e6, 8, &ok);
	if (!ok)
		return;

	//ccProgressDialog pDlg(true, this);
	//pDlg.setAutoClose(false);
	bool warningIssued = false;

	for (ccHObject* entity : getSelectedEntities())
	{
		if (entity->isKindOf(CC_TYPES::MESH))
		{
			//single mesh?
			if (entity->isA(CC_TYPES::MESH))
			{
				ccMesh* mesh = static_cast<ccMesh*>(entity);

				ccMesh* subdividedMesh = nullptr;
				try
				{
					subdividedMesh = mesh->subdivide(static_cast<PointCoordinateType>(s_subdivideMaxArea));
				}
				catch (...)
				{
					ccLog::Error(tr("[Subdivide] An error occurred while trying to subdivide mesh '%1' (not enough memory?)").arg(mesh->getName()));
				}

				if (subdividedMesh)
				{
					subdividedMesh->setName(QString("%1.subdivided(S<%2)").arg(mesh->getName()).arg(s_subdivideMaxArea));
					subdividedMesh->setDisplay(mesh->getDisplay());
					mesh->redrawDisplay();
					mesh->setEnabled(false);
					addToDB(subdividedMesh);
				}
				else
				{
					ccConsole::Warning(tr("[Subdivide] Failed to subdivide mesh '%1' (not enough memory?)").arg(mesh->getName()));
				}
			}
			else if (!warningIssued)
			{
				ccLog::Warning(tr("[Subdivide] Works only on real meshes!"));
				warningIssued = true;
			}
		}
	}

	refreshAll();
	updateUI();
}

void MainWindow::doActionFlipMeshTriangles()
{
	bool warningIssued = false;
	for (ccHObject* entity : getSelectedEntities())
	{
		if (entity->isKindOf(CC_TYPES::MESH))
		{
			//single mesh?
			if (entity->isA(CC_TYPES::MESH))
			{
				ccMesh* mesh = static_cast<ccMesh*>(entity);
				mesh->flipTriangles();
				mesh->prepareDisplayForRefresh();
			}
			else if (!warningIssued)
			{
				ccLog::Warning(tr("[Flip triangles] Works only on real meshes!"));
				warningIssued = true;
			}
		}
	}

	refreshAll();
}

void MainWindow::doActionSmoothMeshLaplacian()
{
	static unsigned s_laplacianSmooth_nbIter = 20;
	static double   s_laplacianSmooth_factor = 0.2;

	bool ok;
	s_laplacianSmooth_nbIter = QInputDialog::getInt(this, tr("Smooth mesh"), tr("Iterations:"), s_laplacianSmooth_nbIter, 1, 1000, 1, &ok);
	if (!ok)
		return;
	s_laplacianSmooth_factor = QInputDialog::getDouble(this, tr("Smooth mesh"), tr("Smoothing factor:"), s_laplacianSmooth_factor, 0, 100, 3, &ok);
	if (!ok)
		return;

	ccProgressDialog pDlg(true, this);
	pDlg.setAutoClose(false);

	for (ccHObject* entity : getSelectedEntities())
	{
		if (entity->isA(CC_TYPES::MESH) || entity->isA(CC_TYPES::PRIMITIVE)) //FIXME: can we really do this with primitives?
		{
			ccMesh* mesh = ccHObjectCaster::ToMesh(entity);

			if (mesh->laplacianSmooth(s_laplacianSmooth_nbIter,
			                          static_cast<PointCoordinateType>(s_laplacianSmooth_factor),
			                          &pDlg))
			{
				mesh->prepareDisplayForRefresh_recursive();
			}
			else
			{
				ccConsole::Warning(tr("Failed to apply Laplacian smoothing to mesh '%1'").arg(mesh->getName()));
			}
		}
	}

	refreshAll();
	updateUI();
}

// helper for doActionMerge
void AddToRemoveList(ccHObject* toRemove, ccHObject::Container& toBeRemovedList)
{
	// is a parent or sibling already in the "toBeRemoved" list?
	size_t count = toBeRemovedList.size();
	for (size_t j = 0; j < count;)
	{
		if (toBeRemovedList[j]->isAncestorOf(toRemove))
		{
			// nothing to do, we already have an ancestor
			return;
		}
		else if (toRemove->isAncestorOf(toBeRemovedList[j]))
		{
			// we don't need to keep the children
			toBeRemovedList[j] = toBeRemovedList.back();
			toBeRemovedList.pop_back();
			count--;
		}
		else
		{
			// forward
			++j;
		}
	}

	toBeRemovedList.push_back(toRemove);
}

void MainWindow::doActionMerge()
{
	//let's look for clouds or meshes (warning: we don't mix them)
	std::vector<ccPointCloud*> clouds;
	std::vector<ccMesh*>       meshes;

	try
	{
		for (ccHObject* entity : getSelectedEntities())
		{
			if (!entity)
			{
				continue;
			}

			if (entity->isA(CC_TYPES::POINT_CLOUD))
			{
				ccPointCloud* cloud = ccHObjectCaster::ToPointCloud(entity);
				clouds.push_back(cloud);

				// check whether this cloud is an ancestor of the first cloud in the selection
				if (clouds.size() > 1)
				{
					if (clouds.back()->isAncestorOf(clouds.front()))
					{
						// this way we are sure that the first cloud is not below any other cloud
						std::swap(clouds.front(), clouds.back());
					}
				}
			}
			else if (entity->isKindOf(CC_TYPES::MESH))
			{
				ccMesh* mesh = ccHObjectCaster::ToMesh(entity);
				//this is a purely theoretical test for now!
				if (mesh && mesh->getAssociatedCloud() && mesh->getAssociatedCloud()->isA(CC_TYPES::POINT_CLOUD))
				{
					meshes.push_back(mesh);
				}
				else
				{
					ccConsole::Warning(tr("Only meshes with standard vertices are handled for now! Can't merge entity '%1'...").arg(entity->getName()));
				}
			}
			else
			{
				ccConsole::Warning(tr("Entity '%1' is neither a cloud nor a mesh, can't merge it!").arg(entity->getName()));
			}
		}
	}
	catch (const std::bad_alloc&)
	{
		ccLog::Error(tr("Not enough memory!"));
		return;
	}

	if (clouds.empty() && meshes.empty())
	{
		ccLog::Error(tr("Select only clouds or meshes!"));
		return;
	}
	if (!clouds.empty() && !meshes.empty())
	{
		ccLog::Error(tr("Can't mix point clouds and meshes!"));
	}

	//merge clouds?
	if (!clouds.empty())
	{
		//we deselect all selected entities (as most of them are going to disappear)
		if (m_ccRoot)
		{
			m_ccRoot->unselectAllEntities();
			assert(!haveSelection());
			//m_selectedEntities.clear();
		}

		//we will remove the useless clouds/meshes later
		ccHObject::Container toBeRemoved;

		ccPointCloud*    firstCloud = nullptr;
		ccHObjectContext firstCloudContext;

		//whether to generate the 'original cloud index' scalar field or not
		CCCoreLib::ScalarField* ocIndexSF  = nullptr;
		size_t                  cloudIndex = 0;

		//compute total size of the final cloud
		unsigned totalSize = 0;
		for (size_t i = 0; i < clouds.size(); ++i)
		{
			totalSize += clouds[i]->size();
		}

		for (size_t i = 0; i < clouds.size(); ++i)
		{
			ccPointCloud* pc = clouds[i];
			if (!firstCloud)
			{
				//we don't delete the first cloud (we'll merge the other one 'inside' it
				firstCloud = pc;
				//we still have to temporarily detach the first cloud, as it may undergo
				//'severe' modifications (octree deletion, etc.) --> see ccPointCloud::operator +=
				firstCloudContext = removeObjectTemporarilyFromDBTree(firstCloud);

				//reserve the final required number of points
				if (!firstCloud->reserve(totalSize))
				{
					ccConsole::Error(tr("Not enough memory!"));
					break;
				}

				if (QMessageBox::question(this, tr("Original cloud index"), tr("Do you want to generate a scalar field with the original cloud index?")) == QMessageBox::Yes)
				{
					int sfIdx = pc->getScalarFieldIndexByName(CC_ORIGINAL_CLOUD_INDEX_SF_NAME);
					if (sfIdx < 0)
					{
						sfIdx = pc->addScalarField(CC_ORIGINAL_CLOUD_INDEX_SF_NAME);
					}
					if (sfIdx < 0)
					{
						ccConsole::Error(tr("Couldn't allocate a new scalar field for storing the original cloud index! Try to free some memory ..."));
						return;
					}
					else
					{
						ocIndexSF = pc->getScalarField(sfIdx);
						if (ocIndexSF)
						{
							ocIndexSF->fill(0);
							firstCloud->setCurrentDisplayedScalarField(sfIdx);
						}
					}
				}
			}
			else
			{
				unsigned countBefore = firstCloud->size();
				unsigned countAdded  = pc->size();
				firstCloud->append(pc, countBefore, false, false); //append without recalculating SF min/max

				//success?
				if (firstCloud->size() == countBefore + countAdded)
				{
					firstCloud->prepareDisplayForRefresh_recursive();

					ccHObject* toRemove = nullptr;
					//if the entity to remove is inside a group with a unique child, we can remove the group as well
					ccHObject* parent = pc->getParent();
					if (parent && parent->isA(CC_TYPES::HIERARCHY_OBJECT) && parent->getChildrenNumber() == 1 && parent != firstCloudContext.parent)
						toRemove = parent;
					else
						toRemove = pc;

					AddToRemoveList(toRemove, toBeRemoved);

					if (ocIndexSF)
					{
						ScalarType index = static_cast<ScalarType>(++cloudIndex);
						for (unsigned i = 0; i < countAdded; ++i)
						{
							ocIndexSF->setValue(countBefore + i, index);
						}
					}
				}
				else
				{
					ccConsole::Error(tr("Fusion failed! (not enough memory?)"));
					break;
				}
				pc = nullptr;
			}
		}

		//compute min and max once after all appends are done
		if (firstCloud)
		{
			for (unsigned i = 0; i < firstCloud->getNumberOfScalarFields(); i++)
			{
				firstCloud->getScalarField(i)->computeMinAndMax();
			}

			if (ocIndexSF)
			{
				firstCloud->showSF(true);
			}
		}

		//something to remove?
		for (ccHObject* toRemove : toBeRemoved)
		{
			if (firstCloud->isAncestorOf(toRemove))
			{
				// we cannot call 'removeElement' on a child of the first cloud, as it's temporarily detached from the DB tree!
				if (toRemove->getParent())
					toRemove->getParent()->removeChild(toRemove);
				else
					delete toRemove;
			}
			else
			{
				m_ccRoot->removeElement(toRemove);
			}
		}
		toBeRemoved.clear();

		//eventually we can put back the first cloud in DB
		if (firstCloud)
		{
			putObjectBackIntoDBTree(firstCloud, firstCloudContext);
			if (m_ccRoot)
				m_ccRoot->selectEntity(firstCloud);
		}
	}
	//merge meshes?
	else if (!meshes.empty())
	{
		bool createSubMeshes = true;
		//createSubMeshes = (QMessageBox::question(this, tr("Create sub-meshes"), tr("Do you want to create sub-mesh entities corresponding to each source mesh? (requires more memory)"), QMessageBox::Yes, QMessageBox::No) == QMessageBox::Yes);

		//meshes are merged
		ccPointCloud* baseVertices = new ccPointCloud("vertices");
		ccMesh*       baseMesh     = new ccMesh(baseVertices);
		baseMesh->setName("Merged mesh");
		baseMesh->addChild(baseVertices);
		baseVertices->setEnabled(false);

		for (ccMesh* mesh : meshes)
		{
			//if (mesh->isA(CC_TYPES::PRIMITIVE))
			//{
			//	mesh = mesh->ccMesh::cloneMesh(); //we want a clone of the mesh part, not the primitive!
			//}

			if (!baseMesh->merge(mesh, createSubMeshes))
			{
				ccConsole::Error(tr("Fusion failed! (not enough memory?)"));
				break;
			}
		}

		baseMesh->setDisplay_recursive(meshes.front()->getDisplay());
		baseMesh->setVisible(true);
		addToDB(baseMesh);

		if (m_ccRoot)
			m_ccRoot->selectEntity(baseMesh);
	}

	refreshAll();
	updateUI();
}

void MainWindow::zoomOn(ccHObject* object)
{
	ccGLWindowInterface* win = static_cast<ccGLWindowInterface*>(object->getDisplay());
	if (win)
	{
		ccBBox box = object->getDisplayBB_recursive(false, win);
		win->updateConstellationCenterAndZoom(&box);
	}
}

void MainWindow::doActionRegister()
{
	if (m_selectedEntities.size() != 2
	    || (!m_selectedEntities.front()->isKindOf(CC_TYPES::POINT_CLOUD) && !m_selectedEntities.front()->isKindOf(CC_TYPES::MESH))
	    || (!m_selectedEntities.back()->isKindOf(CC_TYPES::POINT_CLOUD) && !m_selectedEntities.back()->isKindOf(CC_TYPES::MESH)))
	{
		ccConsole::Error(tr("Select 2 point clouds or meshes!"));
		return;
	}

	ccHObject* data  = static_cast<ccHObject*>(m_selectedEntities.front());
	ccHObject* model = static_cast<ccHObject*>(m_selectedEntities.back());
	if (data->isKindOf(CC_TYPES::MESH) && model->isKindOf(CC_TYPES::POINT_CLOUD))
	{
		//by default, prefer the mesh as the reference
		std::swap(data, model);
	}

	ccRegistrationDlg rDlg(data, model, this);
	if (!rDlg.exec())
		return;

	//model and data order may have changed!
	model = rDlg.getModelEntity();
	data  = rDlg.getDataEntity();

	double minRMSDecrease = rDlg.getMinRMSDecrease();
	if (std::isnan(minRMSDecrease))
	{
		ccLog::Error(tr("Invalid minimum RMS decrease value"));
		return;
	}
	if (minRMSDecrease < ccRegistrationDlg::GetAbsoluteMinRMSDecrease())
	{
		minRMSDecrease = ccRegistrationDlg::GetAbsoluteMinRMSDecrease();
		ccLog::Error(tr("Minimum RMS decrease value is too small.\n%1 will be used instead (numerical accuracy limit).").arg(minRMSDecrease, 0, 'E', 1));
		rDlg.setMinRMSDecrease(minRMSDecrease);
	}

	CCCoreLib::ICPRegistrationTools::Parameters parameters;
	{
		parameters.convType                = rDlg.getConvergenceMethod();
		parameters.minRMSDecrease          = minRMSDecrease;
		parameters.nbMaxIterations         = rDlg.getMaxIterationCount();
		parameters.adjustScale             = rDlg.adjustScale();
		parameters.filterOutFarthestPoints = rDlg.removeFarthestPoints();
		parameters.samplingLimit           = rDlg.randomSamplingLimit();
		parameters.finalOverlapRatio       = rDlg.getFinalOverlap() / 100.0;
		parameters.transformationFilters   = rDlg.getTransformationFilters();
		parameters.maxThreadCount          = rDlg.getMaxThreadCount();
		parameters.useC2MSignedDistances   = rDlg.useC2MSignedDistances(parameters.robustC2MSignedDistances);
		parameters.normalsMatching         = rDlg.normalsMatchingOption();
	}
	bool useDataSFAsWeights  = rDlg.useDataSFAsWeights();
	bool useModelSFAsWeights = rDlg.useModelSFAsWeights();

	//semi-persistent storage (for next call)
	rDlg.saveParameters();

	ccGLMatrix transMat;
	double     finalError      = 0.0;
	double     finalScale      = 1.0;
	unsigned   finalPointCount = 0;

	if (ccRegistrationTools::ICP(data,
	                             model,
	                             transMat,
	                             finalScale,
	                             finalError,
	                             finalPointCount,
	                             parameters,
	                             useDataSFAsWeights,
	                             useModelSFAsWeights,
	                             this))
	{
		QString rmsString           = tr("Final RMS*: %1 (computed on %2 points)").arg(finalError).arg(finalPointCount);
		QString rmsDisclaimerString = tr("(* RMS is potentially weighted, depending on the selected options)");
		ccLog::Print(QString("[Register] ") + rmsString);
		ccLog::Print(QString("[Register] ") + rmsDisclaimerString);

		QStringList summary;
		summary << rmsString;
		summary << rmsDisclaimerString;
		summary << "----------------";

		//transformation matrix
		{
			summary << "Transformation matrix";
			summary << transMat.toString(3, '\t'); //low precision, just for display
			summary << "----------------";

			ccLog::Print(tr("[Register] Applied transformation matrix:"));
			ccLog::Print(transMat.toString(12, ' ')); //full precision
			ccLog::Print(tr("Hint: copy it (CTRL+C) and apply it - or its inverse - on any entity with the 'Edit > Apply transformation' tool"));
		}

		if (parameters.adjustScale)
		{
			QString scaleString = tr("Scale: %1 (already integrated in above matrix!)").arg(finalScale);
			ccLog::Warning(QString("[Register] ") + scaleString);
			summary << scaleString;
		}
		else
		{
			ccLog::Print(tr("[Register] Scale: fixed (1.0)"));
			summary << tr("Scale: fixed (1.0)");
		}

		//overlap
		summary << "----------------";
		QString overlapString = tr("Theoretical overlap: %1%").arg(static_cast<int>(parameters.finalOverlapRatio * 100));
		ccLog::Print(QString("[Register] ") + overlapString);
		summary << overlapString;

		summary << "----------------";
		summary << tr("This report has been output to Console (F8)");

		//cloud to move
		ccGenericPointCloud* pc = nullptr;

		if (data->isKindOf(CC_TYPES::POINT_CLOUD))
		{
			pc = ccHObjectCaster::ToGenericPointCloud(data);
		}
		else if (data->isKindOf(CC_TYPES::MESH))
		{
			ccGenericMesh* mesh = ccHObjectCaster::ToGenericMesh(data);
			pc                  = mesh->getAssociatedCloud();

			//warning: point cloud is locked!
			if (pc->isLocked())
			{
				pc = nullptr;
				//we ask the user about cloning the 'data' mesh
				QMessageBox::StandardButton result = QMessageBox::question(this,
				                                                           tr("Registration"),
				                                                           tr("Data mesh vertices are locked (they may be shared with other meshes): Do you wish to clone this mesh to apply transformation?"),
				                                                           QMessageBox::Ok | QMessageBox::Cancel,
				                                                           QMessageBox::Ok);

				//continue process?
				if (result == QMessageBox::Ok)
				{
					ccGenericMesh* newMesh = nullptr;
					if (mesh->isA(CC_TYPES::MESH))
						newMesh = static_cast<ccMesh*>(mesh)->cloneMesh();
					else
					{
						//FIXME TODO
						ccLog::Error(tr("Doesn't work on sub-meshes yet!"));
					}

					if (newMesh)
					{
						newMesh->setDisplay(data->getDisplay());
						addToDB(newMesh);
						data = newMesh;
						pc   = newMesh->getAssociatedCloud();
					}
					else
					{
						ccLog::Error(tr("Failed to clone 'data' mesh! (not enough memory?)"));
					}
				}
			}
		}

		//if we managed to get a point cloud to move!
		if (pc)
		{
			//we temporarily detach cloud, as it may undergo
			//'severe' modifications (octree deletion, etc.) --> see ccPointCloud::applyRigidTransformation
			ccHObjectContext objContext = removeObjectTemporarilyFromDBTree(pc);

			// check if the 'model' entity is a child of the 'data' one (would be strange, but can still happen!)
			bool modelIsChildOfData = data->isAncestorOf(model);
			if (modelIsChildOfData)
			{
				if (pc->getChildrenNumber() != 0)
				{
					ccLog::Warning(tr("[ICP] The reference entity is a child of the aligned one! CC will move only the aligned entity, and not its children"));
				}
				pc->applyRigidTransformation(transMat);
			}
			else
			{
				// we can safely apply the transformation to all the children
				pc->applyGLTransformation_recursive(&transMat);
			}
			putObjectBackIntoDBTree(pc, objContext);

			//don't forget to update mesh bounding box also!
			if (data->isKindOf(CC_TYPES::MESH))
			{
				ccHObjectCaster::ToGenericMesh(data)->refreshBB();
			}

			//don't forget global shift
			ccGenericPointCloud* refPC = ccHObjectCaster::ToGenericPointCloud(model);
			if (refPC)
			{
				if (refPC->isShifted())
				{
					const CCVector3d& Pshift = refPC->getGlobalShift();
					double            scale  = refPC->getGlobalScale();
					pc->setGlobalShift(Pshift);
					pc->setGlobalScale(scale);
					ccLog::Warning(tr("[ICP] Aligned entity global shift has been updated to match the reference: (%1,%2,%3) [x%4]").arg(Pshift.x).arg(Pshift.y).arg(Pshift.z).arg(scale));

					ccGLMatrixd transMatD(transMat.data());
					transMatD.scale(1.0 / scale);
					transMatD.setTranslation(transMatD.getTranslationAsVec3D() - Pshift);
					ccLog::Print("[ICP] Transformation to global coordinates:");
					ccLog::Print(transMatD.toString(12, ' ')); //full precision
				}
				else if (pc->isShifted()) //we'll ask the user first before dropping the shift information on the aligned cloud
				{
					if (QMessageBox::question(this, tr("Drop shift information?"), tr("Aligned entity is shifted but reference cloud is not: drop global shift information?"), QMessageBox::Yes, QMessageBox::No) == QMessageBox::Yes)
					{
						pc->setGlobalShift(0, 0, 0);
						pc->setGlobalScale(1.0);
						ccLog::Warning(tr("[ICP] Aligned entity global shift has been reset to match the reference!"));
					}
				}
			}

			data->prepareDisplayForRefresh_recursive();
			data->setName(data->getName() + QString(".registered"));
			zoomOn(data);
		}

		//pop-up summary
		QMessageBox::information(this, tr("Registration info"), summary.join("\n"));
		forceConsoleDisplay();
	}

	refreshAll();
	updateUI();
}

//Aurelien BEY le 13/11/2008 : ajout de la fonction permettant de traiter la fonctionnalite de recalage grossier
void MainWindow::doAction4pcsRegister()
{
	if (QMessageBox::warning(this,
	                         tr("Work in progress"),
	                         tr("This method is still under development: are you sure you want to use it? (a crash may likely happen)"),
	                         QMessageBox::Yes,
	                         QMessageBox::No)
	    == QMessageBox::No)
		return;

	if (m_selectedEntities.size() != 2)
	{
		ccConsole::Error(tr("Select 2 point clouds!"));
		return;
	}

	if (!m_selectedEntities.front()->isKindOf(CC_TYPES::POINT_CLOUD) || !m_selectedEntities.back()->isKindOf(CC_TYPES::POINT_CLOUD))
	{
		ccConsole::Error(tr("Select 2 point clouds!"));
		return;
	}

<<<<<<< HEAD
	ccGenericPointCloud* model = ccHObjectCaster::ToGenericPointCloud(m_selectedEntities.front());
	ccGenericPointCloud* data  = ccHObjectCaster::ToGenericPointCloud(m_selectedEntities.back());
=======
	ccGenericPointCloud* data = ccHObjectCaster::ToGenericPointCloud(m_selectedEntities.back());
	ccGenericPointCloud* model = ccHObjectCaster::ToGenericPointCloud(m_selectedEntities.front());
>>>>>>> 0b76c56a

	ccAlignDlg aDlg(data, model);
	if (!aDlg.exec())
	{
		return;
	}

	// model = aDlg.getModelObject();
	data = aDlg.getDataObject();

	//Take the correct number of points among the clouds
	CCCoreLib::ReferenceCloud* subModel = aDlg.getSampledModel();
<<<<<<< HEAD
	CCCoreLib::ReferenceCloud* subData  = aDlg.getSampledData();
=======
	CCCoreLib::ReferenceCloud* subData = aDlg.getSampledData();

	if (!subModel || !subData)
	{
		delete subModel;
		delete subData;
		assert(false);
		return;
	}
>>>>>>> 0b76c56a

	unsigned nbMaxCandidates = aDlg.isNumberOfCandidatesLimited() ? aDlg.getMaxNumberOfCandidates() : 0;

	ccProgressDialog pDlg(true, this);

	CCCoreLib::PointProjectionTools::Transformation transform;
<<<<<<< HEAD
	if (CCCoreLib::FPCSRegistrationTools::RegisterClouds(subModel,
	                                                     subData,
	                                                     transform,
	                                                     static_cast<ScalarType>(aDlg.getDelta()),
	                                                     static_cast<ScalarType>(aDlg.getDelta() / 2),
	                                                     static_cast<PointCoordinateType>(aDlg.getOverlap()),
	                                                     aDlg.getNbTries(),
	                                                     5000,
	                                                     &pDlg,
	                                                     nbMaxCandidates))
=======
	if (CCCoreLib::FPCSRegistrationTools::RegisterClouds(	subModel,
															subData,
															transform,
															static_cast<ScalarType>(aDlg.getDelta()),
															static_cast<ScalarType>(aDlg.getDelta()/2),
															static_cast<PointCoordinateType>(aDlg.getOverlap()),
															aDlg.getNbTries(),
															5000,
															&pDlg,
															nbMaxCandidates))
>>>>>>> 0b76c56a
	{
		//output resulting transformation matrix
		{
			ccGLMatrix transMat = FromCCLibMatrix<double, float>(transform.R, transform.T);
			forceConsoleDisplay();
			ccConsole::Print(tr("[Align] Resulting matrix:"));
			ccConsole::Print(transMat.toString(12, ' ')); //full precision
			ccConsole::Print(tr("Hint: copy it (CTRL+C) and apply it - or its inverse - on any entity with the 'Edit > Apply transformation' tool"));
		}

		ccPointCloud* newDataCloud = data->isA(CC_TYPES::POINT_CLOUD) ? static_cast<ccPointCloud*>(data)->cloneThis() : ccPointCloud::From(data, data);

		if (data->getParent())
		{
			data->getParent()->addChild(newDataCloud);
		}
		newDataCloud->setName(data->getName() + QString(".registered"));
		transform.apply(*newDataCloud);
		newDataCloud->invalidateBoundingBox(); //invalidate bb
		newDataCloud->setDisplay(data->getDisplay());
		newDataCloud->prepareDisplayForRefresh();
		zoomOn(newDataCloud);
		addToDB(newDataCloud);

		data->setEnabled(false);
		data->prepareDisplayForRefresh_recursive();
	}
	else
	{
		ccConsole::Warning(tr("[Align] Registration failed!"));
	}

	delete subModel;
	subModel = nullptr;
	delete subData;
	subData = nullptr;

	refreshAll();
	updateUI();
}

void MainWindow::doActionSubsample()
{
	//find candidates
	std::vector<ccPointCloud*> clouds;
	unsigned                   maxPointCount  = 0;
	double                     maxCloudRadius = 0;
	ScalarType                 sfMin          = CCCoreLib::NAN_VALUE;
	ScalarType                 sfMax          = CCCoreLib::NAN_VALUE;
	{
		for (ccHObject* entity : getSelectedEntities())
		{
			if (entity->isA(CC_TYPES::POINT_CLOUD))
			{
				ccPointCloud* cloud = static_cast<ccPointCloud*>(entity);
				clouds.push_back(cloud);

				maxPointCount  = std::max<unsigned>(maxPointCount, cloud->size());
				maxCloudRadius = std::max<double>(maxCloudRadius, cloud->getOwnBB().getDiagNorm());

				//we also look for the min and max sf values
				ccScalarField* sf = cloud->getCurrentDisplayedScalarField();
				if (sf)
				{
					if (!ccScalarField::ValidValue(sfMin) || sfMin > sf->getMin())
						sfMin = sf->getMin();
					if (!ccScalarField::ValidValue(sfMax) || sfMax < sf->getMax())
						sfMax = sf->getMax();
				}
			}
		}
	}

	if (clouds.empty())
	{
		ccConsole::Error(tr("Select at least one point cloud!"));
		return;
	}

	//Display dialog
	ccSubsamplingDlg sDlg(maxPointCount, maxCloudRadius, this);
	sDlg.loadFromPersistentSettings();

	bool hasValidSF = ccScalarField::ValidValue(sfMin) && ccScalarField::ValidValue(sfMax);
	if (hasValidSF)
	{
		sDlg.enableSFModulation(sfMin, sfMax);
	}
	if (!sDlg.exec())
	{
		return;
	}

	sDlg.saveToPersistentSettings();

	//process clouds
	ccHObject::Container resultingClouds;
	{
		ccProgressDialog pDlg(false, this);
		pDlg.setAutoClose(false);

		pDlg.setMethodTitle(tr("Subsampling"));

		bool errors = false;

		QElapsedTimer eTimer;
		eTimer.start();

		for (size_t i = 0; i < clouds.size(); ++i)
		{
<<<<<<< HEAD
			ccPointCloud*              cloud        = clouds[i];
			CCCoreLib::ReferenceCloud* sampledCloud = sDlg.getSampledCloud(cloud, &pDlg);
=======
			ccPointCloud* cloud = clouds[i];
			CCCoreLib::ReferenceCloud* sampledCloud = sDlg.getSampledCloud(cloud,&pDlg);
>>>>>>> 0b76c56a
			if (!sampledCloud)
			{
				ccConsole::Warning(tr("[Subsampling] Failed to subsample cloud '%1'!").arg(cloud->getName()));
				errors = true;
				continue;
			}

<<<<<<< HEAD
			int           warnings      = 0;
=======
			int warnings = 0;
>>>>>>> 0b76c56a
			ccPointCloud* newPointCloud = cloud->partialClone(sampledCloud, &warnings);

			delete sampledCloud;
			sampledCloud = nullptr;

			if (newPointCloud)
			{
				newPointCloud->setName(cloud->getName() + QString(".subsampled"));
				newPointCloud->copyGlobalShiftAndScale(*cloud);
				newPointCloud->setDisplay(cloud->getDisplay());
				newPointCloud->prepareDisplayForRefresh();
				if (cloud->getParent())
					cloud->getParent()->addChild(newPointCloud);
				cloud->setEnabled(false);
				addToDB(newPointCloud);

				newPointCloud->prepareDisplayForRefresh();
				resultingClouds.push_back(newPointCloud);

				if (warnings)
				{
					ccLog::Warning(tr("[Subsampling] Not enough memory: colors, normals or scalar fields may be missing!"));
					errors = true;
				}
			}
			else
			{
				ccLog::Error(tr("Not enough memory!"));
				break;
			}
		}

		ccLog::Print("[Subsampling] Timing: %3.3f s.", eTimer.elapsed() / 1000.0);

		if (errors)
		{
			ccLog::Error(tr("Errors occurred (see console)"));
		}
	}

	if (m_ccRoot)
		m_ccRoot->selectEntities(resultingClouds);

	refreshAll();
	updateUI();
}

void MainWindow::doActionStatisticalTest()
{
	if (!ccEntityAction::statisticalTest(m_selectedEntities, this))
		return;

	refreshAll();
	updateUI();
}

void MainWindow::doActionComputeStatParams()
{
	ccEntityAction::computeStatParams(m_selectedEntities, this);
}

struct ComponentIndexAndSize
{
	unsigned index;
	unsigned size;

	ComponentIndexAndSize(unsigned i, unsigned s)
	    : index(i)
	    , size(s)
	{
	}

	static bool DescendingCompOperator(const ComponentIndexAndSize& a, const ComponentIndexAndSize& b)
	{
		return a.size > b.size;
	}
};

void MainWindow::createComponentsClouds(ccGenericPointCloud*                cloud,
                                        CCCoreLib::ReferenceCloudContainer& components,
                                        unsigned                            minPointsPerComponent,
                                        bool                                randomColors,
                                        bool                                selectComponents,
                                        bool                                sortBysize /*=true*/)
{
	if (!cloud || components.empty())
		return;

	std::vector<ComponentIndexAndSize>  sortedIndexes;
	std::vector<ComponentIndexAndSize>* _sortedIndexes = nullptr;
	if (sortBysize)
	{
		try
		{
			sortedIndexes.reserve(components.size());
		}
		catch (const std::bad_alloc&)
		{
			ccLog::Warning(tr("[CreateComponentsClouds] Not enough memory to sort components by size!"));
			sortBysize = false;
		}

		if (sortBysize) //still ok?
		{
			unsigned compCount = static_cast<unsigned>(components.size());
			for (unsigned i = 0; i < compCount; ++i)
			{
				sortedIndexes.emplace_back(i, components[i]->size());
			}

			ParallelSort(sortedIndexes.begin(), sortedIndexes.end(), ComponentIndexAndSize::DescendingCompOperator);

			_sortedIndexes = &sortedIndexes;
		}
	}

	//we create "real" point clouds for all input components
	{
		ccPointCloud* pc = cloud->isA(CC_TYPES::POINT_CLOUD) ? static_cast<ccPointCloud*>(cloud) : nullptr;

		//we create a new group to store all CCs
		ccHObject* ccGroup = new ccHObject(cloud->getName() + QString(" [CCs]"));

		//for each component
		for (size_t i = 0; i < components.size(); ++i)
		{
			CCCoreLib::ReferenceCloud* compIndexes = _sortedIndexes ? components[_sortedIndexes->at(i).index] : components[i];

			//if it has enough points
			if (compIndexes->size() >= minPointsPerComponent)
			{
				//we create a new entity
				ccPointCloud* compCloud = (pc ? pc->partialClone(compIndexes) : ccPointCloud::From(compIndexes));
				if (compCloud)
				{
					//shall we colorize it with random color?
					if (randomColors)
					{
						ccColor::Rgb col = ccColor::Generator::Random();
						compCloud->setColor(col);
						compCloud->showColors(true);
						compCloud->showSF(false);
					}

					//'shift on load' information
					if (pc)
					{
						compCloud->copyGlobalShiftAndScale(*pc);
					}
					compCloud->setVisible(true);
					compCloud->setName(QString("CC#%1").arg(ccGroup->getChildrenNumber()));

					//we add new CC to group
					ccGroup->addChild(compCloud);

					if (selectComponents && m_ccRoot)
						m_ccRoot->selectEntity(compCloud, true);
				}
				else
				{
					ccConsole::Warning(tr("[CreateComponentsClouds] Failed to create component #%1! (not enough memory)").arg(ccGroup->getChildrenNumber() + 1));
				}
			}

			delete compIndexes;
			compIndexes = nullptr;
		}

		components.clear();

		if (ccGroup->getChildrenNumber() == 0)
		{
			ccConsole::Error(tr("No component was created! Check the minimum size..."));
			delete ccGroup;
			ccGroup = nullptr;
		}
		else
		{
			ccGroup->setDisplay(cloud->getDisplay());
			addToDB(ccGroup);

			ccConsole::Print(tr("[CreateComponentsClouds] %1 component(s) were created from cloud '%2'").arg(ccGroup->getChildrenNumber()).arg(cloud->getName()));
		}

		cloud->prepareDisplayForRefresh();

		//auto-hide original cloud
		if (ccGroup)
		{
			cloud->setEnabled(false);
			ccConsole::Warning(tr("[CreateComponentsClouds] Original cloud has been automatically hidden"));
		}
	}
}

void MainWindow::doActionLabelConnectedComponents()
{
	//keep only the point clouds!
	std::vector<ccGenericPointCloud*> clouds;
	{
		for (ccHObject* entity : getSelectedEntities())
		{
			if (entity->isKindOf(CC_TYPES::POINT_CLOUD))
				clouds.push_back(ccHObjectCaster::ToGenericPointCloud(entity));
		}
	}

	size_t count = clouds.size();
	if (count == 0)
		return;

	static int      s_octreeLevel      = 8;
	static unsigned s_minComponentSize = 10;
	static bool     s_randomColors     = false;

	ccLabelingDlg dlg(this);
	if (count == 1)
		dlg.octreeLevelSpinBox->setCloud(clouds.front());

	dlg.setOctreeLevel(s_octreeLevel);
	dlg.setMinPointsNb(s_minComponentSize);
	dlg.setRandomColors(s_randomColors);

	if (!dlg.exec())
		return;

	s_octreeLevel      = dlg.getOctreeLevel();
	s_minComponentSize = static_cast<unsigned>(std::max(0, dlg.getMinPointsNb()));
	s_randomColors     = dlg.randomColors();

	ccProgressDialog pDlg(false, this);
	pDlg.setAutoClose(false);

	//we unselect all entities as we are going to automatically select the created components
	//(otherwise the user won't perceive the change!)
	if (m_ccRoot)
	{
		m_ccRoot->unselectAllEntities();
	}

	for (ccGenericPointCloud* cloud : clouds)
	{
		if (cloud && cloud->isA(CC_TYPES::POINT_CLOUD))
		{
			ccPointCloud* pc = static_cast<ccPointCloud*>(cloud);

			ccOctree::Shared theOctree = cloud->getOctree();
			if (!theOctree)
			{
				ccProgressDialog pOctreeDlg(true, this);
				theOctree = cloud->computeOctree(&pOctreeDlg);
				if (!theOctree)
				{
					ccConsole::Error(tr("Couldn't compute octree for cloud '%1'!").arg(cloud->getName()));
					break;
				}
			}

			//we create/activate CCs label scalar field
			int sfIdx = pc->getScalarFieldIndexByName(CC_CONNECTED_COMPONENTS_DEFAULT_LABEL_NAME);
			if (sfIdx < 0)
			{
				sfIdx = pc->addScalarField(CC_CONNECTED_COMPONENTS_DEFAULT_LABEL_NAME);
			}
			if (sfIdx < 0)
			{
				ccConsole::Error(tr("Couldn't allocate a new scalar field for computing CC labels! Try to free some memory ..."));
				break;
			}
			pc->setCurrentScalarField(sfIdx);

			//we try to label all CCs
			CCCoreLib::ReferenceCloudContainer components;
			int                                componentCount = CCCoreLib::AutoSegmentationTools::labelConnectedComponents(cloud,
                                                                                            static_cast<unsigned char>(s_octreeLevel),
                                                                                            false,
                                                                                            &pDlg,
                                                                                            theOctree.data());

			if (componentCount >= 0)
			{
				//if successful, we extract each CC (stored in "components")

				//safety test
				int realComponentCount = 0;
				{
					for (size_t i = 0; i < components.size(); ++i)
					{
						if (components[i]->size() >= s_minComponentSize)
						{
							++realComponentCount;
						}
					}
				}

				if (realComponentCount > 500)
				{
					//too many components
					if (QMessageBox::warning(this, tr("Many components"), tr("Do you really expect up to %1 components?\n(this may take a lot of time to process and display)").arg(realComponentCount), QMessageBox::Yes, QMessageBox::No) == QMessageBox::No)
					{
						//cancel
						pc->deleteScalarField(sfIdx);
						if (pc->getNumberOfScalarFields() != 0)
						{
							pc->setCurrentDisplayedScalarField(static_cast<int>(pc->getNumberOfScalarFields()) - 1);
						}
						else
						{
							pc->showSF(false);
						}
						pc->prepareDisplayForRefresh();
						continue;
					}
				}

				pc->getCurrentInScalarField()->computeMinAndMax();
				if (!CCCoreLib::AutoSegmentationTools::extractConnectedComponents(cloud, components))
				{
					ccConsole::Warning(tr("[DoActionLabelConnectedComponents] Something went wrong while extracting CCs from cloud %1...").arg(cloud->getName()));
				}
			}
			else
			{
				ccConsole::Warning(tr("[DoActionLabelConnectedComponents] Something went wrong while extracting CCs from cloud %1...").arg(cloud->getName()));
			}

			//we delete the CCs label scalar field (we don't need it anymore)
			pc->deleteScalarField(sfIdx);
			sfIdx = -1;

			//we create "real" point clouds for all CCs
			if (!components.empty())
			{
				createComponentsClouds(cloud, components, s_minComponentSize, s_randomColors, true);
			}
		}
	}

	refreshAll();
	updateUI();
}

void MainWindow::doActionSetSFAsCoord()
{
	if (!ccEntityAction::sfSetAsCoord(m_selectedEntities, this))
	{
		return;
	}

	zoomOnSelectedEntities();

	updateUI();
}

void MainWindow::doActionExportCoordToSF()
{
	if (!ccEntityAction::exportCoordToSF(m_selectedEntities, this))
	{
		return;
	}

	refreshAll();
	updateUI();
}

void MainWindow::doActionExportNormalToSF()
{
	if (!ccEntityAction::exportNormalToSF(m_selectedEntities, this))
	{
		return;
	}

	refreshAll();
	updateUI();
}

void MainWindow::doActionSetSFsAsNormal()
{
	if (!haveOneSelection())
	{
		if (haveSelection())
			ccConsole::Error(tr("Select only one cloud or one mesh!"));
		return;
	}

	ccHObject* ent = m_selectedEntities.front();

	if (!ccEntityAction::setSFsAsNormal(ent, this))
	{
		return;
	}

	refreshAll();
	updateUI();
}

void MainWindow::doMeshTwoPolylines()
{
	if (m_selectedEntities.size() != 2)
		return;

	ccPolyline* p1 = ccHObjectCaster::ToPolyline(m_selectedEntities.front());
	ccPolyline* p2 = ccHObjectCaster::ToPolyline(m_selectedEntities.back());
	if (!p1 || !p2)
	{
		ccConsole::Error(tr("Select 2 and only 2 polylines"));
		return;
	}

	//Ask the user how the 2D projection should be computed
	bool      useViewingDir = false;
	CCVector3 viewingDir(0, 0, 0);
	if (p1->getDisplay())
	{
		useViewingDir = (QMessageBox::question(this, tr("Projection method"), tr("Use best fit plane (yes) or the current viewing direction (no)"), QMessageBox::Yes, QMessageBox::No) == QMessageBox::No);
		if (useViewingDir)
		{
			viewingDir = -p1->getDisplay()->getViewportParameters().getViewDir().toPC();
		}
	}

	ccMesh* mesh = ccMesh::TriangulateTwoPolylines(p1, p2, useViewingDir ? &viewingDir : nullptr);
	if (mesh)
	{
		addToDB(mesh);
		if (mesh->computePerVertexNormals())
		{
			mesh->showNormals(true);
		}
		else
		{
			ccLog::Warning(tr("[Mesh two polylines] Failed to compute normals!"));
		}

		if (mesh->getDisplay())
		{
			mesh->getDisplay()->redraw();
		}
	}
	else
	{
		ccLog::Error(tr("Failed to create mesh (see Console)"));
		forceConsoleDisplay();
	}
}

void MainWindow::doConvertPolylinesToMesh()
{
	if (!haveSelection())
		return;

	std::vector<ccPolyline*> polylines;
	try
	{
		if (haveOneSelection() && m_selectedEntities.back()->isA(CC_TYPES::HIERARCHY_OBJECT))
		{
			ccHObject* obj = m_selectedEntities.back();
			for (unsigned i = 0; i < obj->getChildrenNumber(); ++i)
			{
				if (obj->getChild(i)->isA(CC_TYPES::POLY_LINE))
					polylines.push_back(static_cast<ccPolyline*>(obj->getChild(i)));
			}
		}
		else
		{
			for (ccHObject* entity : getSelectedEntities())
			{
				if (entity->isA(CC_TYPES::POLY_LINE))
				{
					polylines.push_back(static_cast<ccPolyline*>(entity));
				}
			}
		}
	}
	catch (const std::bad_alloc&)
	{
		ccConsole::Error(tr("Not enough memory!"));
		return;
	}

	if (polylines.empty())
	{
		ccConsole::Error(tr("Select a group of polylines or multiple polylines (contour plot)!"));
		return;
	}

	ccPickOneElementDlg poeDlg(tr("Projection dimension"), tr("Contour plot to mesh"), this);
	poeDlg.addElement("X");
	poeDlg.addElement("Y");
	poeDlg.addElement("Z");
	poeDlg.setDefaultIndex(2);
	if (!poeDlg.exec())
		return;

	int dim = poeDlg.getSelectedIndex();
	assert(dim >= 0 && dim < 3);

	const unsigned char Z = static_cast<unsigned char>(dim);
	const unsigned char X = (Z == 2 ? 0 : Z + 1);
	const unsigned char Y = (X == 2 ? 0 : X + 1);

	//number of segments
	unsigned segmentCount = 0;
	unsigned vertexCount  = 0;
	{
		for (ccPolyline* poly : polylines)
		{
			if (poly)
			{
				//count the total number of vertices and segments
				vertexCount += poly->size();
				segmentCount += poly->segmentCount();
			}
		}
	}

	if (segmentCount < 2)
	{
		//not enough points/segments
		ccLog::Error(tr("Not enough segments!"));
		return;
	}

	//we assume we link with CGAL now (if not the call to Delaunay2dMesh::buildMesh will fail anyway)
	std::vector<CCVector2> points2D;
	std::vector<int>       segments2D;
	try
	{
		points2D.reserve(vertexCount);
		segments2D.reserve(segmentCount * 2);
	}
	catch (const std::bad_alloc&)
	{
		//not enough memory
		ccLog::Error(tr("Not enough memory!"));
		return;
	}

	//fill arrays
	{
		for (ccPolyline* poly : polylines)
		{
			if (poly == nullptr)
				continue;

			unsigned vertCount  = poly->size();
			int      vertIndex0 = static_cast<int>(points2D.size());
			bool     closed     = poly->isClosed();
			for (unsigned v = 0; v < vertCount; ++v)
			{
				const CCVector3* P         = poly->getPoint(v);
				int              vertIndex = static_cast<int>(points2D.size());
				points2D.push_back(CCVector2(P->u[X], P->u[Y]));

				if (v + 1 < vertCount)
				{
					segments2D.push_back(vertIndex);
					segments2D.push_back(vertIndex + 1);
				}
				else if (closed)
				{
					segments2D.push_back(vertIndex);
					segments2D.push_back(vertIndex0);
				}
			}
		}
		assert(points2D.size() == vertexCount);
		assert(segments2D.size() == segmentCount * 2);
	}

	CCCoreLib::Delaunay2dMesh* delaunayMesh = new CCCoreLib::Delaunay2dMesh;
	std::string                errorStr;
	if (!delaunayMesh->buildMesh(points2D, segments2D, errorStr))
	{
		ccLog::Error(tr("Third party library error: %1").arg(QString::fromStdString(errorStr)));
		delete delaunayMesh;
		return;
	}

	ccPointCloud* vertices = new ccPointCloud("vertices");
	if (!vertices->reserve(vertexCount))
	{
		//not enough memory
		ccLog::Error(tr("Not enough memory!"));
		delete vertices;
		delete delaunayMesh;
		return;
	}

	//fill vertices cloud
	{
		for (ccPolyline* poly : polylines)
		{
			unsigned vertCount = poly->size();
			for (unsigned v = 0; v < vertCount; ++v)
			{
				const CCVector3* P = poly->getPoint(v);
				vertices->addPoint(*P);
			}
		}
		delaunayMesh->linkMeshWith(vertices, false);
	}

#ifdef QT_DEBUG
	//Test delaunay output
	{
		unsigned vertCount = vertices->size();
		for (unsigned i = 0; i < delaunayMesh->size(); ++i)
		{
			const CCCoreLib::VerticesIndexes* tsi = delaunayMesh->getTriangleVertIndexes(i);
			assert(tsi->i1 < vertCount && tsi->i2 < vertCount && tsi->i3 < vertCount);
		}
	}
#endif

	ccMesh* mesh = new ccMesh(delaunayMesh, vertices);
	if (mesh->size() != delaunayMesh->size())
	{
		//not enough memory (error will be issued later)
		delete mesh;
		mesh = nullptr;
	}

	//don't need this anymore
	delete delaunayMesh;
	delaunayMesh = nullptr;

	if (mesh)
	{
		mesh->addChild(vertices);
		mesh->setVisible(true);
		vertices->setEnabled(false);
		addToDB(mesh);
		if (mesh->computePerVertexNormals())
		{
			mesh->showNormals(true);
		}
		else
		{
			ccLog::Warning(tr("[Contour plot to mesh] Failed to compute normals!"));
		}

		if (mesh->getDisplay())
		{
			mesh->getDisplay()->redraw();
		}

		//global shift & scale (we copy it from the first polyline by default)
		mesh->copyGlobalShiftAndScale(*polylines.front());
	}
	else
	{
		ccLog::Error(tr("Not enough memory!"));
		delete vertices;
		vertices = nullptr;
	}
}

void MainWindow::doCompute2HalfDimVolume()
{
	if (m_selectedEntities.empty() || m_selectedEntities.size() > 2)
	{
		ccConsole::Error(tr("Select one or two point clouds!"));
		return;
	}

	ccGenericPointCloud* cloud1 = nullptr;
	{
		ccHObject* ent = m_selectedEntities.front();
		if (!ent->isKindOf(CC_TYPES::POINT_CLOUD))
		{
			ccConsole::Error(tr("Select point clouds only!"));
			return;
		}
		else
		{
			cloud1 = ccHObjectCaster::ToGenericPointCloud(ent);
		}
	}

	ccGenericPointCloud* cloud2 = nullptr;
	if (m_selectedEntities.size() > 1)
	{
		ccHObject* ent = m_selectedEntities[1];
		if (!ent->isKindOf(CC_TYPES::POINT_CLOUD))
		{
			ccConsole::Error(tr("Select point clouds only!"));
			return;
		}
		else
		{
			cloud2 = ccHObjectCaster::ToGenericPointCloud(ent);
		}
	}

	ccVolumeCalcTool calcVolumeTool(cloud1, cloud2, this);
	calcVolumeTool.exec();
}

void MainWindow::doActionRasterize()
{
	if (!haveOneSelection())
	{
		ccConsole::Error(tr("Select only one point cloud!"));
		return;
	}

	ccHObject* ent = m_selectedEntities.front();
	if (!ent->isKindOf(CC_TYPES::POINT_CLOUD))
	{
		ccConsole::Error(tr("Select a point cloud!"));
		return;
	}

	ccGenericPointCloud* cloud = ccHObjectCaster::ToGenericPointCloud(ent);
	ccRasterizeTool      rasterizeTool(cloud, this);
	rasterizeTool.exec();
}

void MainWindow::doActionDeleteScanGrids()
{
	//look for clouds with scan grids
	for (ccHObject* entity : getSelectedEntities())
	{
		if (!entity || !entity->isA(CC_TYPES::POINT_CLOUD))
		{
			continue;
		}

		ccPointCloud* cloud = ccHObjectCaster::ToPointCloud(entity);
		assert(cloud);

		if (cloud->gridCount() > 0)
		{
			cloud->removeGrids();
		}
	}
	refreshAll();
	updateUI();
}

void MainWindow::doActionMeshScanGrids()
{
	//ask the user for the min angle (inside triangles)
	static double s_meshMinTriangleAngle_deg = 1.0;
	{
		bool   ok           = true;
		double minAngle_deg = QInputDialog::getDouble(this, tr("Triangulate"), tr("Min triangle angle (in degrees)"), s_meshMinTriangleAngle_deg, 0, 90.0, 3, &ok);
		if (!ok)
			return;
		s_meshMinTriangleAngle_deg = minAngle_deg;
	}

	//look for clouds with scan grids
	for (ccHObject* entity : getSelectedEntities())
	{
		if (!entity || !entity->isA(CC_TYPES::POINT_CLOUD))
		{
			continue;
		}

		ccPointCloud* cloud = ccHObjectCaster::ToPointCloud(entity);
		assert(cloud);

		for (size_t i = 0; i < cloud->gridCount(); ++i)
		{
			ccPointCloud::Grid::Shared grid = cloud->grid(i);
			if (!grid)
			{
				assert(false);
				continue;
			}

			ccMesh* gridMesh = cloud->triangulateGrid(*grid, s_meshMinTriangleAngle_deg);
			if (gridMesh)
			{
				cloud->addChild(gridMesh);
				cloud->setVisible(false); //hide the cloud
				gridMesh->setDisplay(cloud->getDisplay());
				addToDB(gridMesh, false, true, false, false);
				gridMesh->prepareDisplayForRefresh();
			}
		}
	}

	refreshAll();
	updateUI();
}

void MainWindow::doActionComputeMeshAA()
{
	doActionComputeMesh(CCCoreLib::DELAUNAY_2D_AXIS_ALIGNED);
}

void MainWindow::doActionComputeMeshLS()
{
	doActionComputeMesh(CCCoreLib::DELAUNAY_2D_BEST_LS_PLANE);
}

void MainWindow::doActionComputeMesh(CCCoreLib::TRIANGULATION_TYPES type)
{
	//ask the user for the max edge length
	static double s_meshMaxEdgeLength = 0.0;
	{
		bool   ok            = true;
		double maxEdgeLength = QInputDialog::getDouble(this, tr("Triangulate"), tr("Max edge length (0 = no limit)"), s_meshMaxEdgeLength, 0, 1.0e9, 8, &ok);
		if (!ok)
			return;
		s_meshMaxEdgeLength = maxEdgeLength;
	}

	//select candidates
	ccHObject::Container clouds;
	bool                 hadNormals = false;
	{
		for (ccHObject* entity : getSelectedEntities())
		{
			if (entity->isKindOf(CC_TYPES::POINT_CLOUD))
			{
				clouds.push_back(entity);
				if (entity->isA(CC_TYPES::POINT_CLOUD))
				{
					hadNormals |= static_cast<ccPointCloud*>(entity)->hasNormals();
				}
			}
		}
	}

	//if the cloud(s) already had normals, ask the use if wants to update them or keep them as is (can look strange!)
	bool updateNormals = false;
	if (hadNormals)
	{
		updateNormals = (QMessageBox::question(this,
		                                       tr("Keep old normals?"),
		                                       tr("Cloud(s) already have normals. Do you want to update them (yes) or keep the old ones (no)?"),
		                                       QMessageBox::Yes,
		                                       QMessageBox::No)
		                 == QMessageBox::Yes);
	}

	ccProgressDialog pDlg(false, this);
	pDlg.setAutoClose(false);
	pDlg.setWindowTitle(tr("Triangulation"));
	pDlg.setInfo(tr("Triangulation in progress..."));
	pDlg.setRange(0, 0);
	pDlg.show();
	QApplication::processEvents();

	bool errors = false;
	for (size_t i = 0; i < clouds.size(); ++i)
	{
		ccHObject* ent = clouds[i];
		assert(ent->isKindOf(CC_TYPES::POINT_CLOUD));

		//compute mesh
		ccGenericPointCloud* cloud = ccHObjectCaster::ToGenericPointCloud(ent);
		ccMesh*              mesh  = ccMesh::Triangulate(cloud,
                                           type,
                                           updateNormals,
                                           static_cast<PointCoordinateType>(s_meshMaxEdgeLength),
                                           2 //XY plane by default
        );
		if (mesh)
		{
			cloud->setVisible(false); //can't disable the cloud as the resulting mesh will be its child!
			cloud->addChild(mesh);
			cloud->prepareDisplayForRefresh_recursive();
			addToDB(mesh);
			if (i == 0)
			{
				m_ccRoot->selectEntity(mesh); //auto-select first element
			}
		}
		else
		{
			errors = true;
		}
	}

	if (errors)
	{
		ccConsole::Error(tr("Error(s) occurred! See the Console messages"));
	}

	refreshAll();
	updateUI();
}

void MainWindow::doActionFitQuadric()
{
	bool errors = false;

	//for all selected entities
	for (ccHObject* entity : getSelectedEntities())
	{
		//look for clouds
		if (entity->isKindOf(CC_TYPES::POINT_CLOUD))
		{
			ccGenericPointCloud* cloud = ccHObjectCaster::ToGenericPointCloud(entity);

			double     rms     = 0.0;
			ccQuadric* quadric = ccQuadric::Fit(cloud, &rms);
			if (quadric)
			{
				cloud->addChild(quadric);
				quadric->setName(QString("Quadric (%1)").arg(cloud->getName()));
				quadric->setDisplay(cloud->getDisplay());
				quadric->prepareDisplayForRefresh();
				quadric->copyGlobalShiftAndScale(*cloud);
				addToDB(quadric);

				ccConsole::Print(tr("[DoActionFitQuadric] Quadric local coordinate system:"));
				ccConsole::Print(quadric->getTransformation().toString(12, ' ')); //full precision
				ccConsole::Print(tr("[DoActionFitQuadric] Quadric equation (in local coordinate system): ") + quadric->getEquationString());
				ccConsole::Print(QString("[DoActionFitQuadric] RMS: %1").arg(rms));

#if 0
				//test: project the input cloud on the quadric
				if (cloud->isA(CC_TYPES::POINT_CLOUD))
				{
					ccPointCloud* newCloud = static_cast<ccPointCloud*>(cloud)->cloneThis();
					if (newCloud)
					{
						const PointCoordinateType* eq = quadric->getEquationCoefs();
						const Tuple3ub& dims = quadric->getEquationDims();

						const unsigned char dX = dims.x;
						const unsigned char dY = dims.y;
						const unsigned char dZ = dims.z;

						const ccGLMatrix& trans = quadric->getTransformation();
						ccGLMatrix invTrans = trans.inverse();
						for (unsigned i=0; i<newCloud->size(); ++i)
						{
							CCVector3* P = const_cast<CCVector3*>(newCloud->getPoint(i));
							CCVector3 Q = invTrans * (*P);
							Q.u[dZ] = eq[0] + eq[1]*Q.u[dX] + eq[2]*Q.u[dY] + eq[3]*Q.u[dX]*Q.u[dX] + eq[4]*Q.u[dX]*Q.u[dY] + eq[5]*Q.u[dY]*Q.u[dY];
							*P = trans * Q;
						}
						newCloud->invalidateBoundingBox();
						newCloud->setName(newCloud->getName() + ".projection_on_quadric");
						addToDB(newCloud);
					}
				}
#endif
			}
			else
			{
				ccConsole::Warning(tr("Failed to compute quadric on cloud '%1'").arg(cloud->getName()));
				errors = true;
			}
		}
	}

	if (errors)
	{
		ccConsole::Error(tr("Error(s) occurred: see console"));
	}

	refreshAll();
}

void MainWindow::doActionComputeDistanceMap()
{
	static unsigned steps       = 128;
	static double   margin      = 0.0;
	static bool     filterRange = false;
	static double   range[2]    = {0.0, 1.0};

	//show dialog
	{
		QDialog              dialog(this);
		Ui_DistanceMapDialog ui;
		ui.setupUi(&dialog);

		ui.stepsSpinBox->setValue(static_cast<int>(steps));
		ui.marginDoubleSpinBox->setValue(margin);
		ui.rangeCheckBox->setChecked(filterRange);
		ui.minDistDoubleSpinBox->setValue(range[0]);
		ui.maxDistDoubleSpinBox->setValue(range[1]);

		if (!dialog.exec())
		{
			return;
		}

		steps       = static_cast<unsigned>(ui.stepsSpinBox->value());
		margin      = ui.marginDoubleSpinBox->value();
		filterRange = ui.rangeCheckBox->isChecked();
		range[0]    = ui.minDistDoubleSpinBox->value();
		range[1]    = ui.maxDistDoubleSpinBox->value();
	}

	ccProgressDialog pDlg(true, this);
	pDlg.setAutoClose(false);

	for (ccHObject* entity : getSelectedEntities())
	{
		if (!entity->isKindOf(CC_TYPES::MESH) && !entity->isKindOf(CC_TYPES::POINT_CLOUD))
		{
			//non handled entity type
			continue;
		}

		//CCCoreLib::ChamferDistanceTransform cdt;
		CCCoreLib::SaitoSquaredDistanceTransform cdt;
		if (!cdt.initGrid(Tuple3ui(steps, steps, steps)))
		{
			//not enough memory
			ccLog::Error(tr("Not enough memory!"));
			return;
		}

		ccBBox              box        = entity->getOwnBB();
		PointCoordinateType largestDim = box.getMaxBoxDim() + static_cast<PointCoordinateType>(margin);
		CCVector3           minCorner  = box.getCenter() - CCVector3(1, 1, 1) * (largestDim / 2);
		PointCoordinateType cellDim    = largestDim / steps + std::numeric_limits<PointCoordinateType>::epsilon(); //to avoid rounding issues when projecting triangles or points inside the grid

		bool result = false;
		if (entity->isKindOf(CC_TYPES::MESH))
		{
			ccMesh* mesh = static_cast<ccMesh*>(entity);
			result       = cdt.initDT(mesh, cellDim, minCorner, &pDlg);
		}
		else
		{
			ccGenericPointCloud* cloud = static_cast<ccGenericPointCloud*>(entity);
			result                     = cdt.initDT(cloud, cellDim, minCorner, &pDlg);
		}

		if (!result)
		{
			ccLog::Error(tr("Not enough memory!"));
			return;
		}

		//cdt.propagateDistance(CHAMFER_345, &pDlg);
		cdt.propagateDistance(&pDlg);

		//convert the grid to a cloud
		ccPointCloud* gridCloud = new ccPointCloud(entity->getName() + QString(".distance_grid(%1)").arg(steps));
		{
			unsigned pointCount = steps * steps * steps;
			if (!gridCloud->reserve(pointCount))
			{
				ccLog::Error(tr("Not enough memory!"));
				delete gridCloud;
				return;
			}

			ccScalarField* sf = new ccScalarField("DT values");
			if (!sf->reserveSafe(pointCount))
			{
				ccLog::Error(tr("Not enough memory!"));
				delete gridCloud;
				sf->release();
				return;
			}

			for (unsigned i = 0; i < steps; ++i)
			{
				for (unsigned j = 0; j < steps; ++j)
				{
					for (unsigned k = 0; k < steps; ++k)
					{
						ScalarType d = std::sqrt(static_cast<ScalarType>(cdt.getValue(i, j, k))) * cellDim;

						if (!filterRange || (d >= range[0] && d <= range[1]))
						{
							gridCloud->addPoint(minCorner + CCVector3(i + 0.5, j + 0.5, k + 0.5) * cellDim);
							sf->addElement(d);
						}
					}
				}
			}

			sf->computeMinAndMax();
			int sfIdx = gridCloud->addScalarField(sf);

			if (gridCloud->size() == 0)
			{
				ccLog::Warning(tr("[DistanceMap] Cloud '%1': no point falls inside the specified range").arg(entity->getName()));
				delete gridCloud;
				gridCloud = nullptr;
			}
			else
			{
				gridCloud->setCurrentDisplayedScalarField(sfIdx);
				gridCloud->showSF(true);
				gridCloud->setDisplay(entity->getDisplay());
				gridCloud->shrinkToFit();
				entity->prepareDisplayForRefresh();
				addToDB(gridCloud);
			}
		}
	}

	refreshAll();
}

void MainWindow::doActionComputeDistToBestFitQuadric3D()
{
	bool ok    = true;
	int  steps = QInputDialog::getInt(this, tr("Distance to best fit quadric (3D)"), tr("Steps (per dim.)"), 50, 10, 10000, 10, &ok);
	if (!ok)
		return;

	for (ccHObject* entity : getSelectedEntities())
	{
		if (entity->isKindOf(CC_TYPES::POINT_CLOUD))
		{
			ccGenericPointCloud*     cloud = ccHObjectCaster::ToGenericPointCloud(entity);
			CCCoreLib::Neighbourhood Yk(cloud);

			double Q[10];
			if (Yk.compute3DQuadric(Q))
			{
				const double& a = Q[0];
				const double& b = Q[1];
				const double& c = Q[2];
				const double& e = Q[3];
				const double& f = Q[4];
				const double& g = Q[5];
				const double& l = Q[6];
				const double& m = Q[7];
				const double& n = Q[8];
				const double& d = Q[9];

				//gravity center
				const CCVector3* G = Yk.getGravityCenter();
				if (!G)
				{
					ccConsole::Warning(tr("Failed to get the center of gravity of cloud '%1'!").arg(cloud->getName()));
					continue;
				}

				const ccBBox        bbox   = cloud->getOwnBB();
				PointCoordinateType maxDim = bbox.getMaxBoxDim();
				CCVector3           C      = bbox.getCenter();

				//Sample points on a cube and compute for each of them the distance to the Quadric
				ccPointCloud* newCloud = new ccPointCloud();
				if (!newCloud->reserve(steps * steps * steps))
				{
					ccConsole::Error(tr("Not enough memory!"));
				}

				const char defaultSFName[] = "Dist. to 3D quadric";
				int        sfIdx           = newCloud->getScalarFieldIndexByName(defaultSFName);
				if (sfIdx < 0)
					sfIdx = newCloud->addScalarField(defaultSFName);
				if (sfIdx < 0)
				{
					ccConsole::Error(tr("Couldn't allocate a new scalar field for computing distances! Try to free some memory ..."));
					delete newCloud;
					continue;
				}

				ccScalarField* sf = static_cast<ccScalarField*>(newCloud->getScalarField(sfIdx));
				assert(sf);

				for (int x = 0; x < steps; ++x)
				{
					CCVector3 P;
					P.x = C.x + maxDim * (static_cast<PointCoordinateType>(x) / static_cast<PointCoordinateType>(steps - 1) - CCCoreLib::PC_ONE / 2);
					for (int y = 0; y < steps; ++y)
					{
						P.y = C.y + maxDim * (static_cast<PointCoordinateType>(y) / static_cast<PointCoordinateType>(steps - 1) - CCCoreLib::PC_ONE / 2);
						for (int z = 0; z < steps; ++z)
						{
							P.z = C.z + maxDim * (static_cast<PointCoordinateType>(z) / static_cast<PointCoordinateType>(steps - 1) - CCCoreLib::PC_ONE / 2);
							newCloud->addPoint(P);

							//compute distance to quadric
							CCVector3  Pc   = P - *G;
							ScalarType dist = static_cast<ScalarType>(a * Pc.x * Pc.x + b * Pc.y * Pc.y + c * Pc.z * Pc.z
							                                          + e * Pc.x * Pc.y + f * Pc.y * Pc.z + g * Pc.x * Pc.z
							                                          + l * Pc.x + m * Pc.y + n * Pc.z + d);

							sf->addElement(dist);
						}
					}
				}

				if (sf)
				{
					sf->computeMinAndMax();
					newCloud->setCurrentDisplayedScalarField(sfIdx);
					newCloud->showSF(true);
				}
				newCloud->setName(tr("Distance map to 3D quadric"));
				newCloud->setDisplay(cloud->getDisplay());
				newCloud->prepareDisplayForRefresh();

				addToDB(newCloud);
			}
			else
			{
				ccConsole::Warning(tr("Failed to compute 3D quadric on cloud '%1'").arg(cloud->getName()));
			}
		}
	}

	refreshAll();
}

void MainWindow::doActionComputeCPS()
{
	if (m_selectedEntities.size() != 2)
	{
		ccConsole::Error(tr("Select 2 point clouds!"));
		return;
	}

	if (!m_selectedEntities.front()->isKindOf(CC_TYPES::POINT_CLOUD) || !m_selectedEntities.back()->isKindOf(CC_TYPES::POINT_CLOUD))
	{
		ccConsole::Error(tr("Select 2 point clouds!"));
		return;
	}

	ccOrderChoiceDlg dlg(m_selectedEntities.front(), tr("Compared"), m_selectedEntities.back(), tr("Reference"), this);
	if (!dlg.exec())
		return;

	ccGenericPointCloud* compCloud = ccHObjectCaster::ToGenericPointCloud(dlg.getFirstEntity());
	ccGenericPointCloud* srcCloud  = ccHObjectCaster::ToGenericPointCloud(dlg.getSecondEntity());

	if (!compCloud->isA(CC_TYPES::POINT_CLOUD)) //TODO
	{
		ccConsole::Error(tr("Compared cloud must be a real point cloud!"));
		return;
	}
	ccPointCloud* cmpPC = static_cast<ccPointCloud*>(compCloud);

	static const char DEFAULT_CPS_TEMP_SF_NAME[] = "CPS temporary";
	int               sfIdx                      = cmpPC->getScalarFieldIndexByName(DEFAULT_CPS_TEMP_SF_NAME);
	if (sfIdx < 0)
		sfIdx = cmpPC->addScalarField(DEFAULT_CPS_TEMP_SF_NAME);
	if (sfIdx < 0)
	{
		ccConsole::Error(tr("Couldn't allocate a new scalar field for computing distances! Try to free some memory ..."));
		return;
	}
	cmpPC->setCurrentScalarField(sfIdx);
	if (!cmpPC->enableScalarField())
	{
		ccConsole::Error(tr("Not enough memory!"));
		return;
	}
	//cmpPC->forEach(CCCoreLib::ScalarFieldTools::SetScalarValueToNaN); //now done by default by computeCloud2CloudDistances

	CCCoreLib::ReferenceCloud                                                  CPSet(srcCloud);
	ccProgressDialog                                                           pDlg(true, this);
	CCCoreLib::DistanceComputationTools::Cloud2CloudDistancesComputationParams params;
	params.CPSet = &CPSet;
	int result   = CCCoreLib::DistanceComputationTools::computeCloud2CloudDistances(compCloud, srcCloud, params, &pDlg);
	cmpPC->deleteScalarField(sfIdx);

	if (result >= 0)
	{
		ccPointCloud* newCloud = nullptr;
		//if the source cloud is a "true" cloud, the extracted CPS
		//will also get its attributes
		newCloud = srcCloud->isA(CC_TYPES::POINT_CLOUD) ? static_cast<ccPointCloud*>(srcCloud)->partialClone(&CPSet) : ccPointCloud::From(&CPSet, srcCloud);

		newCloud->setName(QString("[%1]->CPSet(%2)").arg(srcCloud->getName(), compCloud->getName()));
		newCloud->setDisplay(compCloud->getDisplay());
		newCloud->prepareDisplayForRefresh();
		addToDB(newCloud);

		//we hide the source cloud (for a clearer display)
		srcCloud->setEnabled(false);
		srcCloud->prepareDisplayForRefresh();
	}

	refreshAll();
}

void MainWindow::doActionComputeNormals()
{
	if (!ccEntityAction::computeNormals(m_selectedEntities, this))
		return;

	refreshAll();
	updateUI();
}

void MainWindow::doActionOrientNormalsMST()
{
	if (!ccEntityAction::orientNormalsMST(m_selectedEntities, this))
		return;

	refreshAll();
	updateUI();
}

void MainWindow::doActionOrientNormalsFM()
{
	if (!ccEntityAction::orientNormalsFM(m_selectedEntities, this))
		return;

	refreshAll();
	updateUI();
}

void MainWindow::doActionShiftPointsAlongNormals()
{
	std::vector<ccPointCloud*> candidates;
	for (ccHObject* entity : m_selectedEntities)
	{
		if (entity && entity->isA(CC_TYPES::POINT_CLOUD))
		{
			ccPointCloud* pc = static_cast<ccPointCloud*>(entity);
			if (pc->hasNormals())
			{
				candidates.push_back(pc);
			}
		}
	}

	if (candidates.empty())
	{
		ccConsole::Error(QObject::tr("Select at least one point cloud with normals"));
		return;
	}

	// ask the user to define the shift value
	static double s_shift = 0.0;
	bool          ok      = false;
	double        shift   = QInputDialog::getDouble(this, tr("Shift along normals"), tr("Shift quantity"), s_shift, -1.0e6, 1.0e6, 6, &ok);
	if (!ok)
	{
		return;
	}
	// remember for next time
	s_shift = shift;

	for (ccPointCloud* pc : candidates)
	{
		pc->shiftPointsAlongNormals(static_cast<PointCoordinateType>(shift));
		pc->prepareDisplayForRefresh();
	}

	refreshAll();
}

void MainWindow::doActionFindBiggestInnerRectangle()
{
	if (!haveSelection())
		return;

	ccHObject* entity = haveOneSelection() ? m_selectedEntities.front() : nullptr;
	if (!entity || !entity->isKindOf(CC_TYPES::POINT_CLOUD))
	{
		ccConsole::Error(tr("Select one point cloud!"));
		return;
	}

	bool       ok;
	static int s_innerRectDim = 2;
	int        dim            = QInputDialog::getInt(this, tr("Dimension"), tr("Orthogonal dim (X=0 / Y=1 / Z=2)"), s_innerRectDim, 0, 2, 1, &ok);
	if (!ok)
		return;
	s_innerRectDim = dim;

	ccGenericPointCloud* cloud = static_cast<ccGenericPointCloud*>(entity);
	ccBox*               box   = ccInnerRect2DFinder().process(cloud, static_cast<unsigned char>(dim));

	if (box)
	{
		cloud->addChild(box);
		box->setVisible(true);
		box->setDisplay(cloud->getDisplay());
		box->setDisplay(cloud->getDisplay());
		addToDB(box);
	}

	updateUI();
}

void MainWindow::doActionFastRegistration(FastRegistrationMode mode)
{
	//we need at least 1 entity
	if (m_selectedEntities.empty())
		return;

	//we must backup 'm_selectedEntities' as removeObjectTemporarilyFromDBTree can modify it!
	ccHObject::Container selectedEntities = m_selectedEntities;

	for (ccHObject* entity : selectedEntities)
	{
		ccBBox box = entity->getBB_recursive();

		CCVector3 T; //translation

		switch (mode)
		{
		case MoveBBCenterToOrigin:
			T = -box.getCenter();
			break;
		case MoveBBMinCornerToOrigin:
			T = -box.minCorner();
			break;
		case MoveBBMaxCornerToOrigin:
			T = -box.maxCorner();
			break;
		default:
			assert(false);
			return;
		}

		//transformation (used only for translation)
		ccGLMatrix glTrans;
		glTrans.setTranslation(T);

		forceConsoleDisplay();
		ccConsole::Print(tr("[Synchronize] Transformation matrix (%1):").arg(entity->getName()));
		ccConsole::Print(glTrans.toString(12, ' ')); //full precision
		ccConsole::Print(tr("Hint: copy it (CTRL+C) and apply it - or its inverse - on any entity with the 'Edit > Apply transformation' tool"));

		//we temporarily detach the entity, as it may undergo
		//'severe' modifications (octree deletion, etc.) --> see ccHObject::applyGLTransformation
		ccHObjectContext objContext = removeObjectTemporarilyFromDBTree(entity);
		entity->applyGLTransformation_recursive(&glTrans);
		putObjectBackIntoDBTree(entity, objContext);

		entity->prepareDisplayForRefresh_recursive();
	}

	//reselect previously selected entities!
	if (m_ccRoot)
		m_ccRoot->selectEntities(selectedEntities);

	zoomOnSelectedEntities();

	updateUI();
}

void MainWindow::doActionMatchBBCenters()
{
	//we need at least 2 entities
	if (m_selectedEntities.size() < 2)
		return;

	//we must backup 'm_selectedEntities' as removeObjectTemporarilyFromDBTree can modify it!
	ccHObject::Container selectedEntities = m_selectedEntities;

	//by default, we take the first entity as reference
	//TODO: maybe the user would like to select the reference himself ;)
	ccHObject* refEnt    = selectedEntities[0];
	CCVector3  refCenter = refEnt->getBB_recursive().getCenter();

	for (ccHObject* entity : selectedEntities) //warning, getSelectedEntites may change during this loop!
	{
		CCVector3 center = entity->getBB_recursive().getCenter();

		CCVector3 T = refCenter - center;

		//transformation (used only for translation)
		ccGLMatrix glTrans;
		glTrans += T;

		forceConsoleDisplay();
		ccConsole::Print(tr("[Synchronize] Transformation matrix (%1 --> %2):").arg(entity->getName(), selectedEntities[0]->getName()));
		ccConsole::Print(glTrans.toString(12, ' ')); //full precision
		ccConsole::Print(tr("Hint: copy it (CTRL+C) and apply it - or its inverse - on any entity with the 'Edit > Apply transformation' tool"));

		//we temporarily detach the entity, as it may undergo
		//'severe' modifications (octree deletion, etc.) --> see ccHObject::applyGLTransformation
		ccHObjectContext objContext = removeObjectTemporarilyFromDBTree(entity);
		entity->applyGLTransformation_recursive(&glTrans);
		putObjectBackIntoDBTree(entity, objContext);

		entity->prepareDisplayForRefresh_recursive();
	}

	//reselect previously selected entities!
	if (m_ccRoot)
		m_ccRoot->selectEntities(selectedEntities);

	zoomOnSelectedEntities();

	updateUI();
}

//semi-persistent parameters
static ccLibAlgorithms::ScaleMatchingAlgorithm s_msAlgorithm    = ccLibAlgorithms::PCA_MAX_DIM;
static double                                  s_msRmsDiff      = 1.0e-5;
static int                                     s_msFinalOverlap = 100;

void MainWindow::doActionMatchScales()
{
	//we need at least 2 entities
	if (m_selectedEntities.size() < 2)
		return;

	//we must select the point clouds and meshes
	ccHObject::Container selectedEntities;
	try
	{
		for (ccHObject* entity : getSelectedEntities())
		{
			if (entity->isKindOf(CC_TYPES::POINT_CLOUD)
			    || entity->isKindOf(CC_TYPES::MESH))
			{
				selectedEntities.push_back(entity);
			}
		}
	}
	catch (const std::bad_alloc&)
	{
		ccConsole::Error(tr("Not enough memory!"));
		return;
	}

	ccMatchScalesDlg msDlg(selectedEntities, 0, this);
	msDlg.setSelectedAlgorithm(s_msAlgorithm);
	msDlg.rmsDifferenceLineEdit->setText(QString::number(s_msRmsDiff, 'e', 1));
	msDlg.overlapSpinBox->setValue(s_msFinalOverlap);

	if (!msDlg.exec())
		return;

	//save semi-persistent parameters
	s_msAlgorithm = msDlg.getSelectedAlgorithm();
	if (s_msAlgorithm == ccLibAlgorithms::ICP_SCALE)
	{
		s_msRmsDiff      = msDlg.rmsDifferenceLineEdit->text().toDouble();
		s_msFinalOverlap = msDlg.overlapSpinBox->value();
	}

	ccLibAlgorithms::ApplyScaleMatchingAlgorithm(s_msAlgorithm,
	                                             selectedEntities,
	                                             s_msRmsDiff,
	                                             s_msFinalOverlap,
	                                             msDlg.getSelectedIndex(),
	                                             this);

	//reselect previously selected entities!
	if (m_ccRoot)
		m_ccRoot->selectEntities(selectedEntities);

	refreshAll();
	updateUI();
}

void MainWindow::doActionSORFilter()
{
	ccSORFilterDlg sorDlg(this);

	//set semi-persistent/dynamic parameters
	static int    s_sorFilterKnn    = 6;
	static double s_sorFilterNSigma = 1.0;
	sorDlg.setKNN(s_sorFilterKnn);
	sorDlg.setNSigma(s_sorFilterNSigma);
	if (!sorDlg.exec())
	{
		return;
	}

	//update semi-persistent/dynamic parameters
	s_sorFilterKnn    = sorDlg.KNN();
	s_sorFilterNSigma = sorDlg.nSigma();

	ccProgressDialog pDlg(true, this);
	pDlg.setAutoClose(false);

	bool firstCloud = true;

	ccHObject::Container selectedEntities = getSelectedEntities(); //we have to use a local copy: 'selectEntity' will change the set of currently selected entities!

	for (ccHObject* entity : selectedEntities)
	{
		//specific test for locked vertices
		bool          lockedVertices;
		ccPointCloud* cloud = ccHObjectCaster::ToPointCloud(entity, &lockedVertices);
		if (!cloud)
		{
			continue;
		}
		if (lockedVertices)
		{
			ccUtils::DisplayLockedVerticesWarning(entity->getName(), haveOneSelection());
			continue;
		}

		//computation
		CCCoreLib::ReferenceCloud* selection = CCCoreLib::CloudSamplingTools::sorFilter(cloud,
		                                                                                s_sorFilterKnn,
		                                                                                s_sorFilterNSigma,
		                                                                                cloud->getOctree().data(),
		                                                                                &pDlg);

		if (selection)
		{
			if (selection->size() == cloud->size())
			{
				ccLog::Warning(tr("[DoActionSORFilter] No points were removed from cloud '%1'").arg(cloud->getName()));
			}
			else
			{
				ccPointCloud* cleanCloud = cloud->partialClone(selection);
				if (cleanCloud)
				{
					cleanCloud->setName(cloud->getName() + QString(".clean"));
					cleanCloud->setDisplay(cloud->getDisplay());
					if (cloud->getParent())
						cloud->getParent()->addChild(cleanCloud);
					addToDB(cleanCloud);

					cloud->setEnabled(false);
					if (firstCloud)
					{
						ccConsole::Warning(tr("Previously selected entities (sources) have been hidden!"));
						firstCloud = false;
						m_ccRoot->selectEntity(cleanCloud, true);
					}
				}
				else
				{
					ccConsole::Warning(tr("[DoActionSORFilter] Not enough memory to create a clean version of cloud '%1'!").arg(cloud->getName()));
				}
			}

			delete selection;
			selection = nullptr;
		}
		else
		{
			//no points fall inside selection!
<<<<<<< HEAD
			if (cloud != nullptr)
			{
				ccConsole::Warning(tr("[DoActionSORFilter] Failed to apply the noise filter to cloud '%1'! (not enough memory?)").arg(cloud->getName()));
			}
			else
			{
				ccConsole::Warning(tr("[DoActionSORFilter] Trying to apply the noise filter to null cloud"));
			}
=======
			ccConsole::Warning(tr("[DoActionSORFilter] Failed to apply the noise filter to cloud '%1'! (not enough memory?)").arg(cloud->getName()));
>>>>>>> 0b76c56a
		}
	}

	refreshAll();
	updateUI();
}

void MainWindow::doActionFilterNoise()
{
	double kernelRadius = ccLibAlgorithms::GetDefaultCloudKernelSize(m_selectedEntities);

	ccNoiseFilterDlg noiseDlg(this);

	//set semi-persistent/dynamic parameters
	static bool   s_noiseFilterUseKnn               = false;
	static int    s_noiseFilterKnn                  = 6;
	static bool   s_noiseFilterUseAbsError          = false;
	static double s_noiseFilterAbsError             = 1.0;
	static double s_noiseFilterNSigma               = 1.0;
	static bool   s_noiseFilterRemoveIsolatedPoints = false;
	noiseDlg.radiusDoubleSpinBox->setValue(kernelRadius);
	noiseDlg.knnSpinBox->setValue(s_noiseFilterKnn);
	noiseDlg.nSigmaDoubleSpinBox->setValue(s_noiseFilterNSigma);
	noiseDlg.absErrorDoubleSpinBox->setValue(s_noiseFilterAbsError);
	noiseDlg.removeIsolatedPointsCheckBox->setChecked(s_noiseFilterRemoveIsolatedPoints);
	if (s_noiseFilterUseAbsError)
		noiseDlg.absErrorRadioButton->setChecked(true);
	else
		noiseDlg.relativeRadioButton->setChecked(true);
	if (s_noiseFilterUseKnn)
		noiseDlg.knnRadioButton->setChecked(true);
	else
		noiseDlg.radiusRadioButton->setChecked(true);

	if (!noiseDlg.exec())
		return;

	//update semi-persistent/dynamic parameters
	kernelRadius                      = noiseDlg.radiusDoubleSpinBox->value();
	s_noiseFilterUseKnn               = noiseDlg.knnRadioButton->isChecked();
	s_noiseFilterKnn                  = noiseDlg.knnSpinBox->value();
	s_noiseFilterUseAbsError          = noiseDlg.absErrorRadioButton->isChecked();
	s_noiseFilterNSigma               = noiseDlg.nSigmaDoubleSpinBox->value();
	s_noiseFilterAbsError             = noiseDlg.absErrorDoubleSpinBox->value();
	s_noiseFilterRemoveIsolatedPoints = noiseDlg.removeIsolatedPointsCheckBox->isChecked();

	ccProgressDialog pDlg(true, this);
	pDlg.setAutoClose(false);

	bool firstCloud = true;

	ccHObject::Container selectedEntities = getSelectedEntities(); //we have to use a local copy: and 'selectEntity' will change the set of currently selected entities!

	for (ccHObject* entity : selectedEntities)
	{
		//specific test for locked vertices
<<<<<<< HEAD
		bool          lockedVertices;
		ccPointCloud* cloud = ccHObjectCaster::ToPointCloud(entity, &lockedVertices);
		if (cloud && lockedVertices)
=======
		bool lockedVertices;
		ccPointCloud* cloud = ccHObjectCaster::ToPointCloud(entity, &lockedVertices);
		if (!cloud)
		{
			continue;
		}
		if (lockedVertices)
>>>>>>> 0b76c56a
		{
			ccUtils::DisplayLockedVerticesWarning(entity->getName(), haveOneSelection());
			continue;
		}

		//computation
		CCCoreLib::ReferenceCloud* selection = CCCoreLib::CloudSamplingTools::noiseFilter(cloud,
		                                                                                  static_cast<PointCoordinateType>(kernelRadius),
		                                                                                  s_noiseFilterNSigma,
		                                                                                  s_noiseFilterRemoveIsolatedPoints,
		                                                                                  s_noiseFilterUseKnn,
		                                                                                  s_noiseFilterKnn,
		                                                                                  s_noiseFilterUseAbsError,
		                                                                                  s_noiseFilterAbsError,
		                                                                                  cloud->getOctree().data(),
		                                                                                  &pDlg);

		if (selection)
		{
			if (selection->size() == cloud->size())
			{
				ccLog::Warning(tr("[DoActionFilterNoise] No points were removed from cloud '%1'").arg(cloud->getName()));
			}
			else
			{
				ccPointCloud* cleanCloud = cloud->partialClone(selection);
				if (cleanCloud)
				{
					cleanCloud->setName(cloud->getName() + QString(".clean"));
					cleanCloud->setDisplay(cloud->getDisplay());
					if (cloud->getParent())
						cloud->getParent()->addChild(cleanCloud);
					addToDB(cleanCloud);

					cloud->setEnabled(false);
					if (firstCloud)
					{
						ccConsole::Warning(tr("Previously selected entities (sources) have been hidden!"));
						firstCloud = false;
						m_ccRoot->selectEntity(cleanCloud, true);
					}
				}
				else
				{
					ccConsole::Warning(tr("[DoActionFilterNoise] Not enough memory to create a clean version of cloud '%1'!").arg(cloud->getName()));
				}
			}

			delete selection;
			selection = nullptr;
		}
		else
		{
			//no points fall inside selection!
<<<<<<< HEAD
			if (cloud != nullptr)
			{
				ccConsole::Warning(tr("[DoActionFilterNoise] Failed to apply the noise filter to cloud '%1'! (not enough memory?)").arg(cloud->getName()));
			}
			else
			{
				ccConsole::Warning(tr("[DoActionFilterNoise] Trying to apply the noise filter to null cloud"));
			}
=======
			ccConsole::Warning(tr("[DoActionFilterNoise] Failed to apply the noise filter to cloud '%1'! (not enough memory?)").arg(cloud->getName()));
>>>>>>> 0b76c56a
		}
	}

	refreshAll();
	updateUI();
}

void MainWindow::doActionUnroll()
{
	//there should be only one point cloud or one mesh!
	if (!haveOneSelection())
	{
		ccConsole::Error(tr("Select one and only one entity!"));
		return;
	}

	//if selected entity is a mesh, the method will be applied to its vertices
	bool                 lockedVertices;
	ccGenericPointCloud* cloud = ccHObjectCaster::ToGenericPointCloud(m_selectedEntities.front(), &lockedVertices);
	if (lockedVertices)
	{
		ccUtils::DisplayLockedVerticesWarning(m_selectedEntities.front()->getName(), true);
		return;
	}

	//for "real" point clouds only
	if (!cloud || !cloud->isA(CC_TYPES::POINT_CLOUD))
	{
		ccConsole::Error(tr("Method can't be applied on locked vertices or virtual point clouds!"));
		return;
	}
	ccPointCloud* pc = static_cast<ccPointCloud*>(cloud);

	ccUnrollDlg unrollDlg(m_ccRoot ? m_ccRoot->getRootEntity() : nullptr, this);
	unrollDlg.fromPersistentSettings();
	if (!unrollDlg.exec())
		return;
	unrollDlg.toPersistentSettings();

	ccPointCloud::UnrollMode mode              = unrollDlg.getType();
	PointCoordinateType      radius            = static_cast<PointCoordinateType>(unrollDlg.getRadius());
	CCVector3d               axisDir           = unrollDlg.getAxis();
	bool                     exportDeviationSF = unrollDlg.exportDeviationSF();
	bool                     arbitraryOutputCS = unrollDlg.useArbitraryOutputCS();
	CCVector3                center            = unrollDlg.getAxisPosition();

	//let's rock unroll ;)
	ccProgressDialog pDlg(true, this);

	double startAngle_deg = 0.0;
	double stopAngle_deg  = 360.0;
	unrollDlg.getAngleRange(startAngle_deg, stopAngle_deg);
	if (startAngle_deg >= stopAngle_deg)
	{
		QMessageBox::critical(this, tr("Error"), tr("Invalid angular range"));
		return;
	}

	ccPointCloud* output = nullptr;
	switch (mode)
	{
	case ccPointCloud::CYLINDER:
	{
		ccPointCloud::UnrollCylinderParams params;
		params.radius  = radius;
		params.axisDir = CCVector3::fromArray(axisDir.u);
		if (unrollDlg.isAxisPositionAuto())
		{
			center = pc->getOwnBB().getCenter();
		}
		params.center = center;
		output        = pc->unroll(mode, &params, exportDeviationSF, startAngle_deg, stopAngle_deg, arbitraryOutputCS, &pDlg);
	}
	break;

	case ccPointCloud::CONE_CONICAL:
	case ccPointCloud::CONE_CYLINDRICAL_FIXED_RADIUS:
	case ccPointCloud::CONE_CYLINDRICAL_ADAPTIVE_RADIUS:
	{
		ccPointCloud::UnrollConeParams params;
		params.radius        = (mode == ccPointCloud::CONE_CYLINDRICAL_FIXED_RADIUS ? radius : 0);
		params.apex          = center;
		params.coneAngle_deg = unrollDlg.getConeHalfAngle();
		params.axisDir       = CCVector3::fromArray(axisDir.u);
		params.spanRatio     = unrollDlg.getConicalProjSpanRatio();
		output               = pc->unroll(mode, &params, exportDeviationSF, startAngle_deg, stopAngle_deg, arbitraryOutputCS, &pDlg);
	}
	break;

	default:
		assert(false);
		break;
	}

	if (output)
	{
		if (m_selectedEntities.front()->isA(CC_TYPES::MESH))
		{
			ccMesh* mesh = ccHObjectCaster::ToMesh(m_selectedEntities.front());
			mesh->setEnabled(false);
			ccConsole::Warning(tr("[Unroll] Original mesh has been automatically hidden"));
			ccMesh* outputMesh = mesh->cloneMesh(output);
			outputMesh->addChild(output);
			addToDB(outputMesh, true, true, false, true);
			outputMesh->setEnabled(true);
			outputMesh->setVisible(true);
		}
		else
		{
			pc->setEnabled(false);
			ccConsole::Warning(tr("[Unroll] Original cloud has been automatically hidden"));
			if (pc->getParent())
			{
				pc->getParent()->addChild(output);
			}
			addToDB(output, true, true, false, true);
		}
		updateUI();
	}
}

ccGLWindowInterface* MainWindow::getActiveGLWindow()
{
	if (!m_mdiArea)
	{
		return nullptr;
	}

	QMdiSubWindow* activeSubWindow = m_mdiArea->activeSubWindow();
	if (activeSubWindow)
	{
		return ccGLWindowInterface::FromWidget(activeSubWindow->widget());
	}
	else
	{
		QList<QMdiSubWindow*> subWindowList = m_mdiArea->subWindowList();
		if (!subWindowList.isEmpty())
		{
			return ccGLWindowInterface::FromWidget(subWindowList[0]->widget());
		}
	}

	return nullptr;
}

QMdiSubWindow* MainWindow::getMDISubWindow(ccGLWindowInterface* win)
{
	QList<QMdiSubWindow*> subWindowList = m_mdiArea->subWindowList();
	for (int i = 0; i < subWindowList.size(); ++i)
	{
		if (ccGLWindowInterface::FromWidget(subWindowList[i]->widget()) == win)
			return subWindowList[i];
	}

	//not found!
	return nullptr;
}

ccGLWindowInterface* MainWindow::getGLWindow(int index) const
{
	QList<QMdiSubWindow*> subWindowList = m_mdiArea->subWindowList();
	if (index >= 0 && index < subWindowList.size())
	{
		ccGLWindowInterface* win = ccGLWindowInterface::FromWidget(subWindowList[index]->widget());
		assert(win);
		return win;
	}
	else
	{
		assert(false);
		return nullptr;
	}
}

int MainWindow::getGLWindowCount() const
{
	return m_mdiArea ? m_mdiArea->subWindowList().size() : 0;
}

void MainWindow::zoomIn()
{
	ccGLWindowInterface* win = MainWindow::getActiveGLWindow();
	if (win)
	{
		//we simulate a real wheel event
		win->onWheelEvent(15.0f);
	}
}

void MainWindow::zoomOut()
{
	ccGLWindowInterface* win = MainWindow::getActiveGLWindow();
	if (win)
	{
		//we simulate a real wheel event
		win->onWheelEvent(-15.0f);
	}
}

ccGLWindowInterface* MainWindow::new3DViewInternal(bool allowEntitySelection)
{
	assert(m_ccRoot && m_mdiArea);

	QWidget*             viewWidget = nullptr;
	ccGLWindowInterface* view3D     = nullptr;

	createGLWindow(view3D, viewWidget);
	if (!viewWidget || !view3D)
	{
		ccLog::Error(tr("Failed to create the 3D view"));
		assert(false);
		return nullptr;
	}

	//restore options
	{
		QSettings settings;
		bool      autoPickRotationCenter = settings.value(ccPS::AutoPickRotationCenter(), true).toBool();
		view3D->setAutoPickPivotAtCenter(autoPickRotationCenter);
	}

	viewWidget->setMinimumSize(400, 300);

	m_mdiArea->addSubWindow(viewWidget);

	if (allowEntitySelection)
	{
		connect(view3D->signalEmitter(), &ccGLWindowSignalEmitter::entitySelectionChanged, this, [=](ccHObject* entity)
		        { m_ccRoot->selectEntity(entity); });

		connect(view3D->signalEmitter(), &ccGLWindowSignalEmitter::entitiesSelectionChanged, this, [=](std::unordered_set<int> entities)
		        { m_ccRoot->selectEntities(entities); });
	}

	//'echo' mode
	connect(view3D->signalEmitter(), &ccGLWindowSignalEmitter::mouseWheelRotated, this, &MainWindow::echoMouseWheelRotate);
	connect(view3D->signalEmitter(), &ccGLWindowSignalEmitter::viewMatRotated, this, &MainWindow::echoBaseViewMatRotation);
	connect(view3D->signalEmitter(), &ccGLWindowSignalEmitter::cameraPosChanged, this, &MainWindow::echoCameraPosChanged);
	connect(view3D->signalEmitter(), &ccGLWindowSignalEmitter::pivotPointChanged, this, &MainWindow::echoPivotPointChanged);

	connect(view3D->signalEmitter(), &ccGLWindowSignalEmitter::aboutToClose, this, &MainWindow::prepareWindowDeletion);
	connect(view3D->signalEmitter(), &ccGLWindowSignalEmitter::filesDropped, this, &MainWindow::addToDBAuto, Qt::QueuedConnection); //DGM: we don't want to block the 'dropEvent' method of ccGLWindow instances!
	connect(view3D->signalEmitter(), &ccGLWindowSignalEmitter::newLabel, this, &MainWindow::handleNewLabel);
	connect(view3D->signalEmitter(), &ccGLWindowSignalEmitter::exclusiveFullScreenToggled, this, &MainWindow::onExclusiveFullScreenToggled);

	if (m_pickingHub)
	{
		//we must notify the picking hub as well if the window is destroyed
		connect(view3D->signalEmitter(), &ccGLWindowSignalEmitter::aboutToClose, m_pickingHub, &ccPickingHub::onActiveWindowDeleted);
	}

	view3D->setSceneDB(m_ccRoot->getRootEntity());
	viewWidget->setAttribute(Qt::WA_DeleteOnClose);
	m_ccRoot->updatePropertiesView();

	QMainWindow::statusBar()->showMessage(tr("New 3D View"), 2000);

	viewWidget->showMaximized();
	viewWidget->update();

	return view3D;
}

void MainWindow::prepareWindowDeletion(ccGLWindowInterface* glWindow)
{
	if (!m_ccRoot)
		return;

	if (glWindow)
	{
		m_ccRoot->hidePropertiesView();
		m_ccRoot->getRootEntity()->removeFromDisplay_recursive(glWindow);
		m_ccRoot->updatePropertiesView();
	}
	else
	{
		assert(false);
	}
}

static bool s_autoSaveGuiElementPos = true;
void        MainWindow::doActionResetGUIElementsPos()
{
	//show the user it will be maximized
	showMaximized();

	QSettings settings;
	settings.remove(ccPS::MainWinGeom());
	settings.remove(ccPS::MainWinState());

	QMessageBox::information(this,
	                         tr("Restart"),
	                         tr("To finish the process, you'll have to close and restart CloudCompare"));

	//to avoid saving them right away!
	s_autoSaveGuiElementPos = false;
}

void MainWindow::doActionToggleRestoreWindowOnStartup(bool state)
{
	QSettings settings;
	settings.setValue(ccPS::DoNotRestoreWindowGeometry(), !state);
}

void MainWindow::doActionResetAllVBOs()
{
	ccHObject::Container clouds;
	m_ccRoot->getRootEntity()->filterChildren(clouds, true, CC_TYPES::POINT_CLOUD, true);

	size_t releasedSize = 0;
	for (ccHObject* entity : clouds)
	{
		ccPointCloud* cloud = ccHObjectCaster::ToPointCloud(entity);
		if (cloud)
		{
			releasedSize += cloud->vboSize();
			cloud->releaseVBOs();
		}
	}

	if (releasedSize != 0)
	{
		ccLog::Print(tr("All VBOs have been released (%1 Mb)").arg(releasedSize / static_cast<double>(1 << 20), 0, 'f', 2));
		if (ccGui::Parameters().useVBOs)
		{
			ccLog::Warning(tr("You might want to disable the 'use VBOs' option in the Display Settings to keep the GPU memory empty"));
		}
	}
	else
	{
		ccLog::Print(tr("No VBO allocated"));
	}
}

void MainWindow::restoreGUIElementsPos()
{
	QSettings settings;

	QVariant previousState = settings.value(ccPS::MainWinState());
	if (previousState.isValid())
	{
		restoreState(previousState.toByteArray());
	}

	QVariant previousGeometry;
	if (!settings.value(ccPS::DoNotRestoreWindowGeometry(), false).toBool())
	{
		previousGeometry = settings.value(ccPS::MainWinGeom());
	}

	if (previousGeometry.isValid())
	{
		restoreGeometry(previousGeometry.toByteArray());
	}
	else
	{
		showMaximized();
	}

	if (isFullScreen())
	{
		m_UI->actionFullScreen->blockSignals(true);
		m_UI->actionFullScreen->setChecked(true);
		m_UI->actionFullScreen->blockSignals(false);
	}
}

void MainWindow::showEvent(QShowEvent* event)
{
	if (m_firstShow)
	{
		restoreGUIElementsPos();

		m_firstShow = false;
	}

	QMainWindow::showEvent(event);
}

void MainWindow::closeEvent(QCloseEvent* event)
{
	const ccOptions &opts =  ccOptions::Instance();
	// If we don't have anything displayed, then just close...
	if (!opts.confirmQuit || (m_ccRoot && (m_ccRoot->getRootEntity()->getChildrenNumber() == 0)))
	{
		event->accept();
	}
	else // ...otherwise confirm
	{
<<<<<<< HEAD
		QMessageBox message_box(QMessageBox::Question,
		                        tr("Quit"),
		                        tr("Are you sure you want to quit?"),
		                        QMessageBox::Ok | QMessageBox::Cancel,
		                        this);

		if (message_box.exec() == QMessageBox::Ok)
		{
			event->accept();
		}
		else
		{
			event->ignore();
=======
		QMessageBox message_box( QMessageBox::Question,
								 tr("Quit"),
								 tr("Are you sure you want to quit?"),
								 QMessageBox::NoButton,
								 this);
		message_box.addButton(QMessageBox::Button::Yes);
		message_box.addButton(tr("Yes, don't ask again"), QMessageBox::ButtonRole::YesRole);
		message_box.addButton(QMessageBox::Button::No);

		message_box.exec();

		switch (message_box.buttons().indexOf(message_box.clickedButton())) {
			case 1: // Yes, don't ask again
			{
				ccOptions optsCopied = opts;
				optsCopied.confirmQuit = false;
				optsCopied.toPersistentSettings();
				Q_FALLTHROUGH(); // Fallthrough to the yes case, to accept the event
			}
			case 0: // Yes
				event->accept();
				break;
			case 2: // No
			default:
				event->ignore();
>>>>>>> 0b76c56a
		}
	}

	if (s_autoSaveGuiElementPos)
	{
		saveGUIElementsPos();
	}
}

void MainWindow::saveGUIElementsPos()
{
	//save the state as settings
	QSettings settings;
	settings.setValue(ccPS::MainWinGeom(), saveGeometry());
	settings.setValue(ccPS::MainWinState(), saveState());
}

void MainWindow::moveEvent(QMoveEvent* event)
{
	QMainWindow::moveEvent(event);

	updateOverlayDialogsPlacement();
}

void MainWindow::resizeEvent(QResizeEvent* event)
{
	QMainWindow::resizeEvent(event);

	updateOverlayDialogsPlacement();
}

void MainWindow::registerOverlayDialog(ccOverlayDialog* dlg, Qt::Corner pos)
{
	//check for existence
	for (ccMDIDialogs& mdi : m_mdiDialogs)
	{
		if (mdi.dialog == dlg)
		{
			//we only update its position in this case
			mdi.position = pos;
			repositionOverlayDialog(mdi);
			return;
		}
	}

	//otherwise we add it to DB
	m_mdiDialogs.push_back(ccMDIDialogs(dlg, pos));

	//automatically update the dialog placement when its shown
	connect(dlg, &ccOverlayDialog::shown, this, [=]()
	        {
		        //check for existence
		        for (ccMDIDialogs& mdi : m_mdiDialogs)
		        {
			        if (mdi.dialog == dlg)
			        {
				        repositionOverlayDialog(mdi);
				        break;
			        }
		        }
	        });

	repositionOverlayDialog(m_mdiDialogs.back());
}

void MainWindow::unregisterOverlayDialog(ccOverlayDialog* dialog)
{
	for (std::vector<ccMDIDialogs>::iterator it = m_mdiDialogs.begin(); it != m_mdiDialogs.end(); ++it)
	{
		if (it->dialog == dialog)
		{
			m_mdiDialogs.erase(it);
			break;
		}
	}
}

bool MainWindow::eventFilter(QObject* obj, QEvent* event)
{
	switch (event->type())
	{
	case QEvent::Resize:
	case QEvent::Move:
		updateOverlayDialogsPlacement();
		break;
	default:
		//nothing to do
		break;
	}

	// standard event processing
	return QObject::eventFilter(obj, event);
}

void MainWindow::keyPressEvent(QKeyEvent* event)
{
	switch (event->key())
	{
	case Qt::Key_Escape:
	{
		if (s_pickingWindow != nullptr)
		{
			cancelPreviousPickingOperation(true);
		}
		break;
	}

	default:
		QMainWindow::keyPressEvent(event);
	}
}

void MainWindow::updateOverlayDialogsPlacement()
{
	for (ccMDIDialogs& mdiDlg : m_mdiDialogs)
	{
		repositionOverlayDialog(mdiDlg);
	}
}

void MainWindow::repositionOverlayDialog(ccMDIDialogs& mdiDlg)
{
	if (!mdiDlg.dialog || !mdiDlg.dialog->isVisible() || !m_mdiArea)
		return;

	int              dx     = 0;
	int              dy     = 0;
	static const int margin = 5;
	switch (mdiDlg.position)
	{
	case Qt::TopLeftCorner:
		dx = margin;
		dy = margin;
		break;
	case Qt::TopRightCorner:
		dx = std::max(margin, m_mdiArea->width() - mdiDlg.dialog->width() - margin);
		dy = margin;
		break;
	case Qt::BottomLeftCorner:
		dx = margin;
		dy = std::max(margin, m_mdiArea->height() - mdiDlg.dialog->height() - margin);
		break;
	case Qt::BottomRightCorner:
		dx = std::max(margin, m_mdiArea->width() - mdiDlg.dialog->width() - margin);
		dy = std::max(margin, m_mdiArea->height() - mdiDlg.dialog->height() - margin);
		break;
	}

	//show();
	mdiDlg.dialog->move(m_mdiArea->mapToGlobal(QPoint(dx, dy)));
	mdiDlg.dialog->raise();
}

void MainWindow::toggleVisualDebugTraces()
{
	ccGLWindowInterface* win = getActiveGLWindow();
	if (win)
	{
		win->toggleDebugTrace();
		win->redraw(false, false);
	}
}

void MainWindow::toggleFullScreen(bool state)
{
	if (state)
		showFullScreen();
	else
		showNormal();

#ifdef Q_OS_MAC
	if (state)
	{
		m_UI->actionFullScreen->setText(tr("Exit Full Screen"));
	}
	else
	{
		m_UI->actionFullScreen->setText(tr("Enter Full Screen"));
	}
#endif
}

void MainWindow::toggleExclusiveFullScreen(bool state)
{
	ccGLWindowInterface* win = getActiveGLWindow();
	if (win)
	{
		win->toggleExclusiveFullScreen(state);
	}
}

void MainWindow::doActionShowHelpDialog()
{
	QMessageBox messageBox;
	messageBox.setTextFormat(Qt::RichText);
	messageBox.setWindowTitle("Documentation");
	messageBox.setText("Please look at the <a href='http://www.cloudcompare.org/doc/wiki'>wiki</a>");
	messageBox.setStandardButtons(QMessageBox::Ok);
	messageBox.exec();
}

void MainWindow::freezeUI(bool state)
{
	//freeze standard plugins
	m_UI->toolBarMainTools->setDisabled(state);
	m_UI->toolBarSFTools->setDisabled(state);

	m_pluginUIManager->mainPluginToolbar()->setDisabled(state);

	//freeze plugin toolbars
	for (QToolBar* toolbar : m_pluginUIManager->additionalPluginToolbars())
	{
		toolbar->setDisabled(state);
	}

	m_UI->DockableDBTree->setDisabled(state);
	m_UI->menubar->setDisabled(state);

	if (state)
	{
		m_UI->menuEdit->setDisabled(true);
		m_UI->menuTools->setDisabled(true);
	}
	else
	{
		updateMenus();
	}

	m_uiFrozen = state;
}

void MainWindow::activateRegisterPointPairTool()
{
	if (!haveSelection())
	{
		ccConsole::Error(tr("Select at least one entity (point cloud or mesh)!"));
		return;
	}

	ccHObject::Container alignedEntities;
	ccHObject::Container refEntities;
	try
	{
		ccHObject::Container entities;
		entities.reserve(m_selectedEntities.size());

		for (ccHObject* entity : m_selectedEntities)
		{
			//for now, we only handle clouds or meshes
			if (entity->isKindOf(CC_TYPES::POINT_CLOUD) || entity->isKindOf(CC_TYPES::MESH))
			{
				entities.push_back(entity);
			}
		}

		if (entities.empty())
		{
			ccConsole::Error("Select at least one entity (point cloud or mesh)!");
			return;
		}
		else if (entities.size() == 1)
		{
			alignedEntities = entities;
		}
		else
		{
			std::vector<int> indexes;
			if (!ccEntitySelectionDialog::SelectEntities(entities, indexes, this, tr("Select to-be-aligned entities")))
			{
				//process cancelled by the user
				return;
			}

			//add the selected indexes as 'aligned' entities
			alignedEntities.reserve(indexes.size());
			for (size_t i = 0; i < indexes.size(); ++i)
			{
				alignedEntities.push_back(entities[indexes[i]]);
			}

			//add the others as 'reference' entities
			assert(indexes.size() <= entities.size());
			refEntities.reserve(entities.size() - indexes.size());
			for (size_t i = 0; i < entities.size(); ++i)
			{
				if (std::find(indexes.begin(), indexes.end(), i) == indexes.end())
				{
					refEntities.push_back(entities[i]);
				}
			}
		}
	}
	catch (const std::bad_alloc&)
	{
		ccLog::Error(tr("Not enough memory"));
		return;
	}

	if (alignedEntities.empty())
	{
		ccLog::Error(tr("No to-be-aligned entity selected"));
		return;
	}

	//deselect all entities
	if (m_ccRoot)
	{
		m_ccRoot->unselectAllEntities();
	}

	ccGLWindowInterface* win = new3DView();
	if (!win)
	{
		ccLog::Error(tr("[PointPairRegistration] Failed to create dedicated 3D view!"));
		return;
	}

	//we disable all windows
	disableAllBut(win);

	if (!m_pprDlg)
	{
		m_pprDlg = new ccPointPairRegistrationDlg(m_pickingHub, this, this);
		connect(m_pprDlg, &ccOverlayDialog::processFinished, this, &MainWindow::deactivateRegisterPointPairTool);
		registerOverlayDialog(m_pprDlg, Qt::TopRightCorner);
	}

	if (!m_pprDlg->init(win, alignedEntities, &refEntities))
	{
		deactivateRegisterPointPairTool(false);
	}

	freezeUI(true);

	if (!m_pprDlg->start())
		deactivateRegisterPointPairTool(false);
	else
		updateOverlayDialogsPlacement();
}

void MainWindow::deactivateRegisterPointPairTool(bool state)
{
	if (m_pprDlg)
		m_pprDlg->clear();

	//we enable all GL windows
	enableAll();

	QList<QMdiSubWindow*> subWindowList = m_mdiArea->subWindowList();
	if (!subWindowList.isEmpty())
		subWindowList.first()->showMaximized();

	freezeUI(false);

	updateUI();

	setGlobalZoom();
}

void MainWindow::activateSectionExtractionMode()
{
	if (!haveSelection())
		return;

	if (!m_seTool)
	{
		m_seTool = new ccSectionExtractionTool(this);
		connect(m_seTool, &ccOverlayDialog::processFinished, this, &MainWindow::deactivateSectionExtractionMode);

		registerOverlayDialog(m_seTool, Qt::TopRightCorner);
	}

	//add clouds
	ccGLWindowInterface* firstDisplay = nullptr;
	{
		unsigned validCount = 0;
		for (ccHObject* entity : getSelectedEntities())
		{
			if (entity->isKindOf(CC_TYPES::POINT_CLOUD))
			{
				if (m_seTool->addCloud(static_cast<ccGenericPointCloud*>(entity)))
				{
					if (!firstDisplay && entity->getDisplay())
					{
						firstDisplay = static_cast<ccGLWindowInterface*>(entity->getDisplay());
					}

					++validCount;
				}
			}
		}

		if (validCount == 0)
		{
			ccConsole::Error(tr("No cloud in selection!"));
			return;
		}
	}

	//deselect all entities
	if (m_ccRoot)
	{
		m_ccRoot->unselectAllEntities();
	}

	ccGLWindowInterface* win = new3DViewInternal(false);
	if (!win)
	{
		ccLog::Error(tr("[SectionExtraction] Failed to create dedicated 3D view!"));
		return;
	}

	if (firstDisplay && firstDisplay->getGlFilter())
	{
		win->setGlFilter(firstDisplay->getGlFilter()->clone());
	}
	m_seTool->linkWith(win);

	freezeUI(true);
	m_UI->toolBarView->setDisabled(true);

	//we disable all other windows
	disableAllBut(win);

	if (!m_seTool->start())
		deactivateSectionExtractionMode(false);
	else
		updateOverlayDialogsPlacement();
}

void MainWindow::deactivateSectionExtractionMode(bool state)
{
	if (m_seTool)
		m_seTool->removeAllEntities();

	//we enable all GL windows
	enableAll();

	QList<QMdiSubWindow*> subWindowList = m_mdiArea->subWindowList();
	if (!subWindowList.isEmpty())
		subWindowList[0]->showMaximized();

	freezeUI(false);
	m_UI->toolBarView->setDisabled(false);

	updateUI();

	ccGLWindowInterface* win = getActiveGLWindow();
	if (win)
		win->redraw();
}

void MainWindow::activateSegmentationMode()
{
	ccGLWindowInterface* win = getActiveGLWindow();
	if (!win)
		return;

	if (!haveSelection())
		return;

	if (!m_gsTool)
	{
		m_gsTool = new ccGraphicalSegmentationTool(this);
		connect(m_gsTool, &ccOverlayDialog::processFinished, this, &MainWindow::deactivateSegmentationMode);

		registerOverlayDialog(m_gsTool, Qt::TopRightCorner);
	}

	m_gsTool->linkWith(win);

	for (ccHObject* entity : getSelectedEntities())
	{
		m_gsTool->addEntity(entity);
	}

	if (m_gsTool->getNumberOfValidEntities() == 0)
	{
		ccConsole::Error(tr("No segmentable entity in active window!"));
		return;
	}

	freezeUI(true);
	m_UI->toolBarView->setDisabled(false);

	//we disable all other windows
	disableAllBut(win);

	if (!m_gsTool->start())
		deactivateSegmentationMode(false);
	else
		updateOverlayDialogsPlacement();
}

void MainWindow::deactivateSegmentationMode(bool state)
{
	if (!m_gsTool)
	{
		assert(false);
		return;
	}

	bool deleteHiddenParts = false;

	//shall we apply segmentation?
	if (state)
	{
		ccHObject::Container result;

		m_gsTool->applySegmentation(this, result);

		if (m_ccRoot)
		{
			m_ccRoot->selectEntities(result);
		}
	}
	else
	{
		m_gsTool->removeAllEntities();
	}

	//we enable all GL windows
	enableAll();

	freezeUI(false);

	updateUI();

	ccGLWindowInterface* win = getActiveGLWindow();
	if (win)
	{
		win->redraw();
	}
}

void MainWindow::activateTracePolylineMode()
{
	ccGLWindowInterface* win = getActiveGLWindow();
	if (!win)
	{
		return;
	}

	if (!m_tplTool)
	{
		m_tplTool = new ccTracePolylineTool(m_pickingHub, this);
		connect(m_tplTool, &ccOverlayDialog::processFinished, this, &MainWindow::deactivateTracePolylineMode);
		registerOverlayDialog(m_tplTool, Qt::TopRightCorner);
	}

	m_tplTool->linkWith(win);

	freezeUI(true);
	m_UI->toolBarView->setDisabled(false);

	//we disable all other windows
	disableAllBut(win);

	if (!m_tplTool->start())
		deactivateTracePolylineMode(false);
	else
		updateOverlayDialogsPlacement();
}

void MainWindow::deactivateTracePolylineMode(bool)
{
	//we enable all GL windows
	enableAll();

	freezeUI(false);

	updateUI();

	ccGLWindowInterface* win = getActiveGLWindow();
	if (win)
	{
		win->redraw();
	}
}

void MainWindow::activatePointListPickingMode()
{
	ccGLWindowInterface* win = getActiveGLWindow();
	if (!win)
		return;

	//there should be only one point cloud in current selection!
	if (!haveOneSelection())
	{
		ccConsole::Error(tr("Select one and only one entity!"));
		return;
	}

	ccHObject* entity = m_selectedEntities.front();
	if (!entity->isKindOf(CC_TYPES::POINT_CLOUD) && !entity->isKindOf(CC_TYPES::MESH))
	{
		ccConsole::Error(tr("Select a cloud or a mesh"));
		return;
	}

	if (!entity->isVisible() || !entity->isEnabled())
	{
		ccConsole::Error(tr("Entity must be visible!"));
		return;
	}

	if (!m_plpDlg)
	{
		m_plpDlg = new ccPointListPickingDlg(m_pickingHub, this);
		connect(m_plpDlg, &ccOverlayDialog::processFinished, this, &MainWindow::deactivatePointListPickingMode);

		registerOverlayDialog(m_plpDlg, Qt::TopRightCorner);
	}

	//DGM: we must update marker size spin box value (as it may have changed by the user with the "display dialog")
	m_plpDlg->markerSizeSpinBox->setValue(win->getDisplayParameters().labelMarkerSize);

	m_plpDlg->linkWith(win);
	m_plpDlg->linkWithEntity(entity);

	freezeUI(true);

	//we disable all other windows
	disableAllBut(win);

	if (!m_plpDlg->start())
		deactivatePointListPickingMode(false);
	else
		updateOverlayDialogsPlacement();
}

void MainWindow::deactivatePointListPickingMode(bool state)
{
	if (m_plpDlg)
	{
		m_plpDlg->linkWithEntity(nullptr);
	}

	//we enable all GL windows
	enableAll();

	freezeUI(false);

	updateUI();
}

void MainWindow::activatePointPickingMode()
{
	ccGLWindowInterface* win = getActiveGLWindow();
	if (!win)
	{
		return;
	}

	if (m_ccRoot)
	{
		m_ccRoot->unselectAllEntities(); //we don't want any entity selected (especially existing labels!)
	}

	if (!m_ppDlg)
	{
		m_ppDlg = new ccPointPropertiesDlg(m_pickingHub, this);
		connect(m_ppDlg, &ccOverlayDialog::processFinished, this, &MainWindow::deactivatePointPickingMode);
		connect(m_ppDlg, &ccPointPropertiesDlg::newLabel, this, &MainWindow::handleNewLabel);

		registerOverlayDialog(m_ppDlg, Qt::TopRightCorner);
	}

	m_ppDlg->linkWith(win);

	freezeUI(true);

	//we disable all other windows
	disableAllBut(win);

	if (!m_ppDlg->start())
		deactivatePointPickingMode(false);
	else
		updateOverlayDialogsPlacement();
}

void MainWindow::deactivatePointPickingMode(bool state)
{
	//if (m_ppDlg)
	//	m_ppDlg->linkWith(nullptr);

	//we enable all GL windows
	enableAll();

	freezeUI(false);

	updateUI();
	redrawAll();
}

void MainWindow::activateClippingBoxMode()
{
	if (!haveSelection())
	{
		return;
	}

	ccGLWindowInterface* win = getActiveGLWindow();
	if (!win)
	{
		return;
	}

	if (!m_clipTool)
	{
		m_clipTool = new ccClippingBoxTool(this);
		connect(m_clipTool, &ccOverlayDialog::processFinished, this, &MainWindow::deactivateClippingBoxMode);
	}
	m_clipTool->linkWith(win);

	ccHObject::Container selectedEntities = getSelectedEntities(); //we have to use a local copy: 'unselectEntity' will change the set of currently selected entities!
	for (ccHObject* entity : selectedEntities)
	{
		if (m_clipTool->addAssociatedEntity(entity))
		{
			//automatically deselect the entity (to avoid seeing its bounding box ;)
			m_ccRoot->unselectEntity(entity);
		}
	}

	if (m_clipTool->getNumberOfAssociatedEntity() == 0)
	{
		m_clipTool->close();
		return;
	}

	if (m_clipTool->start())
	{
		registerOverlayDialog(m_clipTool, Qt::TopRightCorner);
		freezeUI(true);
		updateOverlayDialogsPlacement();
		//deactivate all other GL windows
		disableAllBut(win);
	}
	else
	{
		ccConsole::Error(tr("Unexpected error!")); //indeed...
	}
}

void MainWindow::deactivateClippingBoxMode(bool state)
{
	//we reactivate all GL windows
	enableAll();

	freezeUI(false);

	updateUI();
}

void MainWindow::activateTranslateRotateMode()
{
	if (!haveSelection())
		return;

	ccGLWindowInterface* win = getActiveGLWindow();
	if (!win)
		return;

	if (!m_transTool)
		m_transTool = new ccGraphicalTransformationTool(this);
	assert(m_transTool->getNumberOfValidEntities() == 0);
	m_transTool->linkWith(win);

	bool rejectedEntities = false;
	for (ccHObject* entity : getSelectedEntities())
	{
		if (!m_transTool->addEntity(entity))
			rejectedEntities = true;
	}

	if (m_transTool->getNumberOfValidEntities() == 0)
	{
		ccConsole::Error(tr("No entity eligible for manual transformation! (see console)"));
		return;
	}
	else if (rejectedEntities)
	{
		ccConsole::Error(tr("Some entities were ignored! (see console)"));
	}

	//try to activate "moving mode" in current GL window
	if (m_transTool->start())
	{
		connect(m_transTool, &ccOverlayDialog::processFinished, this, &MainWindow::deactivateTranslateRotateMode);
		registerOverlayDialog(m_transTool, Qt::TopRightCorner);
		freezeUI(true);
		updateOverlayDialogsPlacement();
		//deactivate all other GL windows
		disableAllBut(win);
	}
	else
	{
		ccConsole::Error(tr("Unexpected error!")); //indeed...
	}
}

void MainWindow::deactivateTranslateRotateMode(bool state)
{
	if (m_transTool)
	{
		//reselect previously selected entities!
		if (state && m_ccRoot)
		{
			const ccHObject& transformedSet = m_transTool->getValidEntities();
			try
			{
				ccHObject::Container transformedEntities;
				transformedEntities.resize(transformedSet.getChildrenNumber());
				for (unsigned i = 0; i < transformedSet.getChildrenNumber(); ++i)
				{
					transformedEntities[i] = transformedSet.getChild(i);
				}
				m_ccRoot->selectEntities(transformedEntities);
			}
			catch (const std::bad_alloc&)
			{
				//not enough memory (nothing to do)
			}
		}
		//m_transTool->close();
	}

	//we reactivate all GL windows
	enableAll();

	freezeUI(false);

	updateUI();
}

void MainWindow::testFrameRate()
{
	ccGLWindowInterface* win = getActiveGLWindow();
	if (win)
		win->startFrameRateTest();
}

void MainWindow::showDisplaySettings()
{
<<<<<<< HEAD
	ccDisplayOptionsDlg displayOptionsDlg(this);
	connect(&displayOptionsDlg, &ccDisplayOptionsDlg::aspectHasChanged, this, [=]()
	        { redrawAll(); });

=======
	ccDisplaySettingsDlg displayOptionsDlg(this);
	connect(&displayOptionsDlg, &ccDisplaySettingsDlg::aspectHasChanged, this, [=] () { redrawAll(); });
			
>>>>>>> 0b76c56a
	displayOptionsDlg.exec();

	disconnect(&displayOptionsDlg);
}

void MainWindow::doActionRenderToFile()
{
	ccGLWindowInterface* win = getActiveGLWindow();
	if (!win)
		return;

	ccRenderToFileDlg rtfDlg(win->glWidth(), win->glHeight(), this);

	if (rtfDlg.exec())
	{
		QApplication::processEvents();
		win->renderToFile(rtfDlg.getFilename(), rtfDlg.getZoom(), rtfDlg.dontScalePoints(), rtfDlg.renderOverlayItems());
	}
}

void MainWindow::doActionEditCamera()
{
	//current active MDI area
	QMdiSubWindow* qWin = m_mdiArea->activeSubWindow();
	if (!qWin)
		return;

	if (!m_cpeDlg)
	{
		m_cpeDlg = new ccCameraParamEditDlg(qWin, m_pickingHub);
		//m_cpeDlg->makeFrameless(); //does not work on linux

		connect(m_mdiArea, &QMdiArea::subWindowActivated, m_cpeDlg, qOverload<QMdiSubWindow*>(&ccCameraParamEditDlg::linkWith));

		registerOverlayDialog(m_cpeDlg, Qt::BottomLeftCorner);
	}

	m_cpeDlg->linkWith(qWin);
	m_cpeDlg->start();

	updateOverlayDialogsPlacement();
}

void MainWindow::doActionAdjustZoom()
{
	//current active MDI area
	ccGLWindowInterface* win = getActiveGLWindow();
	if (!win)
		return;

	const ccViewportParameters& params = win->getViewportParameters();
	if (params.perspectiveView)
	{
		ccConsole::Error(tr("Orthographic mode only!"));
		return;
	}

	ccAdjustZoomDlg azDlg(win, this);

	if (!azDlg.exec())
		return;

	//apply new focal
	double focalDist = azDlg.getFocalDistance();
	win->setFocalDistance(focalDist);
	win->redraw();
}

static unsigned s_viewportIndex = 0;
void            MainWindow::doActionSaveViewportAsCamera()
{
	ccGLWindowInterface* win = getActiveGLWindow();
	if (!win)
		return;

	cc2DViewportObject* viewportObject = new cc2DViewportObject(QString("Viewport #%1").arg(++s_viewportIndex));
	viewportObject->setParameters(win->getViewportParameters());
	viewportObject->setDisplay(win);

	// Save the custom light position as well
	{
		bool       customLightEnabled = win->customLightEnabled();
		CCVector3f customLightPos     = win->getCustomLightPosition();

		viewportObject->setMetaData("CustomLightEnabled", customLightEnabled);
		viewportObject->setMetaData("CustomLightPosX", customLightPos.x);
		viewportObject->setMetaData("CustomLightPosY", customLightPos.y);
		viewportObject->setMetaData("CustomLightPosZ", customLightPos.z);
	}

	addToDB(viewportObject);
}

void MainWindow::zoomOnSelectedEntities()
{
	ccGLWindowInterface* win = nullptr;

	ccHObject tempGroup("TempGroup");
	size_t    selNum = m_selectedEntities.size();
	for (size_t i = 0; i < selNum; ++i)
	{
		ccHObject* entity = m_selectedEntities[i];

		if (i == 0 || !win)
		{
			//take the first valid window as reference
			win = static_cast<ccGLWindowInterface*>(entity->getDisplay());
		}

		if (win)
		{
			if (entity->getDisplay() == win)
			{
				tempGroup.addChild(entity, ccHObject::DP_NONE);
			}
			else if (entity->getDisplay() != nullptr)
			{
				ccLog::Error(tr("All selected entities must be displayed in the same 3D view!"));
				return;
			}
		}
	}

	if (tempGroup.getChildrenNumber() != 0)
	{
		ccBBox box = tempGroup.getDisplayBB_recursive(false, win);
		if (!box.isValid())
		{
			ccLog::Warning(tr("Selected entities have no valid bounding-box!"));
		}
		else
		{
			if (win != nullptr)
			{
				win->updateConstellationCenterAndZoom(&box);
			}
		}
	}

	refreshAll();
}

void MainWindow::setGlobalZoom()
{
	ccGLWindowInterface* win = getActiveGLWindow();
	if (win)
		win->zoomGlobal();
}

void MainWindow::setPivotAlwaysOn()
{
	ccGLWindowInterface* win = getActiveGLWindow();
	if (win)
	{
		win->setPivotVisibility(ccGLWindowInterface::PIVOT_ALWAYS_SHOW);
		win->redraw();

		//update pop-up menu 'top' icon
		if (m_pivotVisibilityPopupButton)
			m_pivotVisibilityPopupButton->setIcon(m_UI->actionSetPivotAlwaysOn->icon());
	}
}

void MainWindow::setPivotRotationOnly()
{
	ccGLWindowInterface* win = getActiveGLWindow();
	if (win)
	{
		win->setPivotVisibility(ccGLWindowInterface::PIVOT_SHOW_ON_MOVE);
		win->redraw();

		//update pop-up menu 'top' icon
		if (m_pivotVisibilityPopupButton)
			m_pivotVisibilityPopupButton->setIcon(m_UI->actionSetPivotRotationOnly->icon());
	}
}

void MainWindow::setPivotOff()
{
	ccGLWindowInterface* win = getActiveGLWindow();
	if (win)
	{
		win->setPivotVisibility(ccGLWindowInterface::PIVOT_HIDE);
		win->redraw();

		//update pop-up menu 'top' icon
		if (m_pivotVisibilityPopupButton)
			m_pivotVisibilityPopupButton->setIcon(m_UI->actionSetPivotOff->icon());
	}
}

void MainWindow::setOrthoView(ccGLWindowInterface* win)
{
	if (win)
	{
		if (!checkStereoMode(win))
		{
			return;
		}
		win->setPerspectiveState(false, true);
		win->redraw();

		//update pop-up menu 'top' icon
		if (m_viewModePopupButton)
			m_viewModePopupButton->setIcon(m_UI->actionSetOrthoView->icon());
		if (m_pivotVisibilityPopupButton)
			m_pivotVisibilityPopupButton->setEnabled(true);
	}
}

void MainWindow::setCenteredPerspectiveView(ccGLWindowInterface* win, bool autoRedraw /*=true*/)
{
	if (win)
	{
		win->setPerspectiveState(true, true);
		if (autoRedraw)
			win->redraw();

		//update pop-up menu 'top' icon
		if (m_viewModePopupButton)
			m_viewModePopupButton->setIcon(m_UI->actionSetCenteredPerspectiveView->icon());
		if (m_pivotVisibilityPopupButton)
			m_pivotVisibilityPopupButton->setEnabled(true);
	}
}

void MainWindow::setViewerPerspectiveView(ccGLWindowInterface* win)
{
	if (win)
	{
		win->setPerspectiveState(true, false);
		win->redraw();

		//update pop-up menu 'top' icon
		if (m_viewModePopupButton)
			m_viewModePopupButton->setIcon(m_UI->actionSetViewerPerspectiveView->icon());
		if (m_pivotVisibilityPopupButton)
			m_pivotVisibilityPopupButton->setEnabled(false);
	}
}

void MainWindow::enablePickingOperation(ccGLWindowInterface* win, QString message)
{
	if (!win)
	{
		assert(false);
		return;
	}

	assert(m_pickingHub);
	if (!m_pickingHub->addListener(this))
	{
		ccLog::Error(tr("Can't start the picking mechanism (another tool is already using it)"));
		return;
	}

	//specific case: we prevent the 'point-pair based alignment' tool to process the picked point!
	//if (m_pprDlg)
	//	m_pprDlg->pause(true);

	s_pickingWindow = win;
	win->displayNewMessage(message, ccGLWindowInterface::LOWER_LEFT_MESSAGE, true, 24 * 3600);
	win->redraw(true, false);

	freezeUI(true);
}

void MainWindow::cancelPreviousPickingOperation(bool aborted)
{
	if (!s_pickingWindow)
		return;

	switch (s_currentPickingOperation)
	{
	case PICKING_ROTATION_CENTER:
		//nothing to do
		break;
	case PICKING_LEVEL_POINTS:
		if (s_levelMarkersCloud)
		{
			s_pickingWindow->removeFromOwnDB(s_levelMarkersCloud);
			delete s_levelMarkersCloud;
			s_levelMarkersCloud = nullptr;
		}
		break;
	default:
		assert(false);
		break;
	}

	if (aborted)
	{
		s_pickingWindow->displayNewMessage(QString(), ccGLWindowInterface::LOWER_LEFT_MESSAGE); //clear previous messages
		s_pickingWindow->displayNewMessage(tr("Picking operation aborted"), ccGLWindowInterface::LOWER_LEFT_MESSAGE);
	}
	s_pickingWindow->redraw(false);

	//specific case: we allow the 'point-pair based alignment' tool to process the picked point!
	if (m_pprDlg)
		m_pprDlg->pause(false);

	freezeUI(false);

	m_pickingHub->removeListener(this);

	s_pickingWindow           = nullptr;
	s_currentPickingOperation = NO_PICKING_OPERATION;
}

void MainWindow::onItemPicked(const PickedItem& pi)
{
	if (!s_pickingWindow || !m_pickingHub)
	{
		return;
	}

	if (!pi.entity)
	{
		return;
	}

	if (m_pickingHub->activeWindow() != s_pickingWindow)
	{
		ccLog::Warning(tr("The point was picked in the wrong window"));
		return;
	}

	CCVector3 pickedPoint = pi.P3D;
	switch (s_currentPickingOperation)
	{
	case PICKING_LEVEL_POINTS:
	{
		//we only accept points picked on the right entity!
		//if (obj != s_levelEntity)
		//{
		//	ccLog::Warning(tr("[Level] Only points picked on '%1' are considered!").arg(s_levelEntity->getName()));
		//	return;
		//}

		if (!s_levelMarkersCloud)
		{
			assert(false);
			cancelPreviousPickingOperation(true);
		}

		for (unsigned i = 0; i < s_levelMarkersCloud->size(); ++i)
		{
			const CCVector3* P = s_levelMarkersCloud->getPoint(i);
			if ((pickedPoint - *P).norm() < 1.0e-6)
			{
				ccLog::Warning(tr("[Level] Point is too close from the others!"));
				return;
			}
		}

		//add the corresponding marker
		s_levelMarkersCloud->addPoint(pickedPoint);
		unsigned   markerCount = s_levelMarkersCloud->size();
		cc2DLabel* label       = new cc2DLabel();
		label->addPickedPoint(s_levelMarkersCloud, markerCount - 1);
		label->setName(QString("P#%1").arg(markerCount));
		label->setDisplayedIn2D(false);
		label->setDisplay(s_pickingWindow);
		label->setVisible(true);
		s_levelMarkersCloud->addChild(label);
		s_pickingWindow->redraw();

		if (markerCount == 3)
		{
			//we have enough points!
			const CCVector3* A = s_levelMarkersCloud->getPoint(0);
			const CCVector3* B = s_levelMarkersCloud->getPoint(1);
			const CCVector3* C = s_levelMarkersCloud->getPoint(2);
			CCVector3        X = *B - *A;
			CCVector3        Y = *C - *A;
			CCVector3        Z = X.cross(Y);
			//we choose 'Z' so that it points 'upward' relatively to the camera (assuming the user will be looking from the top)
			CCVector3d viewDir = s_pickingWindow->getViewportParameters().getViewDir();
			if (Z.toDouble().dot(viewDir) > 0)
			{
				Z = -Z;
			}
			Y = Z.cross(X);
			X.normalize();
			Y.normalize();
			Z.normalize();

			ccGLMatrixd trans;
			{
				double* mat = trans.data();
				mat[0]      = X.x;
				mat[4]      = X.y;
				mat[8]      = X.z;
				mat[12]     = 0.0;
				mat[1]      = Y.x;
				mat[5]      = Y.y;
				mat[9]      = Y.z;
				mat[13]     = 0.0;
				mat[2]      = Z.x;
				mat[6]      = Z.y;
				mat[10]     = Z.z;
				mat[14]     = 0.0;
				mat[3]      = 0.0;
				mat[7]      = 0.0;
				mat[11]     = 0.0;
				mat[15]     = 1.0;
			}

			CCVector3d T = -A->toDouble();
			trans.apply(T);
			T += *A;
			trans.setTranslation(T);

			assert(haveOneSelection() && m_selectedEntities.front() == s_levelEntity);
			applyTransformation(trans, false);

			//clear message
			s_pickingWindow->displayNewMessage(QString(), ccGLWindowInterface::LOWER_LEFT_MESSAGE, false); //clear previous message
			s_pickingWindow->setView(CC_TOP_VIEW);
		}
		else
		{
			//we need more points!
			return;
		}
	}
		//we use the next 'case' entry (PICKING_ROTATION_CENTER) to redefine the rotation center as well!
		assert(s_levelMarkersCloud && s_levelMarkersCloud->size() != 0);
		pickedPoint = *s_levelMarkersCloud->getPoint(0);
		//break;

	case PICKING_ROTATION_CENTER:
	{
		CCVector3d newPivot = pickedPoint;
		//specific case: transformation tool is enabled
		if (m_transTool && m_transTool->started())
		{
			m_transTool->setRotationCenter(newPivot);
			const unsigned& precision = s_pickingWindow->getDisplayParameters().displayedNumPrecision;
			s_pickingWindow->displayNewMessage(QString(), ccGLWindowInterface::LOWER_LEFT_MESSAGE, false); //clear previous message
			s_pickingWindow->displayNewMessage(QString("Point (%1 ; %2 ; %3) set as rotation center for interactive transformation")
			                                       .arg(pickedPoint.x, 0, 'f', precision)
			                                       .arg(pickedPoint.y, 0, 'f', precision)
			                                       .arg(pickedPoint.z, 0, 'f', precision),
			                                   ccGLWindowInterface::LOWER_LEFT_MESSAGE,
			                                   true);
		}
		else
		{
			const ccViewportParameters& params = s_pickingWindow->getViewportParameters();
			if (!params.perspectiveView || params.objectCenteredView)
			{
				//apply current GL transformation (if any)
				pi.entity->getGLTransformation().apply(newPivot);
				s_pickingWindow->setPivotPoint(newPivot, true, true);
			}
		}
		//s_pickingWindow->redraw(); //already called by 'cancelPreviousPickingOperation' (see below)
	}
	break;

	default:
		assert(false);
		break;
	}

	cancelPreviousPickingOperation(false);
}

void MainWindow::doLevel()
{
	//picking operation already in progress
	if (s_pickingWindow)
	{
		if (s_currentPickingOperation == PICKING_LEVEL_POINTS)
		{
			cancelPreviousPickingOperation(true);
		}
		else
		{
			ccConsole::Error(tr("Stop the other picking operation first!"));
		}
		return;
	}

	ccGLWindowInterface* win = getActiveGLWindow();
	if (!win)
	{
		ccConsole::Error(tr("No active 3D view!"));
		return;
	}

	if (!haveOneSelection())
	{
		ccConsole::Error(tr("Select an entity!"));
		return;
	}

	//create markers cloud
	assert(!s_levelMarkersCloud);
	{
		s_levelMarkersCloud = new ccPointCloud("Level points");
		if (!s_levelMarkersCloud->reserve(3))
		{
			ccConsole::Error(tr("Not enough memory!"));
			return;
		}
		win->addToOwnDB(s_levelMarkersCloud);
	}

	s_levelEntity = m_selectedEntities.front();
	s_levelLabels.clear();
	s_currentPickingOperation = PICKING_LEVEL_POINTS;

	enablePickingOperation(win, tr("Pick three points on the floor plane (click the Level button or press Escape to cancel)"));
}

void MainWindow::doPickRotationCenter()
{
	//picking operation already in progress
	if (s_pickingWindow)
	{
		if (s_currentPickingOperation == PICKING_ROTATION_CENTER)
		{
			cancelPreviousPickingOperation(true);
		}
		else
		{
			ccConsole::Error(tr("Stop the other picking operation first!"));
		}
		return;
	}

	ccGLWindowInterface* win = getActiveGLWindow();
	if (!win)
	{
		ccConsole::Error(tr("No active 3D view!"));
		return;
	}

	bool objectCentered     = true;
	bool perspectiveEnabled = win->getPerspectiveState(objectCentered);
	if (perspectiveEnabled && !objectCentered)
	{
		ccLog::Error(tr("Perspective mode is viewer-centered: can't use a point as rotation center!"));
		return;
	}

	s_currentPickingOperation = PICKING_ROTATION_CENTER;
	enablePickingOperation(win, tr("Pick a point to be used as rotation center (click on icon again to cancel)"));
}

ccPointCloud* MainWindow::askUserToSelectACloud(ccHObject* defaultCloudEntity /*=nullptr*/, QString inviteMessage /*=QString()*/)
{
	ccHObject::Container clouds;
	m_ccRoot->getRootEntity()->filterChildren(clouds, true, CC_TYPES::POINT_CLOUD, true);
	if (clouds.empty())
	{
		ccConsole::Error(tr("No cloud in database!"));
		return nullptr;
	}
	//default selected index
	int selectedIndex = 0;
	if (defaultCloudEntity)
	{
		for (size_t i = 1; i < clouds.size(); ++i)
		{
			if (clouds[i] == defaultCloudEntity)
			{
				selectedIndex = static_cast<int>(i);
				break;
			}
		}
	}
	//ask the user to choose a cloud
	{
		selectedIndex = ccItemSelectionDlg::SelectEntity(clouds, selectedIndex, this, inviteMessage);
		if (selectedIndex < 0)
			return nullptr;
	}

	assert(selectedIndex >= 0 && static_cast<size_t>(selectedIndex) < clouds.size());
	return ccHObjectCaster::ToPointCloud(clouds[selectedIndex]);
}

void MainWindow::toggleSelectedEntitiesProperty(ccEntityAction::TOGGLE_PROPERTY property)
{
	if (!ccEntityAction::toggleProperty(m_selectedEntities, property))
	{
		return;
	}

	refreshAll();
	updateUI();
}

void MainWindow::clearSelectedEntitiesProperty(ccEntityAction::CLEAR_PROPERTY property)
{
	if (!ccEntityAction::clearProperty(m_selectedEntities, property, this))
	{
		return;
	}

	refreshAll();
	updateUI();
}

void MainWindow::setView(CC_VIEW_ORIENTATION view)
{
	ccGLWindowInterface* win = getActiveGLWindow();
	if (win)
	{
		win->setView(view);
	}
}

void MainWindow::spawnHistogramDialog(const std::vector<unsigned>& histoValues, double minVal, double maxVal, QString title, QString xAxisLabel)
{
	ccHistogramWindowDlg* hDlg = new ccHistogramWindowDlg(this);
	hDlg->setAttribute(Qt::WA_DeleteOnClose, true);
	hDlg->setWindowTitle(tr("Histogram"));

	ccHistogramWindow* histogram = hDlg->window();
	{
		histogram->setTitle(title);
		histogram->fromBinArray(histoValues, minVal, maxVal);
		histogram->setAxisLabels(xAxisLabel, tr("Count"));
		histogram->refresh();
	}

	hDlg->show();
}

void MainWindow::showSelectedEntitiesHistogram()
{
	for (ccHObject* entity : getSelectedEntities())
	{
		//for "real" point clouds only
		ccPointCloud* cloud = ccHObjectCaster::ToPointCloud(entity);
		if (cloud)
		{
			//we display the histogram of the current scalar field
			ccScalarField* sf = static_cast<ccScalarField*>(cloud->getCurrentDisplayedScalarField());
			if (sf)
			{
				ccHistogramWindowDlg* hDlg = new ccHistogramWindowDlg(this);
				hDlg->setAttribute(Qt::WA_DeleteOnClose, true);
				hDlg->setWindowTitle(tr("Histogram [%1]").arg(cloud->getName()));

				ccHistogramWindow* histogram = hDlg->window();
				{
					unsigned numberOfPoints  = cloud->size();
					unsigned numberOfClasses = static_cast<unsigned>(sqrt(static_cast<double>(numberOfPoints)));
					//we take the 'nearest' multiple of 4
					numberOfClasses &= (~3);
					numberOfClasses = std::max<unsigned>(4, numberOfClasses);
					numberOfClasses = std::min<unsigned>(256, numberOfClasses);

					histogram->setTitle(tr("%1 (%2 values) ").arg(QString::fromStdString(sf->getName())).arg(numberOfPoints));
					bool showNaNValuesInGrey = sf->areNaNValuesShownInGrey();
					histogram->fromSF(sf, numberOfClasses, true, showNaNValuesInGrey);
					histogram->setAxisLabels(QString::fromStdString(sf->getName()), tr("Count"));
					histogram->refresh();
				}
				hDlg->show();
			}
		}
	}
}

void MainWindow::doActionCrop()
{
	//find candidates
	std::vector<ccHObject*> candidates;
	ccBBox                  baseBB;
	{
		const ccHObject::Container& selectedEntities = getSelectedEntities();
		for (ccHObject* entity : selectedEntities)
		{
			if (entity->isA(CC_TYPES::POINT_CLOUD)
			    || entity->isKindOf(CC_TYPES::MESH))
			{
				candidates.push_back(entity);
				baseBB += entity->getOwnBB();
			}
		}
	}

	if (candidates.empty())
	{
		ccConsole::Warning(tr("[Crop] No eligible candidate found!"));
		return;
	}

	ccBoundingBoxEditorDlg bbeDlg(false, false, this);
	bbeDlg.setBaseBBox(baseBB, false);
	bbeDlg.showInclusionWarning(false);
	bbeDlg.setWindowTitle("Crop");

	if (!bbeDlg.exec())
	{
		//process cancelled by user
		return;
	}

	//deselect all entities
	if (m_ccRoot)
	{
		m_ccRoot->unselectAllEntities();
	}

	//cropping box
	ccBBox box = bbeDlg.getBox();

	//process cloud/meshes
	bool errors    = false;
	bool successes = false;
	{
		for (ccHObject* entity : candidates)
		{
			ccHObject* croppedEnt = ccCropTool::Crop(entity, box, true);
			if (croppedEnt)
			{
				croppedEnt->setName(entity->getName() + QString(".cropped"));
				croppedEnt->setDisplay(entity->getDisplay());
				croppedEnt->prepareDisplayForRefresh();
				if (entity->getParent())
					entity->getParent()->addChild(croppedEnt);
				entity->setEnabled(false);
				addToDB(croppedEnt);
				//select output entity
				m_ccRoot->selectEntity(croppedEnt, true);
				successes = true;
			}
			else
			{
				errors = true;
			}
		}
	}

	if (successes)
		ccLog::Warning(tr("[Crop] Selected entities have been hidden"));
	if (errors)
		ccLog::Error(tr("Error(s) occurred! See the Console"));

	refreshAll();
	updateUI();
}

void MainWindow::doActionClone()
{
	ccHObject* lastClone = nullptr;

	for (ccHObject* entity : getSelectedEntities())
	{
		ccHObject* clone = nullptr;

		if (entity->isKindOf(CC_TYPES::POINT_CLOUD))
		{
			clone = ccHObjectCaster::ToGenericPointCloud(entity)->clone();
			if (!clone)
			{
				ccConsole::Error(tr("An error occurred while cloning cloud %1").arg(entity->getName()));
			}
		}
		else if (entity->isKindOf(CC_TYPES::PRIMITIVE))
		{
			clone = static_cast<ccGenericPrimitive*>(entity)->clone();
			if (!clone)
			{
				ccConsole::Error(tr("An error occurred while cloning primitive %1").arg(entity->getName()));
			}
		}
		else if (entity->isA(CC_TYPES::MESH))
		{
			clone = ccHObjectCaster::ToMesh(entity)->cloneMesh();
			if (!clone)
			{
				ccConsole::Error(tr("An error occurred while cloning mesh %1").arg(entity->getName()));
			}
		}
		else if (entity->isA(CC_TYPES::POLY_LINE))
		{
			clone = ccHObjectCaster::ToPolyline(entity)->clone();
			if (!clone)
			{
				ccConsole::Error(tr("An error occurred while cloning polyline %1").arg(entity->getName()));
			}
		}
		else if (entity->isA(CC_TYPES::CIRCLE))
		{
			clone = ccHObjectCaster::ToCircle(entity)->clone();
			if (!clone)
			{
				ccConsole::Error(tr("An error occurred while cloning polyline %1").arg(entity->getName()));
			}
		}
		else if (entity->isA(CC_TYPES::FACET))
		{
			clone = ccHObjectCaster::ToFacet(entity);
			if (!clone)
			{
				ccConsole::Error(tr("An error occurred while cloning facet %1").arg(entity->getName()));
			}
		}
		else if (entity->isA(CC_TYPES::CAMERA_SENSOR))
		{
			ccCameraSensor* camera = ccHObjectCaster::ToCameraSensor(entity);
			if (camera)
			{
				clone = new ccCameraSensor(*camera);
				if (camera->getParent())
				{
					camera->getParent()->addChild(clone);
				}
			}
			if (!clone)
			{
				ccConsole::Error(tr("An error occurred while cloning camera sensor %1").arg(entity->getName()));
			}
		}
		else if (entity->isA(CC_TYPES::GBL_SENSOR))
		{
			ccGBLSensor* sensor = ccHObjectCaster::ToGBLSensor(entity);
			if (sensor)
			{
				clone = new ccGBLSensor(*sensor);
				if (sensor->getParent())
				{
					sensor->getParent()->addChild(clone);
				}
			}
			if (!clone)
			{
				ccConsole::Error(tr("An error occurred while cloning GBL sensor %1").arg(entity->getName()));
			}
		}
		else if (entity->isA(CC_TYPES::IMAGE))
		{
			ccImage* image = ccHObjectCaster::ToImage(entity);
			if (image)
			{
				clone = new ccImage(*image);
				if (image->getParent())
				{
					image->getParent()->addChild(clone);
				}
			}
			if (!clone)
			{
				ccConsole::Error(tr("An error occurred while cloning image %1").arg(entity->getName()));
			}
		}
		else if (entity->isA(CC_TYPES::LABEL_2D))
		{
			cc2DLabel* label = ccHObjectCaster::To2DLabel(entity);
			if (label)
			{
				clone = new cc2DLabel(*label, true);
				if (label->getParent())
				{
					label->getParent()->addChild(clone);
				}
			}
			if (!clone)
			{
				ccConsole::Error(tr("An error occurred while cloning label %1").arg(entity->getName()));
			}
		}
		else if (entity->isA(CC_TYPES::VIEWPORT_2D_OBJECT))
		{
			cc2DViewportObject* viewport = ccHObjectCaster::To2DViewportObject(entity);
			if (viewport)
			{
				clone = new cc2DViewportObject(*viewport);
				if (viewport->getParent())
				{
					viewport->getParent()->addChild(clone);
				}
			}
			if (!clone)
			{
				ccConsole::Error(tr("An error occurred while cloning viewport %1").arg(entity->getName()));
			}
		}
		else if (entity->isA(CC_TYPES::VIEWPORT_2D_LABEL))
		{
			cc2DViewportLabel* viewportLabel = ccHObjectCaster::To2DViewportLabel(entity);
			if (viewportLabel)
			{
				clone = new cc2DViewportLabel(*viewportLabel);
				if (viewportLabel->getParent())
				{
					viewportLabel->getParent()->addChild(clone);
				}
			}
			if (!clone)
			{
				ccConsole::Error(tr("An error occurred while cloning viewport %1").arg(entity->getName()));
			}
		}
		else
		{
			ccLog::Warning(tr("Entity '%1' can't be cloned (type not supported yet!)").arg(entity->getName()));
		}

		if (clone)
		{
			//copy GL transformation history
			clone->setGLTransformationHistory(entity->getGLTransformationHistory());
			//copy display
			clone->setDisplay(entity->getDisplay());

			addToDB(clone);
			lastClone = clone;
		}
	}

	if (lastClone && m_ccRoot)
	{
		m_ccRoot->selectEntity(lastClone);
	}

	updateUI();
}

void MainWindow::doActionAddConstantSF()
{
	if (!haveOneSelection())
	{
		if (haveSelection())
			ccConsole::Error(tr("Select only one cloud or one mesh!"));
		return;
	}

	ccHObject* ent = m_selectedEntities.front();

	bool          lockedVertices;
	ccPointCloud* cloud = ccHObjectCaster::ToPointCloud(ent, &lockedVertices);

	//for "real" point clouds only
	if (!cloud)
	{
		return;
	}
	if (lockedVertices && !ent->isAncestorOf(cloud))
	{
		ccUtils::DisplayLockedVerticesWarning(ent->getName(), true);
		return;
	}

<<<<<<< HEAD
	QString  defaultName = "Constant";
	unsigned trys        = 1;
	while (cloud->getScalarFieldIndexByName(qPrintable(defaultName)) >= 0 || trys > 99)
=======
	QString defaultName = "Constant";
	unsigned trys = 1;
	while (cloud->getScalarFieldIndexByName(defaultName.toStdString()) >= 0 || trys > 99)
>>>>>>> 0b76c56a
	{
		defaultName = tr("Constant #%1").arg(++trys);
	}

	//ask for a name
	bool    ok;
	QString sfName = QInputDialog::getText(this, tr("New SF name"), tr("SF name (must be unique)"), QLineEdit::Normal, defaultName, &ok);
	if (!ok)
		return;

	if (ccEntityAction::sfAddConstant(cloud, sfName, false, this))
	{
		updateUI();
		cloud->redrawDisplay();
	}
}

void MainWindow::doActionAddClassificationSF()
{
	if (!haveOneSelection())
	{
		if (haveSelection())
			ccConsole::Error(tr("Select only one cloud or one mesh!"));
		return;
	}

	ccHObject* ent = m_selectedEntities.front();

	bool          lockedVertices;
	ccPointCloud* cloud = ccHObjectCaster::ToPointCloud(ent, &lockedVertices);

	//for "real" point clouds only
	if (!cloud)
	{
		return;
	}

	if (lockedVertices && !ent->isAncestorOf(cloud))
	{
		ccUtils::DisplayLockedVerticesWarning(ent->getName(), true);
		return;
	}

	if (ccEntityAction::sfAddConstant(cloud, "Classification", true, this))
	{
		updateUI();
		cloud->redrawDisplay();
	}
}

void MainWindow::doActionScalarFieldFromColor()
{
	if (!ccEntityAction::sfFromColor(m_selectedEntities, this))
		return;

	refreshAll();
	updateUI();
}

void MainWindow::doActionScalarFieldArithmetic()
{
	if (!ccEntityAction::sfArithmetic(m_selectedEntities, this))
		return;

	refreshAll();
	updateUI();
}

void MainWindow::doActionFitSphere()
{
	double outliersRatio = 0.5;
	double confidence    = 0.99;

	ccProgressDialog pDlg(true, this);
	pDlg.setAutoClose(false);

	for (ccHObject* entity : getSelectedEntities())
	{
		ccPointCloud* cloud = ccHObjectCaster::ToPointCloud(entity);
		if (!cloud)
			continue;

		CCVector3           center;
		PointCoordinateType radius = 0;
		double              rms    = std::numeric_limits<double>::quiet_NaN();
		if (CCCoreLib::GeometricalAnalysisTools::DetectSphereRobust(cloud,
		                                                            outliersRatio,
		                                                            center,
		                                                            radius,
		                                                            rms,
		                                                            &pDlg,
		                                                            confidence)
		    != CCCoreLib::GeometricalAnalysisTools::NoError)
		{
			ccLog::Warning(tr("[Fit sphere] Failed to fit a sphere on cloud '%1'").arg(cloud->getName()));
			continue;
		}

		ccLog::Print(tr("[Fit sphere] Cloud '%1': center (%2,%3,%4) - radius = %5 [RMS = %6]")
		                 .arg(cloud->getName())
		                 .arg(center.x)
		                 .arg(center.y)
		                 .arg(center.z)
		                 .arg(radius)
		                 .arg(rms));

		ccGLMatrix trans;
		trans.setTranslation(center);
		ccSphere* sphere = new ccSphere(radius, &trans, tr("Sphere r=%1").arg(radius));
		cloud->addChild(sphere);
		//sphere->setDisplay(cloud->getDisplay());
		sphere->prepareDisplayForRefresh();
		sphere->copyGlobalShiftAndScale(*cloud);
		sphere->setMetaData("RMS", rms);
		addToDB(sphere, false, false, false);
	}

	refreshAll();
}

void MainWindow::doActionFitCircle()
{
	ccProgressDialog pDlg(true, this);
	pDlg.setAutoClose(false);

	for (ccHObject* entity : getSelectedEntities())
	{
		ccPointCloud* cloud = ccHObjectCaster::ToPointCloud(entity);
		if (!cloud)
			continue;

		CCVector3           center;
		CCVector3           normal;
		PointCoordinateType radius = 0;
		double              rms    = std::numeric_limits<double>::quiet_NaN();
		if (CCCoreLib::GeometricalAnalysisTools::DetectCircle(cloud,
		                                                      center,
		                                                      normal,
		                                                      radius,
		                                                      rms,
		                                                      &pDlg)
		    != CCCoreLib::GeometricalAnalysisTools::NoError)
		{
			ccLog::Warning(tr("[Fit circle] Failed to fit a circle on cloud '%1'").arg(cloud->getName()));
			continue;
		}

		ccLog::Print(tr("[Fit circle] Cloud '%1': center (%2,%3,%4) - radius = %5 [RMS = %6]")
		                 .arg(cloud->getName())
		                 .arg(center.x)
		                 .arg(center.y)
		                 .arg(center.z)
		                 .arg(radius)
		                 .arg(rms));

		ccLog::Print(tr("[Fit circle] Normal (%1,%2,%3)")
		                 .arg(normal.x)
		                 .arg(normal.y)
		                 .arg(normal.z));

		// create the circle representation as a polyline
		ccCircle* circle = new ccCircle(radius, 128);
		if (circle)
		{
			circle->setName(QObject::tr("Circle r=%1").arg(radius));
			cloud->addChild(circle);
			circle->prepareDisplayForRefresh();
			circle->copyGlobalShiftAndScale(*cloud);
			circle->setMetaData("RMS", rms);

			ccGLMatrix trans = ccGLMatrix::FromToRotation(CCVector3(0, 0, 1), normal);
			trans.setTranslation(center);
<<<<<<< HEAD
			circle->applyGLTransformation_recursive(&trans);
=======
			circle->applyGLTransformation(trans);
>>>>>>> 0b76c56a

			addToDB(circle, false, false, false);
		}
	}

	refreshAll();
}

void MainWindow::doActionFitPlane()
{
	doComputePlaneOrientation(false);
}

void MainWindow::doActionFitFacet()
{
	doComputePlaneOrientation(true);
}

void MainWindow::doComputePlaneOrientation(bool fitFacet)
{
	if (!haveSelection())
		return;

	double maxEdgeLength = 0.0;
	if (fitFacet)
	{
		bool          ok                     = true;
		static double s_polygonMaxEdgeLength = 0.0;
		maxEdgeLength                        = QInputDialog::getDouble(this, tr("Fit facet"), tr("Max edge length (0 = no limit)"), s_polygonMaxEdgeLength, 0, 1.0e9, 8, &ok);
		if (!ok)
			return;
		s_polygonMaxEdgeLength = maxEdgeLength;
	}

	ccHObject::Container selectedEntities = getSelectedEntities(); //warning, getSelectedEntites may change during this loop!
	bool                 firstEntity      = true;

	for (ccHObject* entity : selectedEntities)
	{
		ccShiftedObject*                       shifted = nullptr;
		CCCoreLib::GenericIndexedCloudPersist* cloud   = nullptr;

		if (entity->isKindOf(CC_TYPES::POLY_LINE))
		{
			ccPolyline* poly = ccHObjectCaster::ToPolyline(entity);
			cloud            = static_cast<CCCoreLib::GenericIndexedCloudPersist*>(poly);
			shifted          = poly;
		}
		else
		{
			ccGenericPointCloud* gencloud = ccHObjectCaster::ToGenericPointCloud(entity);
			if (gencloud)
			{
				cloud   = static_cast<CCCoreLib::GenericIndexedCloudPersist*>(gencloud);
				shifted = gencloud;
			}
		}

		if (cloud)
		{
			double    rms = 0.0;
			CCVector3 C;
			CCVector3 N;

			ccHObject* plane = nullptr;
			if (fitFacet)
			{
				ccFacet* facet = ccFacet::Create(cloud, static_cast<PointCoordinateType>(maxEdgeLength));
				if (facet)
				{
					plane = static_cast<ccHObject*>(facet);
					N     = facet->getNormal();
					C     = facet->getCenter();
					rms   = facet->getRMS();

					//manually copy shift & scale info!
					if (shifted)
					{
						ccPolyline* contour = facet->getContour();
						if (contour)
						{
							contour->copyGlobalShiftAndScale(*shifted);
						}

						ccMesh* polygon = facet->getPolygon();
						if (polygon)
						{
							polygon->copyGlobalShiftAndScale(*shifted);
						}

						ccPointCloud* points = facet->getOriginPoints();
						if (points)
						{
							points->copyGlobalShiftAndScale(*shifted);
						}
					}
				}
			}
			else
			{
				ccPlane* pPlane = ccPlane::Fit(cloud, &rms);
				if (pPlane)
				{
					plane = static_cast<ccHObject*>(pPlane);
					N     = pPlane->getNormal();
					C     = *CCCoreLib::Neighbourhood(cloud).getGravityCenter();
					pPlane->enableStippling(true);

					if (shifted)
					{
						pPlane->copyGlobalShiftAndScale(*shifted);
					}
				}
			}

			//as all information appears in Console...
			forceConsoleDisplay();

			if (plane)
			{
				ccConsole::Print(tr("[Orientation] Entity '%1'").arg(entity->getName()));
				ccConsole::Print(tr("\t- plane fitting RMS: %1").arg(rms));

				//We always consider the normal with a positive 'Z' by default!
				if (N.z < 0.0)
					N *= -1.0;
				ccConsole::Print(tr("\t- normal: (%1, %2, %3)").arg(N.x).arg(N.y).arg(N.z));

				//we compute strike & dip by the way
				PointCoordinateType dip    = 0.0f;
				PointCoordinateType dipDir = 0.0f;
				ccNormalVectors::ConvertNormalToDipAndDipDir(N, dip, dipDir);
				QString dipAndDipDirStr = ccNormalVectors::ConvertDipAndDipDirToString(dip, dipDir);
				ccConsole::Print(QString("\t- %1").arg(dipAndDipDirStr));

				//hack: output the transformation matrix that would make this normal points towards +Z
				ccGLMatrix makeZPosMatrix = ccGLMatrix::FromToRotation(N, CCVector3(0, 0, CCCoreLib::PC_ONE));
				CCVector3  Gt             = C;
				makeZPosMatrix.applyRotation(Gt);
				makeZPosMatrix.setTranslation(C - Gt);
				ccConsole::Print(tr("[Orientation] A matrix that would make this plane horizontal (normal towards Z+) is:"));
				ccConsole::Print(makeZPosMatrix.toString(12, ' ')); //full precision
				ccConsole::Print(tr("[Orientation] You can copy this matrix values (CTRL+C) and paste them in the 'Apply transformation tool' dialog"));

				plane->setName(dipAndDipDirStr);
				plane->applyGLTransformation_recursive(); //not yet in DB
				plane->setVisible(true);
				plane->setSelectionBehavior(ccHObject::SELECTION_FIT_BBOX);

				entity->addChild(plane);
				plane->setDisplay(entity->getDisplay());
				plane->prepareDisplayForRefresh_recursive();
				addToDB(plane);

				if (firstEntity)
				{
					m_ccRoot->unselectAllEntities();
					m_ccRoot->selectEntity(plane);
				}
			}
			else
			{
				ccConsole::Warning(tr("Failed to fit a plane/facet on entity '%1'").arg(entity->getName()));
			}
		}
	}

	refreshAll();
	updateUI();
}

void MainWindow::doShowPrimitiveFactory()
{
	if (!m_pfDlg)
		m_pfDlg = new ccPrimitiveFactoryDlg(this);

	m_pfDlg->setModal(false);
	m_pfDlg->setWindowModality(Qt::NonModal);
	m_pfDlg->show();
}

void MainWindow::doComputeGeometricFeature()
{
	static ccLibAlgorithms::GeomCharacteristicSet s_selectedCharacteristics;
	static CCVector3                              s_upDir(0, 0, 1);
	static bool                                   s_upDirDefined = false;

	ccGeomFeaturesDlg gfDlg(this);
	double            radius = ccLibAlgorithms::GetDefaultCloudKernelSize(m_selectedEntities);
	gfDlg.setRadius(radius);

	// restore semi-persistent parameters
	gfDlg.setSelectedFeatures(s_selectedCharacteristics);
	if (s_upDirDefined)
	{
		gfDlg.setUpDirection(s_upDir);
	}

	if (!gfDlg.exec())
		return;

	radius = gfDlg.getRadius();
	if (!gfDlg.getSelectedFeatures(s_selectedCharacteristics))
	{
		ccLog::Error(tr("Not enough memory!"));
		return;
	}

	CCVector3* upDir = gfDlg.getUpDirection();

	// remember semi-persistent parameters
	s_upDirDefined = (upDir != nullptr);
	if (s_upDirDefined)
	{
		s_upDir = *upDir;
	}

	ccLibAlgorithms::ComputeGeomCharacteristics(s_selectedCharacteristics, static_cast<PointCoordinateType>(radius), m_selectedEntities, upDir, this);

	refreshAll();
	updateUI();
}

void MainWindow::doActionSFGradient()
{
	if (!ccLibAlgorithms::ApplyCCLibAlgorithm(ccLibAlgorithms::CCLIB_ALGO_SF_GRADIENT, m_selectedEntities, this))
		return;
	refreshAll();
	updateUI();
}

void MainWindow::doSphericalNeighbourhoodExtractionTest()
{
	size_t selNum = m_selectedEntities.size();
	if (selNum < 1)
		return;

	//spherical neighborhood extraction radius
	double sphereRadius = ccLibAlgorithms::GetDefaultCloudKernelSize(m_selectedEntities);
	if (sphereRadius < 0)
	{
		ccConsole::Error(tr("Invalid kernel size!"));
		return;
	}

	bool   ok;
	double val = QInputDialog::getDouble(this, tr("SNE test"), tr("Radius:"), sphereRadius, DBL_MIN, 1.0e9, 8, &ok);
	if (!ok)
		return;
	sphereRadius = val;

	QString sfName = tr("Spherical extraction test (%1)").arg(sphereRadius);

	ccProgressDialog pDlg(true, this);
	pDlg.setAutoClose(false);

	for (size_t i = 0; i < selNum; ++i)
	{
		//we only process clouds
		if (!m_selectedEntities[i]->isA(CC_TYPES::POINT_CLOUD))
		{
			continue;
		}
		ccPointCloud* cloud = ccHObjectCaster::ToPointCloud(m_selectedEntities[i]);

		int sfIdx = cloud->getScalarFieldIndexByName(sfName.toStdString());
		if (sfIdx < 0)
			sfIdx = cloud->addScalarField(sfName.toStdString());
		if (sfIdx < 0)
		{
			ccConsole::Error(tr("Failed to create scalar field on cloud '%1' (not enough memory?)").arg(cloud->getName()));
			return;
		}

		ccOctree::Shared octree = cloud->getOctree();
		if (!octree)
		{
			pDlg.reset();
			pDlg.show();
			octree = cloud->computeOctree(&pDlg);
			if (!octree)
			{
				ccConsole::Error(tr("Couldn't compute octree for cloud '%1'!").arg(cloud->getName()));
				return;
			}
		}

		CCCoreLib::ScalarField* sf = cloud->getScalarField(sfIdx);
		sf->fill(CCCoreLib::NAN_VALUE);
		cloud->setCurrentScalarField(sfIdx);

		QElapsedTimer eTimer;
		eTimer.start();

		size_t                                  extractedPoints = 0;
		unsigned char                           level           = octree->findBestLevelForAGivenNeighbourhoodSizeExtraction(static_cast<PointCoordinateType>(sphereRadius));
		std::random_device                      rd;        // non-deterministic generator
		std::mt19937                            gen(rd()); // to seed mersenne twister.
		std::uniform_int_distribution<unsigned> dist(0, cloud->size() - 1);

		const unsigned samples = 1000;
		for (unsigned j = 0; j < samples; ++j)
		{
			unsigned                            randIndex = dist(gen);
			CCCoreLib::DgmOctree::NeighboursSet neighbours;
			octree->getPointsInSphericalNeighbourhood(*cloud->getPoint(randIndex),
			                                          static_cast<PointCoordinateType>(sphereRadius),
			                                          neighbours,
			                                          level);
			size_t neihgboursCount = neighbours.size();
			extractedPoints += neihgboursCount;
			for (size_t k = 0; k < neihgboursCount; ++k)
			{
				cloud->setPointScalarValue(neighbours[k].pointIndex, static_cast<ScalarType>(sqrt(neighbours[k].squareDistd)));
			}
		}
		ccConsole::Print(tr("[SNE_TEST] Mean extraction time = %1 ms (radius = %2, mean (neighbours) = %3)").arg(eTimer.elapsed()).arg(sphereRadius).arg(extractedPoints / static_cast<double>(samples), 0, 'f', 1));

		sf->computeMinAndMax();
		cloud->setCurrentDisplayedScalarField(sfIdx);
		cloud->showSF(true);
		cloud->prepareDisplayForRefresh();
	}

	refreshAll();
	updateUI();
}

void MainWindow::doCylindricalNeighbourhoodExtractionTest()
{
	bool   ok;
	double radius = QInputDialog::getDouble(this, tr("CNE Test"), tr("radius"), 0.02, 1.0e-6, 1.0e6, 6, &ok);
	if (!ok)
		return;

	double height = QInputDialog::getDouble(this, tr("CNE Test"), tr("height"), 0.05, 1.0e-6, 1.0e6, 6, &ok);
	if (!ok)
		return;

	ccPointCloud*  cloud    = new ccPointCloud(tr("cube"));
	const unsigned ptsCount = 1000000;
	if (!cloud->reserve(ptsCount))
	{
		ccConsole::Error(tr("Not enough memory!"));
		delete cloud;
		return;
	}

	//fill a unit cube with random points
	{
		std::random_device                     rd;        // non-deterministic generator
		std::mt19937                           gen(rd()); // to seed mersenne twister.
		std::uniform_real_distribution<double> dist(0, 1);

		for (unsigned i = 0; i < ptsCount; ++i)
		{
			CCVector3 P(dist(gen),
			            dist(gen),
			            dist(gen));

			cloud->addPoint(P);
		}
	}

	//get/Add scalar field
	static const char DEFAULT_CNE_TEST_TEMP_SF_NAME[] = "CNE test";
	int               sfIdx                           = cloud->getScalarFieldIndexByName(DEFAULT_CNE_TEST_TEMP_SF_NAME);
	if (sfIdx < 0)
		sfIdx = cloud->addScalarField(DEFAULT_CNE_TEST_TEMP_SF_NAME);
	if (sfIdx < 0)
	{
		ccConsole::Error(tr("Not enough memory!"));
		delete cloud;
		return;
	}
	cloud->setCurrentScalarField(sfIdx);

	//reset scalar field
	cloud->getScalarField(sfIdx)->fill(CCCoreLib::NAN_VALUE);

	ccProgressDialog pDlg(true, this);
	ccOctree::Shared octree = cloud->computeOctree(&pDlg);
	if (octree)
	{
		QElapsedTimer subTimer;
		subTimer.start();
		unsigned long long                                  extractedPoints = 0;
		unsigned char                                       level           = octree->findBestLevelForAGivenNeighbourhoodSizeExtraction(static_cast<PointCoordinateType>(2.5 * radius)); //2.5 = empirical
		const unsigned                                      samples         = 1000;
		std::random_device                                  rd;        // non-deterministic generator
		std::mt19937                                        gen(rd()); // to seed mersenne twister.
		std::uniform_real_distribution<PointCoordinateType> distAngle(0, static_cast<PointCoordinateType>(2 * M_PI));
		std::uniform_int_distribution<unsigned>             distIndex(0, ptsCount - 1);

		for (unsigned j = 0; j < samples; ++j)
		{
			//generate random normal vector
			CCVector3 dir(0, 0, 1);
			{
				ccGLMatrix rot;
				rot.initFromParameters(distAngle(gen),
				                       distAngle(gen),
				                       distAngle(gen),
				                       CCVector3(0, 0, 0));
				rot.applyRotation(dir);
			}
			unsigned randIndex = distIndex(gen);

			CCCoreLib::DgmOctree::CylindricalNeighbourhood cn;
			cn.center        = *cloud->getPoint(randIndex);
			cn.dir           = dir;
			cn.level         = level;
			cn.radius        = static_cast<PointCoordinateType>(radius);
			cn.maxHalfLength = static_cast<PointCoordinateType>(height / 2);

			octree->getPointsInCylindricalNeighbourhood(cn);
			//octree->getPointsInSphericalNeighbourhood(*cloud->getPoint(randIndex),radius,neighbours,level);
			size_t neihgboursCount = cn.neighbours.size();
			extractedPoints += static_cast<unsigned long long>(neihgboursCount);
			for (size_t k = 0; k < neihgboursCount; ++k)
			{
				cloud->setPointScalarValue(cn.neighbours[k].pointIndex, static_cast<ScalarType>(sqrt(cn.neighbours[k].squareDistd)));
			}
		}
		ccConsole::Print(tr("[CNE_TEST] Mean extraction time = %1 ms (radius = %2, height = %3, mean (neighbours) = %4))").arg(subTimer.elapsed()).arg(radius).arg(height).arg(static_cast<double>(extractedPoints) / samples, 0, 'f', 1));
	}
	else
	{
		ccConsole::Error(tr("Failed to compute octree!"));
	}

	ccScalarField* sf = static_cast<ccScalarField*>(cloud->getScalarField(sfIdx));
	sf->computeMinAndMax();
	sf->showNaNValuesInGrey(false);
	cloud->setCurrentDisplayedScalarField(sfIdx);
	cloud->showSF(true);

	addToDB(cloud);

	refreshAll();
	updateUI();
}

void MainWindow::doActionCreateCloudFromEntCenters()
{
	size_t selNum = getSelectedEntities().size();

	ccPointCloud* centers = new ccPointCloud(tr("centers"));
	if (!centers->reserve(static_cast<unsigned>(selNum)))
	{
		ccLog::Error(tr("Not enough memory!"));
		delete centers;
		centers = nullptr;
		return;
	}

	//look for clouds
	{
		for (ccHObject* entity : getSelectedEntities())
		{
			ccPointCloud* cloud = ccHObjectCaster::ToPointCloud(entity);

			if (cloud == nullptr)
			{
				continue;
			}

			centers->addPoint(cloud->getOwnBB().getCenter());

			//we display the cloud in the same window as the first (selected) cloud we encounter
			if (!centers->getDisplay())
			{
				centers->setDisplay(cloud->getDisplay());
			}
		}
	}

	if (centers->size() == 0)
	{
		ccLog::Error(tr("No cloud in selection?!"));
		delete centers;
		centers = nullptr;
	}
	else
	{
		centers->resize(centers->size());
		centers->setPointSize(10);
		centers->setVisible(true);
		addToDB(centers);
	}
}

void MainWindow::doActionComputeBestICPRmsMatrix()
{
	//look for clouds
	std::vector<ccPointCloud*> clouds;
	try
	{
		for (ccHObject* entity : getSelectedEntities())
		{
			ccPointCloud* cloud = ccHObjectCaster::ToPointCloud(entity);
			if (cloud)
			{
				clouds.push_back(cloud);
			}
		}
	}
	catch (const std::bad_alloc&)
	{
		ccLog::Error(tr("Not enough memory!"));
		return;
	}

	size_t cloudCount = clouds.size();
	if (cloudCount < 2)
	{
		ccLog::Error(tr("Need at least two clouds!"));
		return;
	}

	//init matrices
	std::vector<double>                    rmsMatrix;
	std::vector<ccGLMatrix>                matrices;
	std::vector<std::pair<double, double>> matrixAngles;
	try
	{
		rmsMatrix.resize(cloudCount * cloudCount, 0);

		//init all possible transformations
		static const double angularStep_deg = 45.0;
		unsigned            phiSteps        = static_cast<unsigned>(360.0 / angularStep_deg);
		assert(CCCoreLib::LessThanEpsilon(std::abs(360.0 - phiSteps * angularStep_deg)));
		unsigned thetaSteps = static_cast<unsigned>(180.0 / angularStep_deg);
		assert(CCCoreLib::LessThanEpsilon(std::abs(180.0 - thetaSteps * angularStep_deg)));
		unsigned rotCount = phiSteps * (thetaSteps - 1) + 2;
		matrices.reserve(rotCount);
		matrixAngles.reserve(rotCount);

		for (unsigned j = 0; j <= thetaSteps; ++j)
		{
			//we want to cover the full [0-180] interval! ([-90;90] in fact)
			double theta_deg = j * angularStep_deg - 90.0;
			for (unsigned i = 0; i < phiSteps; ++i)
			{
				double     phi_deg = i * angularStep_deg;
				ccGLMatrix trans;
				trans.initFromParameters(static_cast<float>(CCCoreLib::DegreesToRadians(phi_deg)),
				                         static_cast<float>(CCCoreLib::DegreesToRadians(theta_deg)),
				                         0,
				                         CCVector3(0, 0, 0));
				matrices.push_back(trans);
				matrixAngles.push_back(std::pair<double, double>(phi_deg, theta_deg));

				//for poles, no need to rotate!
				if (j == 0 || j == thetaSteps)
					break;
			}
		}
	}
	catch (const std::bad_alloc&)
	{
		ccLog::Error(tr("Not enough memory!"));
		return;
	}

	//let's start!
	{
		ccProgressDialog pDlg(true, this);
		pDlg.setMethodTitle(tr("Testing all possible positions"));
		pDlg.setInfo(tr("%1 clouds and %2 positions").arg(cloudCount).arg(matrices.size()));
		CCCoreLib::NormalizedProgress nProgress(&pDlg, static_cast<unsigned>(((cloudCount * (cloudCount - 1)) / 2) * matrices.size()));
		pDlg.start();
		QApplication::processEvents();

//#define TEST_GENERATION
#ifdef TEST_GENERATION
		ccPointCloud* testSphere = new ccPointCloud();
		testSphere->reserve(matrices.size());
#endif

		for (size_t i = 0; i < cloudCount - 1; ++i)
		{
			ccPointCloud* A = clouds[i];
			A->computeOctree();

			for (size_t j = i + 1; j < cloudCount; ++j)
			{
				ccGLMatrix transBToZero;
				transBToZero.toIdentity();
				transBToZero.setTranslation(-clouds[j]->getOwnBB().getCenter());

				ccGLMatrix transFromZeroToA;
				transFromZeroToA.toIdentity();
				transFromZeroToA.setTranslation(A->getOwnBB().getCenter());

#ifndef TEST_GENERATION
				double        minRMS          = -1.0;
				int           bestMatrixIndex = -1;
				ccPointCloud* bestB           = nullptr;
#endif
				for (size_t k = 0; k < matrices.size(); ++k)
				{
					ccPointCloud* B = clouds[j]->cloneThis();
					if (!B)
					{
						ccLog::Error(tr("Not enough memory!"));
						return;
					}

					ccGLMatrix BtoA = transFromZeroToA * matrices[k] * transBToZero;
					B->applyRigidTransformation(BtoA);

#ifndef TEST_GENERATION
					double                                                finalRMS        = 0.0;
					unsigned                                              finalPointCount = 0;
					CCCoreLib::ICPRegistrationTools::RESULT_TYPE          result;
					CCCoreLib::ICPRegistrationTools::ScaledTransformation registerTrans;
					CCCoreLib::ICPRegistrationTools::Parameters           params;
					{
						params.convType       = CCCoreLib::ICPRegistrationTools::MAX_ERROR_CONVERGENCE;
						params.minRMSDecrease = 1.0e-6;
					}

					result = CCCoreLib::ICPRegistrationTools::Register(A, nullptr, B, params, registerTrans, finalRMS, finalPointCount);

					if (result >= CCCoreLib::ICPRegistrationTools::ICP_ERROR)
					{
						delete B;
						if (bestB)
							delete bestB;
						ccLog::Error(tr("An error occurred while performing ICP!"));
						return;
					}

					if (minRMS < 0 || finalRMS < minRMS)
					{
						minRMS          = finalRMS;
						bestMatrixIndex = static_cast<int>(k);
						std::swap(bestB, B);
					}

					if (B)
					{
						delete B;
						B = nullptr;
					}
#else
					addToDB(B);

					//Test sphere
					CCVector3 Y(0, 1, 0);
					matrices[k].apply(Y);
					testSphere->addPoint(Y);
#endif

					if (!nProgress.oneStep())
					{
						//process cancelled by user
						return;
					}
				}

#ifndef TEST_GENERATION
				if (bestMatrixIndex >= 0)
				{
					assert(bestB);
					ccHObject* group = new ccHObject(tr("Best case #%1 / #%2 - RMS = %3").arg(i + 1).arg(j + 1).arg(minRMS));
					group->addChild(bestB);
					group->setDisplay_recursive(A->getDisplay());
					addToDB(group);
					ccLog::Print(tr("[DoActionComputeBestICPRmsMatrix] Comparison #%1 / #%2: min RMS = %3 (phi = %4 / theta = %5 deg.)").arg(i + 1).arg(j + 1).arg(minRMS).arg(matrixAngles[bestMatrixIndex].first).arg(matrixAngles[bestMatrixIndex].second));
				}
				else
				{
					assert(!bestB);
					ccLog::Warning(tr("[DoActionComputeBestICPRmsMatrix] Comparison #%1 / #%2: INVALID").arg(i + 1).arg(j + 1));
				}

				rmsMatrix[i * cloudCount + j] = minRMS;
#else
				addToDB(testSphere);
				i = cloudCount;
				break;
#endif
			}
		}
	}

	//export result as a CSV file
#ifdef TEST_GENERATION
	if (false)
#endif
	{
		//persistent settings
		QSettings settings;
		settings.beginGroup(ccPS::SaveFile());
		QString currentPath = settings.value(ccPS::CurrentPath(), ccFileUtils::defaultDocPath()).toString();

		QString outputFilename = QFileDialog::getSaveFileName(this,
		                                                      tr("Select output file"),
		                                                      currentPath,
		                                                      "*.csv",
		                                                      nullptr,
		                                                      CCFileDialogOptions());

		if (outputFilename.isEmpty())
			return;

		QFile fp(outputFilename);
		if (fp.open(QFile::Text | QFile::WriteOnly))
		{
			QTextStream stream(&fp);
			//header
			{
				stream << "RMS";
				for (ccPointCloud* cloud : clouds)
				{
					stream << ';';
					stream << cloud->getName();
				}
				stream << endl;
			}

			//rows
			for (size_t j = 0; j < cloudCount; ++j)
			{
				stream << clouds[j]->getName();
				stream << ';';
				for (size_t i = 0; i < cloudCount; ++i)
				{
					stream << rmsMatrix[j * cloudCount + i];
					stream << ';';
				}
				stream << endl;
			}

			ccLog::Print(tr("[DoActionComputeBestICPRmsMatrix] Job done"));
		}
		else
		{
			ccLog::Error(tr("Failed to save output file?!"));
		}
	}
}

void MainWindow::doActionExportPlaneInfo()
{
	ccHObject::Container planes;

	const ccHObject::Container& selectedEntities = getSelectedEntities();
	if (selectedEntities.size() == 1 && selectedEntities.front()->isA(CC_TYPES::HIERARCHY_OBJECT))
	{
		//a group
		selectedEntities.front()->filterChildren(planes, true, CC_TYPES::PLANE, false);
	}
	else
	{
		for (ccHObject* ent : selectedEntities)
		{
			if (ent->isKindOf(CC_TYPES::PLANE))
			{
				//a single plane
				planes.push_back(static_cast<ccPlane*>(ent));
			}
		}
	}

	if (planes.size() == 0)
	{
		ccLog::Error(tr("No plane in selection"));
		return;
	}

	//persistent settings
	QSettings settings;
	settings.beginGroup(ccPS::SaveFile());
	QString currentPath = settings.value(ccPS::CurrentPath(), ccFileUtils::defaultDocPath()).toString();

	QString outputFilename = QFileDialog::getSaveFileName(this,
	                                                      tr("Select output file"),
	                                                      currentPath,
	                                                      "*.csv",
	                                                      nullptr,
	                                                      CCFileDialogOptions());

	if (outputFilename.isEmpty())
	{
		//process cancelled by the user
		return;
	}

	QFile csvFile(outputFilename);
	if (!csvFile.open(QFile::WriteOnly | QFile::Text))
	{
		ccConsole::Error(tr("Failed to open file for writing! (check file permissions)"));
		return;
	}

	//save last saving location
	settings.setValue(ccPS::CurrentPath(), QFileInfo(outputFilename).absolutePath());
	settings.endGroup();

	//write CSV header
	QTextStream csvStream(&csvFile);
	csvStream << "Name;";
	csvStream << "Width;";
	csvStream << "Height;";
	csvStream << "Cx;";
	csvStream << "Cy;";
	csvStream << "Cz;";
	csvStream << "Cx_global;";
	csvStream << "Cy_global;";
	csvStream << "Cz_global;";
	csvStream << "Nx;";
	csvStream << "Ny;";
	csvStream << "Nz;";
	csvStream << "Dip;";
	csvStream << "Dip dir;";
	csvStream << endl;

	QChar separator(';');

	//write one line per plane
	for (ccHObject* ent : planes)
	{
		ccPlane* plane = static_cast<ccPlane*>(ent);
<<<<<<< HEAD

		CCVector3           C          = plane->getOwnBB().getCenter();
		CCVector3           N          = plane->getNormal();
		PointCoordinateType dip_deg    = 0;
		PointCoordinateType dipDir_deg = 0;
		ccNormalVectors::ConvertNormalToDipAndDipDir(N, dip_deg, dipDir_deg);

		csvStream << plane->getName() << separator;   //Name
		csvStream << plane->getXWidth() << separator; //Width
		csvStream << plane->getYWidth() << separator; //Height
		csvStream << C.x << separator;                //Cx
		csvStream << C.y << separator;                //Cy
		csvStream << C.z << separator;                //Cz
		csvStream << N.x << separator;                //Nx
		csvStream << N.y << separator;                //Ny
		csvStream << N.z << separator;                //Nz
		csvStream << dip_deg << separator;            //Dip
		csvStream << dipDir_deg << separator;         //Dip direction
=======
			
		CCVector3 C = plane->getOwnBB().getCenter();
		CCVector3d Cg = plane->toGlobal3d(C);
		CCVector3 N = plane->getNormal();
		PointCoordinateType dip_deg = 0;
		PointCoordinateType dipDir_deg = 0;
		ccNormalVectors::ConvertNormalToDipAndDipDir(N, dip_deg, dipDir_deg);

		csvStream << plane->getName() << separator;		//Name
		csvStream << plane->getXWidth() << separator;	//Width
		csvStream << plane->getYWidth() << separator;	//Height
		csvStream << C.x << separator;					//Cx
		csvStream << C.y << separator;					//Cy
		csvStream << C.z << separator;					//Cz
		csvStream << Cg.x << separator;					//Cx
		csvStream << Cg.y << separator;					//Cy
		csvStream << Cg.z << separator;					//Cz
		csvStream << N.x << separator;					//Nx
		csvStream << N.y << separator;					//Ny
		csvStream << N.z << separator;					//Nz
		csvStream << dip_deg << separator;				//Dip
		csvStream << dipDir_deg << separator;			//Dip direction
>>>>>>> 0b76c56a
		csvStream << endl;
	}

	ccConsole::Print(tr("[I/O] File '%1' successfully saved (%2 plane(s))").arg(outputFilename).arg(planes.size()));
	csvFile.close();
}

void MainWindow::doActionExportCloudInfo()
{
	//look for clouds
	ccHObject::Container clouds;

	const ccHObject::Container& selectedEntities = getSelectedEntities();
	if (selectedEntities.size() == 1 && selectedEntities.front()->isA(CC_TYPES::HIERARCHY_OBJECT))
	{
		//a group
		selectedEntities.front()->filterChildren(clouds, true, CC_TYPES::POINT_CLOUD, true);
	}
	else
	{
		for (ccHObject* entity : selectedEntities)
		{
			ccPointCloud* cloud = ccHObjectCaster::ToPointCloud(entity);
			if (cloud)
			{
				clouds.push_back(cloud);
			}
		}
	}

	if (clouds.empty())
	{
		ccConsole::Error(tr("Select at least one point cloud!"));
		return;
	}

	//persistent settings
	QSettings settings;
	settings.beginGroup(ccPS::SaveFile());
	QString currentPath = settings.value(ccPS::CurrentPath(), ccFileUtils::defaultDocPath()).toString();

	QString outputFilename = QFileDialog::getSaveFileName(this,
	                                                      tr("Select output file"),
	                                                      currentPath,
	                                                      "*.csv",
	                                                      nullptr,
	                                                      CCFileDialogOptions());
	if (outputFilename.isEmpty())
	{
		//process cancelled by the user
		return;
	}

	QFile csvFile(outputFilename);
	if (!csvFile.open(QFile::WriteOnly | QFile::Text))
	{
		ccConsole::Error(tr("Failed to open file for writing! (check file permissions)"));
		return;
	}

	//save last saving location
	settings.setValue(ccPS::CurrentPath(), QFileInfo(outputFilename).absolutePath());
	settings.endGroup();

	//determine the maximum number of SFs
	unsigned maxSFCount = 0;
	for (ccHObject* entity : clouds)
	{
		maxSFCount = std::max<unsigned>(maxSFCount, static_cast<ccPointCloud*>(entity)->getNumberOfScalarFields());
	}

	//write CSV header
	QTextStream csvStream(&csvFile);
	csvStream << "Name;";
	csvStream << "Points;";
	csvStream << "meanX;";
	csvStream << "meanY;";
	csvStream << "meanZ;";
	csvStream << "meanX_global;";
	csvStream << "meanY_global;";
	csvStream << "meanZ_global;";
	{
		for (unsigned i = 0; i < maxSFCount; ++i)
		{
			QString sfIndex = QString("SF#%1").arg(i + 1);
			csvStream << sfIndex << " name;";
			csvStream << sfIndex << " valid values;";
			csvStream << sfIndex << " mean;";
			csvStream << sfIndex << " std.dev.;";
			csvStream << sfIndex << " sum;";
		}
	}
	csvStream << endl;

	//write one line per cloud
	{
		for (ccHObject* entity : clouds)
		{
			ccPointCloud* cloud = static_cast<ccPointCloud*>(entity);

			CCVector3 G = *CCCoreLib::Neighbourhood(cloud).getGravityCenter();
			CCVector3d Gg = cloud->toGlobal3d(G);
			csvStream << cloud->getName() << ';' /*"Name;"*/;
			csvStream << cloud->size() << ';' /*"Points;"*/;
			csvStream << G.x << ';' /*"meanX;"*/;
			csvStream << G.y << ';' /*"meanY;"*/;
			csvStream << G.z << ';' /*"meanZ;"*/;
			csvStream << Gg.x << ';' /*"meanX_global;"*/;
			csvStream << Gg.y << ';' /*"meanY_global;"*/;
			csvStream << Gg.z << ';' /*"meanZ_global;"*/;
			for (unsigned j = 0; j < cloud->getNumberOfScalarFields(); ++j)
			{
				CCCoreLib::ScalarField* sf = cloud->getScalarField(j);
				csvStream << QString::fromStdString(sf->getName()) << ';' /*"SF name;"*/;

				unsigned validCount = 0;
				double   sfSum      = 0.0;
				double   sfSum2     = 0.0;
				for (unsigned k = 0; k < sf->currentSize(); ++k)
				{
					const ScalarType& val = sf->getValue(k);
					if (CCCoreLib::ScalarField::ValidValue(val))
					{
						++validCount;
						sfSum += val;
						sfSum2 += static_cast<double>(val) * val;
					}
				}
				csvStream << validCount << ';' /*"SF valid values;"*/;
<<<<<<< HEAD
				double mean = sfSum / validCount;
				csvStream << mean << ';' /*"SF mean;"*/;
				csvStream << sqrt(std::abs(sfSum2 / validCount - mean * mean)) << ';' /*"SF std.dev.;"*/;
=======
				if (validCount)
				{
					double mean = sfSum / validCount;
					csvStream << mean << ';' /*"SF mean;"*/;
					csvStream << sqrt(std::abs(sfSum2 / validCount - mean * mean)) << ';' /*"SF std.dev.;"*/;
				}
				else
				{
					csvStream << "N/A;" /*"SF mean;"*/;
					csvStream << "N/A;" /*"SF std.dev.;"*/;
				}
>>>>>>> 0b76c56a
				csvStream << sfSum << ';' /*"SF sum;"*/;
			}
			csvStream << endl;
		}
	}

	ccConsole::Print(tr("[I/O] File '%1' successfully saved (%2 cloud(s))").arg(outputFilename).arg(clouds.size()));
	csvFile.close();
}

void MainWindow::doActionCloudCloudDist()
{
	if (getSelectedEntities().size() != 2)
	{
		ccConsole::Error(tr("Select 2 point clouds!"));
		return;
	}

	if (!m_selectedEntities.front()->isKindOf(CC_TYPES::POINT_CLOUD) || !m_selectedEntities.back()->isKindOf(CC_TYPES::POINT_CLOUD))
	{
		ccConsole::Error(tr("Select 2 point clouds!"));
		return;
	}

	ccOrderChoiceDlg dlg(m_selectedEntities.front(), tr("Compared"), m_selectedEntities.back(), tr("Reference"), this);
	if (!dlg.exec())
		return;

	ccGenericPointCloud* compCloud = ccHObjectCaster::ToGenericPointCloud(dlg.getFirstEntity());
	ccGenericPointCloud* refCloud  = ccHObjectCaster::ToGenericPointCloud(dlg.getSecondEntity());

	//assert(!m_compDlg);
	if (m_compDlg)
		delete m_compDlg;

	m_compDlg = new ccComparisonDlg(compCloud, refCloud, ccComparisonDlg::CLOUDCLOUD_DIST, this);
	if (!m_compDlg->initDialog())
	{
		ccConsole::Error(tr("Failed to initialize comparison dialog"));
		delete m_compDlg;
		m_compDlg = nullptr;
		return;
	}

	connect(m_compDlg, &QDialog::finished, this, &MainWindow::deactivateComparisonMode);
	m_compDlg->show();
	//cDlg.setModal(false);
	//cDlg.exec();
	freezeUI(true);
}

void MainWindow::doActionCloudMeshDist()
{
	if (getSelectedEntities().size() != 2)
	{
		ccConsole::Error(tr("Select 2 entities!"));
		return;
	}

	bool     isMesh[2]{false, false};
	unsigned meshNum  = 0;
	unsigned cloudNum = 0;
	for (unsigned i = 0; i < 2; ++i)
	{
		if (m_selectedEntities[i]->isKindOf(CC_TYPES::MESH))
		{
			++meshNum;
			isMesh[i] = true;
		}
		else if (m_selectedEntities[i]->isKindOf(CC_TYPES::POINT_CLOUD))
		{
			++cloudNum;
		}
	}

	if (meshNum == 0)
	{
		ccConsole::Error(tr("Select at least one mesh!"));
		return;
	}
	else if (meshNum + cloudNum < 2)
	{
		ccConsole::Error(tr("Select one mesh and one cloud or two meshes!"));
		return;
	}

	ccHObject*     compEnt = nullptr;
	ccGenericMesh* refMesh = nullptr;

	if (meshNum == 1)
	{
		compEnt = m_selectedEntities[isMesh[0] ? 1 : 0];
		refMesh = ccHObjectCaster::ToGenericMesh(m_selectedEntities[isMesh[0] ? 0 : 1]);

		if (refMesh->isKindOf(CC_TYPES::PRIMITIVE))
		{
			static bool DontShowPrimitiveDistWarning = false;
			if (!DontShowPrimitiveDistWarning)
			{
				QMessageBox::StandardButton answer = QMessageBox::warning(
				    this,
				    tr("Distance to primitive"),
				    tr("Computing distances to a primitive is faster and more accurate with the 'Tools > Distances > Cloud / Primitive Dist.' tool.\nDo you want to use this other tool instead?"),
				    QMessageBox::Yes | QMessageBox::No | QMessageBox::NoToAll,
				    QMessageBox::Yes);

				if (answer == QMessageBox::Yes)
				{
					return doActionCloudPrimitiveDist();
				}
				else if (answer == QMessageBox::NoToAll)
				{
					DontShowPrimitiveDistWarning = true;
				}
			}
		}
	}
	else
	{
		ccOrderChoiceDlg dlg(m_selectedEntities.front(), tr("Compared"), m_selectedEntities.back(), tr("Reference"), this);
		if (!dlg.exec())
			return;

		compEnt = dlg.getFirstEntity();
		refMesh = ccHObjectCaster::ToGenericMesh(dlg.getSecondEntity());
	}

	//assert(!m_compDlg);
	if (m_compDlg)
		delete m_compDlg;
	m_compDlg = new ccComparisonDlg(compEnt, refMesh, ccComparisonDlg::CLOUDMESH_DIST, this);
	if (!m_compDlg->initDialog())
	{
		ccConsole::Error(tr("Failed to initialize comparison dialog"));
		delete m_compDlg;
		m_compDlg = nullptr;
		return;
	}

	connect(m_compDlg, &QDialog::finished, this, &MainWindow::deactivateComparisonMode);
	m_compDlg->show();

	freezeUI(true);
}

void MainWindow::doActionCloudPrimitiveDist()
{
	ccHObject::Container clouds;
	ccHObject*           refEntity = nullptr;

	for (ccHObject* entity : getSelectedEntities())
	{
		if (entity->isKindOf(CC_TYPES::PRIMITIVE) || entity->isA(CC_TYPES::POLY_LINE))
		{
			if (entity->isA(CC_TYPES::PLANE) || entity->isA(CC_TYPES::SPHERE) || entity->isA(CC_TYPES::CYLINDER) || entity->isA(CC_TYPES::CONE) || entity->isA(CC_TYPES::BOX) || entity->isA(CC_TYPES::POLY_LINE))
			{
				if (!refEntity)
				{
					// first primitive encountered
					refEntity = entity;
				}
				else
				{
					ccConsole::Error(tr("Select only one primitive (Plane/Box/Sphere/Cylinder/Cone) or polyline"));
					return;
				}
			}
		}
		else if (entity->isKindOf(CC_TYPES::POINT_CLOUD))
		{
			clouds.push_back(entity);
		}
	}

	if (!refEntity)
	{
		ccConsole::Error(tr("Select one prmitive (Plane/Box/Sphere/Cylinder/Cone) or a polyline"));
		return;
	}

	if (clouds.empty())
	{
		ccConsole::Error(tr("Select at least one cloud"));
		return;
	}

	ccPrimitiveDistanceDlg pDD{this};

	static bool s_treatPlanesAsBounded = false;
	static bool s_signedDist           = true;
	static bool s_flipNormals          = false;

	if (refEntity->isA(CC_TYPES::PLANE))
	{
		pDD.treatPlanesAsBoundedCheckBox->setEnabled(true);
		pDD.treatPlanesAsBoundedCheckBox->setChecked(s_treatPlanesAsBounded);
	}
	else
	{
		pDD.treatPlanesAsBoundedCheckBox->setEnabled(false);
	}

	pDD.flipNormalsCheckBox->setChecked(s_flipNormals);
	pDD.signedDistCheckBox->setChecked(s_signedDist);

	if (!refEntity->isA(CC_TYPES::POLY_LINE))
	{
		if (!pDD.exec())
		{
			return;
		}
	}

	s_signedDist           = pDD.signedDistances();
	s_flipNormals          = pDD.flipNormals();
	s_treatPlanesAsBounded = pDD.treatPlanesAsBounded();

	size_t errorCount = 0;
	for (auto& cloud : clouds)
	{
		ccPointCloud* compEnt = ccHObjectCaster::ToPointCloud(cloud);
		int           sfIdx   = compEnt->getScalarFieldIndexByName(CC_TEMP_DISTANCES_DEFAULT_SF_NAME);
		if (sfIdx < 0)
		{
			//we need to create a new scalar field
			sfIdx = compEnt->addScalarField(CC_TEMP_DISTANCES_DEFAULT_SF_NAME);
			if (sfIdx < 0)
			{
				ccLog::Warning(tr("[Compute Primitive Distances] [Cloud: %1] Couldn't allocate a new scalar field for computing distances! Try to free some memory ...").arg(compEnt->getName()));
				++errorCount;
				continue;
			}
		}
		compEnt->setCurrentScalarField(sfIdx);
		if (!compEnt->enableScalarField())
		{
			ccLog::Warning(tr("[Compute Primitive Distances] [Cloud: %1] Not enough memory").arg(compEnt->getName()));
			++errorCount;
			continue;
		}
		compEnt->forEach(CCCoreLib::ScalarFieldTools::SetScalarValueToNaN);

		int     returnCode = 0;
		QString errString  = tr("[Compute Primitive Distances] Cloud to %1 distance computation failed (error code = %2)");

		switch (refEntity->getClassID())
		{
		case CC_TYPES::SPHERE:
		{
			if (!(returnCode = CCCoreLib::DistanceComputationTools::computeCloud2SphereEquation(compEnt, refEntity->getOwnBB().getCenter(), static_cast<ccSphere*>(refEntity)->getRadius(), s_signedDist)))
				ccConsole::Error(errString.arg(tr("Sphere")).arg(returnCode));
			break;
		}

		case CC_TYPES::PLANE:
		{
			ccPlane* plane = static_cast<ccPlane*>(refEntity);
			if (s_treatPlanesAsBounded)
			{
				CCCoreLib::SquareMatrix rotationTransform(plane->getTransformation().data(), true);
				if (!(returnCode = CCCoreLib::DistanceComputationTools::computeCloud2RectangleEquation(compEnt, plane->getXWidth(), plane->getYWidth(), rotationTransform, plane->getCenter(), s_signedDist)))
				{
					ccConsole::Warning(errString.arg(tr("Bounded Plane")).arg(returnCode));
					++errorCount;
				}
			}
			else
			{
				if (!(returnCode = CCCoreLib::DistanceComputationTools::computeCloud2PlaneEquation(compEnt, static_cast<ccPlane*>(refEntity)->getEquation(), s_signedDist)))
				{
					ccConsole::Warning(errString.arg(tr("Infinite Plane")).arg(returnCode));
					++errorCount;
				}
			}
			break;
		}

		case CC_TYPES::CYLINDER:
		{
			if (!(returnCode = CCCoreLib::DistanceComputationTools::computeCloud2CylinderEquation(compEnt, static_cast<ccCylinder*>(refEntity)->getBottomCenter(), static_cast<ccCylinder*>(refEntity)->getTopCenter(), static_cast<ccCylinder*>(refEntity)->getBottomRadius(), s_signedDist)))
			{
				ccConsole::Warning(errString.arg(tr("Cylinder")).arg(returnCode));
				++errorCount;
			}
			break;
		}

		case CC_TYPES::CONE:
		{
			if (!(returnCode = CCCoreLib::DistanceComputationTools::computeCloud2ConeEquation(compEnt, static_cast<ccCone*>(refEntity)->getLargeCenter(), static_cast<ccCone*>(refEntity)->getSmallCenter(), static_cast<ccCone*>(refEntity)->getLargeRadius(), static_cast<ccCone*>(refEntity)->getSmallRadius(), s_signedDist)))
			{
				ccConsole::Warning(errString.arg(tr("Cone")).arg(returnCode));
				++errorCount;
			}
			break;
		}

		case CC_TYPES::BOX:
		{
			const ccGLMatrix&       glTransform = refEntity->getGLTransformationHistory();
			CCCoreLib::SquareMatrix rotationTransform(glTransform.data(), true);
			CCVector3               boxCenter = glTransform.getColumnAsVec3D(3);
			if (!(returnCode = CCCoreLib::DistanceComputationTools::computeCloud2BoxEquation(compEnt, static_cast<ccBox*>(refEntity)->getDimensions(), rotationTransform, boxCenter, s_signedDist)))
			{
				ccConsole::Warning(errString.arg(tr("Box")).arg(returnCode));
				++errorCount;
			}
			break;
		}

		case CC_TYPES::POLY_LINE:
		{
			ccPolyline* line = static_cast<ccPolyline*>(refEntity);
			returnCode       = CCCoreLib::DistanceComputationTools::computeCloud2PolylineEquation(compEnt, line);
			if (!returnCode)
			{
				ccConsole::Warning(errString.arg(tr("Polyline")).arg(returnCode));
				++errorCount;
			}
			break;
		}

		default:
		{
			ccConsole::Error(tr("Unsupported primitive type")); //Shouldn't ever reach here...
			return;
		}
		}

		QString sfName(CC_CLOUD2PRIMITIVE_DISTANCES_DEFAULT_SF_NAME);
		if (!refEntity->isKindOf(CC_TYPES::POLY_LINE))
		{
			if (s_signedDist)
			{
				sfName = CC_CLOUD2PRIMITIVE_SIGNED_DISTANCES_DEFAULT_SF_NAME;
			}
			if (s_flipNormals)
			{
				compEnt->forEach(CCCoreLib::ScalarFieldTools::SetScalarValueInverted);
				sfName += "[-]";
			}
		}

		int _sfIdx = compEnt->getScalarFieldIndexByName(sfName.toStdString());
		if (_sfIdx >= 0)
		{
			compEnt->deleteScalarField(_sfIdx);
			//we update sfIdx because indexes are all messed up after deletion
			sfIdx = compEnt->getScalarFieldIndexByName(CC_TEMP_DISTANCES_DEFAULT_SF_NAME);
		}
		compEnt->renameScalarField(sfIdx, sfName.toStdString());

		ccScalarField* sf = static_cast<ccScalarField*>(compEnt->getScalarField(sfIdx));
		if (sf)
		{
			ScalarType mean;
			ScalarType variance;
			sf->computeMinAndMax();
			sf->computeMeanAndVariance(mean, &variance);
			ccLog::Print(tr("[Compute Primitive Distances] [Primitive: %1] [Cloud: %2] [%3] Mean distance = %4 / std deviation = %5")
			                 .arg(refEntity->getName())
			                 .arg(compEnt->getName())
			                 .arg(sfName)
			                 .arg(mean)
			                 .arg(sqrt(variance)));
		}
		compEnt->setCurrentDisplayedScalarField(sfIdx);
		compEnt->showSF(sfIdx >= 0);
		compEnt->prepareDisplayForRefresh_recursive();
	}

	if (errorCount != 0)
	{
		ccLog::Error(tr("%1 error(s) occurred: refer to the Console (F8)").arg(errorCount));
	}

	MainWindow::UpdateUI();

	MainWindow::RefreshAllGLWindow(false);
}

void MainWindow::deactivateComparisonMode(int result)
{
	//DGM: a bug apperead with recent changes (from CC or QT?)
	//which prevent us from deleting the dialog right away...
	//(it seems that QT has not yet finished the dialog closing
	//when the 'finished' signal is sent).
	//if(m_compDlg)
	//	delete m_compDlg;
	//m_compDlg = 0;

	//if the comparison is a success, we select only the compared entity
	if (m_compDlg && result == QDialog::Accepted && m_ccRoot)
	{
		ccHObject* compEntity = m_compDlg->getComparedEntity();
		if (compEntity)
		{
			m_ccRoot->selectEntity(compEntity);
		}
	}

	freezeUI(false);

	updateUI();
}

void MainWindow::toggleActiveWindowSunLight()
{
	ccGLWindowInterface* win = getActiveGLWindow();
	if (win)
	{
		win->toggleSunLight();
		win->redraw(false);
	}
}

void MainWindow::toggleActiveWindowCustomLight()
{
	ccGLWindowInterface* win = getActiveGLWindow();
	if (win)
	{
		win->toggleCustomLight();
		win->redraw(false);
	}
}

void MainWindow::toggleActiveWindowAutoPickRotCenter(bool state)
{
	ccGLWindowInterface* win = getActiveGLWindow();
	if (win)
	{
		win->setAutoPickPivotAtCenter(state);

		//save the option
		{
			QSettings settings;
			settings.setValue(ccPS::AutoPickRotationCenter(), state);
		}
	}
}

void MainWindow::toggleActiveWindowShowCursorCoords(bool state)
{
	ccGLWindowInterface* win = getActiveGLWindow();
	if (win)
	{
		win->showCursorCoordinates(state);
	}
}

void MainWindow::toggleActiveWindowStereoVision(bool state)
{
	ccGLWindowInterface* win = getActiveGLWindow();
	if (win)
	{
		bool isActive = win->stereoModeIsEnabled();
		if (isActive == state)
		{
			//nothing to do
			return;
		}

		if (isActive)
		{
			win->disableStereoMode();

			if (win->getStereoParams().glassType == ccGLWindowInterface::StereoParams::NVIDIA_VISION
			    || win->getStereoParams().glassType == ccGLWindowInterface::StereoParams::GENERIC_STEREO_DISPLAY)
			{
				//disable (exclusive) full screen
				m_UI->actionExclusiveFullScreen->setChecked(false);
			}
		}
		else
		{
			//display a parameters dialog
			ccStereoModeDlg smDlg(this);
			smDlg.setParameters(win->getStereoParams());
			if (!smDlg.exec())
			{
				//cancelled by the user
				m_UI->actionEnableStereo->blockSignals(true);
				m_UI->actionEnableStereo->setChecked(false);
				m_UI->actionEnableStereo->blockSignals(false);
				return;
			}

			ccGLWindowInterface::StereoParams params = smDlg.getParameters();
			ccLog::WarningDebug("Stereo strength: " + QString::number(params.stereoStrength));

			if (!ccGLWindowInterface::StereoSupported() && !params.isAnaglyph())
			{
				ccLog::Error(tr("It seems your graphic card doesn't support Quad Buffered Stereo rendering"));
				//activation of the stereo mode failed: cancel selection
				m_UI->actionEnableStereo->blockSignals(true);
				m_UI->actionEnableStereo->setChecked(false);
				m_UI->actionEnableStereo->blockSignals(false);
				return;
			}

			//force perspective state!
			if (!win->getViewportParameters().perspectiveView)
			{
				setCenteredPerspectiveView(win, false);
			}

			if (params.glassType == ccGLWindowInterface::StereoParams::NVIDIA_VISION
			    || params.glassType == ccGLWindowInterface::StereoParams::GENERIC_STEREO_DISPLAY)
			{
				//force (exclusive) full screen
				m_UI->actionExclusiveFullScreen->setChecked(true);
			}

			if (smDlg.updateFOV())
			{
				//set the right FOV
				double fov_deg = 2 * CCCoreLib::RadiansToDegrees(std::atan(params.screenWidth_mm / (2.0 * params.screenDistance_mm)));
				ccLog::Print(tr("[Stereo] F.O.V. forced to %1 deg.").arg(fov_deg));
				win->setFov(fov_deg);
			}

			if (!win->enableStereoMode(params))
			{
				if (params.glassType == ccGLWindowInterface::StereoParams::NVIDIA_VISION
				    || params.glassType == ccGLWindowInterface::StereoParams::GENERIC_STEREO_DISPLAY)
				{
					//disable (exclusive) full screen
					m_UI->actionExclusiveFullScreen->setChecked(false);
				}

				//activation of the stereo mode failed: cancel selection
				m_UI->actionEnableStereo->blockSignals(true);
				m_UI->actionEnableStereo->setChecked(false);
				m_UI->actionEnableStereo->blockSignals(false);
			}
		}
		win->redraw();
	}
}

bool MainWindow::checkStereoMode(ccGLWindowInterface* win)
{
	assert(win);

	if (win && win->getViewportParameters().perspectiveView && win->stereoModeIsEnabled())
	{
		ccGLWindowInterface::StereoParams params                 = win->getStereoParams();
		bool                              wasExclusiveFullScreen = win->exclusiveFullScreen();
		if (wasExclusiveFullScreen)
		{
			win->toggleExclusiveFullScreen(false);
		}
		win->disableStereoMode();

		if (QMessageBox::question(this,
		                          tr("Stereo mode"),
		                          tr("Stereo-mode only works in perspective mode. Do you want to disable it?"),
		                          QMessageBox::Yes,
		                          QMessageBox::No)
		    == QMessageBox::No)
		{
			if (wasExclusiveFullScreen)
			{
				win->toggleExclusiveFullScreen(true);
				win->enableStereoMode(params);
			}
			return false;
		}
		else
		{
			if (win == getActiveGLWindow())
			{
				m_UI->actionEnableStereo->setChecked(false);
			}
			else
			{
				assert(false);
				m_UI->actionEnableStereo->blockSignals(true);
				m_UI->actionEnableStereo->setChecked(false);
				m_UI->actionEnableStereo->blockSignals(false);
			}
		}
	}

	return true;
}

void MainWindow::toggleActiveWindowCenteredPerspective()
{
	ccGLWindowInterface* win = getActiveGLWindow();
	if (win)
	{
		const ccViewportParameters& params = win->getViewportParameters();
		if (params.perspectiveView && params.objectCenteredView && !checkStereoMode(win)) //we need to check this only if we are already in object-centered perspective mode
		{
			return;
		}
		win->togglePerspective(true);
		win->redraw(false);
		updateViewModePopUpMenu(win);
		updatePivotVisibilityPopUpMenu(win);
	}
}

void MainWindow::toggleActiveWindowViewerBasedPerspective()
{
	ccGLWindowInterface* win = getActiveGLWindow();
	if (win)
	{
		const ccViewportParameters& params = win->getViewportParameters();
		if (params.perspectiveView && !params.objectCenteredView && !checkStereoMode(win)) //we need to check this only if we are already in viewer-based perspective mode
		{
			return;
		}
		win->togglePerspective(false);
		win->redraw(false);
		updateViewModePopUpMenu(win);
		updatePivotVisibilityPopUpMenu(win);
	}
}

void MainWindow::createSinglePointCloud()
{
	// ask the user to input the point coordinates
	static CCVector3d         s_lastPoint(0, 0, 0);
	static size_t             s_lastPointIndex = 0;
	ccAskThreeDoubleValuesDlg axisDlg("x", "y", "z", -1.0e12, 1.0e12, s_lastPoint.x, s_lastPoint.y, s_lastPoint.z, 4, tr("Point coordinates"), this);
	if (axisDlg.buttonBox->button(QDialogButtonBox::Ok))
		axisDlg.buttonBox->button(QDialogButtonBox::Ok)->setFocus();
	if (!axisDlg.exec())
		return;
	s_lastPoint.x = axisDlg.doubleSpinBox1->value();
	s_lastPoint.y = axisDlg.doubleSpinBox2->value();
	s_lastPoint.z = axisDlg.doubleSpinBox3->value();

	// create the cloud
	ccPointCloud* cloud = new ccPointCloud();
	if (!cloud->reserve(1))
	{
		delete cloud;
		ccLog::Error(tr("Not enough memory!"));
		return;
	}
	cloud->setName(tr("Point #%1").arg(++s_lastPointIndex));
	cloud->addPoint(s_lastPoint.toPC());
	cloud->setPointSize(5);

	// add it to the DB tree
	addToDB(cloud, true, true, true, true);

	// select it
	m_ccRoot->unselectAllEntities();
	setSelectedInDB(cloud, true);
}

void MainWindow::createPointCloudFromClipboard()
{
	const QClipboard* clipboard = QApplication::clipboard();
	assert(clipboard);
	const QMimeData* mimeData = clipboard->mimeData();
	if (!mimeData)
	{
		ccLog::Warning(tr("Clipboard is empty"));
		return;
	}

	if (!mimeData->hasText())
	{
		ccLog::Error("ASCII/text data expected");
		return;
	}

	// try to convert the data to a point cloud
	FileIOFilter::LoadParameters parameters;
	{
		parameters.alwaysDisplayLoadDialog = true;
		parameters.shiftHandlingMode       = ccGlobalShiftManager::DIALOG_IF_NECESSARY;
		parameters.parentWidget            = this;
	}

	ccHObject     container;
	QByteArray    data   = mimeData->data("text/plain");
	CC_FILE_ERROR result = AsciiFilter().loadAsciiData(data, tr("Clipboard"), container, parameters);
	if (result != CC_FERR_NO_ERROR)
	{
		FileIOFilter::DisplayErrorMessage(result, tr("loading"), tr("from the clipboard"));
		return;
	}

	// we only expect clouds
	ccHObject::Container clouds;
	if (container.filterChildren(clouds, true, CC_TYPES::POINT_CLOUD) == 0)
	{
		assert(false);
		ccLog::Error(tr("No cloud loaded"));
		return;
	}

	// detach the clouds from the loading container
	for (ccHObject* cloud : clouds)
	{
		if (cloud)
		{
			container.removeDependencyWith(cloud);
		}
	}
	container.removeAllChildren();

	// retrieve or create the group to store the 'clipboard' clouds
	ccHObject* clipboardGroup = nullptr;
	{
		static unsigned s_clipboardGroupID = 0;

		if (s_clipboardGroupID != 0)
		{
			clipboardGroup = dbRootObject()->find(s_clipboardGroupID);
			if (nullptr == clipboardGroup)
			{
				// can't find the previous group
				s_clipboardGroupID = 0;
			}
		}

		if (s_clipboardGroupID == 0)
		{
			clipboardGroup     = new ccHObject(tr("Clipboard"));
			s_clipboardGroupID = clipboardGroup->getUniqueID();
			addToDB(clipboardGroup, false, false, false, false);
		}
	}
	assert(clipboardGroup);

	bool normalsDisplayedByDefault = ccOptions::Instance().normalsDisplayedByDefault;
	for (ccHObject* cloud : clouds)
	{
		if (cloud)
		{
			clipboardGroup->addChild(cloud);
			cloud->setName(tr("Cloud #%1").arg(clipboardGroup->getChildrenNumber()));

			if (!normalsDisplayedByDefault)
			{
				// disable the normals on all loaded clouds!
				static_cast<ccGenericPointCloud*>(cloud)->showNormals(false);
			}
		}
	}

	// eventually, we can add the clouds to the DB tree
	for (size_t i = 0; i < clouds.size(); ++i)
	{
		ccHObject* cloud = clouds[i];
		if (cloud)
		{
			bool lastCloud = (i + 1 == clouds.size());
			addToDB(cloud, lastCloud, lastCloud, true, lastCloud);
		}
	}

	QMainWindow::statusBar()->showMessage(tr("%1 cloud(s) loaded from the clipboard").arg(clouds.size()), 2000);
}

void MainWindow::toggleLockRotationAxis()
{
	ccGLWindowInterface* win = getActiveGLWindow();
	if (win)
	{
		bool wasLocked = win->isRotationAxisLocked();
		bool isLocked  = !wasLocked;

		static CCVector3d s_lastAxis(0.0, 0.0, 1.0);
		if (isLocked)
		{
			ccAskThreeDoubleValuesDlg axisDlg("x", "y", "z", -1.0e12, 1.0e12, s_lastAxis.x, s_lastAxis.y, s_lastAxis.z, 4, tr("Lock rotation axis"), this);
			if (axisDlg.buttonBox->button(QDialogButtonBox::Ok))
				axisDlg.buttonBox->button(QDialogButtonBox::Ok)->setFocus();
			if (!axisDlg.exec())
				return;
			s_lastAxis.x = axisDlg.doubleSpinBox1->value();
			s_lastAxis.y = axisDlg.doubleSpinBox2->value();
			s_lastAxis.z = axisDlg.doubleSpinBox3->value();
		}
		win->lockRotationAxis(isLocked, s_lastAxis);

		m_UI->actionLockRotationAxis->blockSignals(true);
		m_UI->actionLockRotationAxis->setChecked(isLocked);
		m_UI->actionLockRotationAxis->blockSignals(false);

		if (isLocked)
		{
			win->displayNewMessage(tr("[ROTATION LOCKED]"), ccGLWindowInterface::UPPER_CENTER_MESSAGE, false, 24 * 3600, ccGLWindowInterface::ROTAION_LOCK_MESSAGE);
		}
		else
		{
			win->displayNewMessage(QString(), ccGLWindowInterface::UPPER_CENTER_MESSAGE, false, 0, ccGLWindowInterface::ROTAION_LOCK_MESSAGE);
		}
		win->redraw(true, false);
	}
}

void MainWindow::doActionEnableBubbleViewMode()
{
	//special case: the selected entity is a TLS sensor or a cloud with a TLS sensor
	if (m_ccRoot)
	{
		ccHObject::Container selectedEntities;
		m_ccRoot->getSelectedEntities(selectedEntities);

		if (selectedEntities.size() == 1)
		{
			ccHObject*   ent    = selectedEntities.front();
			ccGBLSensor* sensor = nullptr;
			if (ent->isA(CC_TYPES::GBL_SENSOR))
			{
				sensor = static_cast<ccGBLSensor*>(ent);
			}
			else if (ent->isA(CC_TYPES::POINT_CLOUD))
			{
				ccHObject::Container sensors;
				ent->filterChildren(sensors, false, CC_TYPES::GBL_SENSOR, true);
				if (sensors.size() >= 1)
				{
					sensor = static_cast<ccGBLSensor*>(sensors.front());
				}
			}

			if (sensor)
			{
				sensor->applyViewport();
				return;
			}
		}
	}

	//otherwise we simply enable the bubble view mode in the active 3D view
	ccGLWindowInterface* win = getActiveGLWindow();
	if (win)
	{
		win->setBubbleViewMode(true);
		win->redraw(false);
	}
}

void MainWindow::doActionDeleteShader()
{
	ccGLWindowInterface* win = getActiveGLWindow();
	if (win)
	{
		win->setShader(nullptr);
	}
}

void MainWindow::removeFromDB(ccHObject* obj, bool autoDelete /*=true*/)
{
	if (!obj)
		return;

	//remove dependency to avoid deleting the object when removing it from DB tree
	if (!autoDelete && obj->getParent())
		obj->getParent()->removeDependencyWith(obj);

	if (m_ccRoot)
		m_ccRoot->removeElement(obj);
}

void MainWindow::setSelectedInDB(ccHObject* obj, bool selected)
{
	if (obj && m_ccRoot)
	{
		if (selected)
			m_ccRoot->selectEntity(obj);
		else
			m_ccRoot->unselectEntity(obj);
	}
}

void MainWindow::addToDB(ccHObject* obj,
                         bool       updateZoom /*=true*/,
                         bool       autoExpandDBTree /*=true*/,
                         bool       checkDimensions /*=true*/,
                         bool       autoRedraw /*=true*/)
{
	//let's check that the new entity is not too big nor too far from scene center!
	if (checkDimensions)
	{
		//get entity bounding box
		ccBBox bBox = obj->getBB_recursive();

		CCVector3           center = bBox.getCenter();
		PointCoordinateType diag   = bBox.getDiagNorm();

		CCVector3d P = center;
		CCVector3d Pshift(0, 0, 0);
		double     scale                   = 1.0;
		bool       preserveCoordinateShift = true;
		//here we must test that coordinates are not too big whatever the case because OpenGL
		//really doesn't like big ones (even if we work with GLdoubles :( ).
		if (ccGlobalShiftManager::Handle(P,
		                                 diag,
		                                 ccGlobalShiftManager::DIALOG_IF_NECESSARY,
		                                 false,
		                                 Pshift,
		                                 &preserveCoordinateShift,
		                                 &scale))
		{
			bool needRescale = (scale != 1.0);
			bool needShift   = (Pshift.norm2() > 0);

			if (needRescale || needShift)
			{
				ccGLMatrix mat;
				mat.toIdentity();
				mat.data()[0] = mat.data()[5] = mat.data()[10] = static_cast<float>(scale);
				mat.setTranslation(Pshift);
				obj->applyGLTransformation_recursive(&mat);
				ccConsole::Warning(tr("Entity '%1' has been translated: (%2,%3,%4) and rescaled of a factor %5 [original position will be restored when saving]").arg(obj->getName()).arg(Pshift.x, 0, 'f', 2).arg(Pshift.y, 0, 'f', 2).arg(Pshift.z, 0, 'f', 2).arg(scale, 0, 'f', 6));
			}

			//update 'global shift' and 'global scale' for ALL clouds recursively
			if (preserveCoordinateShift)
			{
				//FIXME: why don't we do that all the time by the way?!
				ccHObject::Container children;
				children.push_back(obj);
				while (!children.empty())
				{
					ccHObject* child = children.back();
					children.pop_back();

					if (child->isKindOf(CC_TYPES::POINT_CLOUD))
					{
						ccGenericPointCloud* pc = ccHObjectCaster::ToGenericPointCloud(child);
						pc->setGlobalShift(pc->getGlobalShift() + Pshift);
						pc->setGlobalScale(pc->getGlobalScale() * scale);
					}

					for (unsigned i = 0; i < child->getChildrenNumber(); ++i)
					{
						children.push_back(child->getChild(i));
					}
				}
			}
		}
	}

	//add object to DB root
	if (m_ccRoot)
	{
		//force a 'global zoom' if the DB was emtpy!
		if (!m_ccRoot->getRootEntity() || m_ccRoot->getRootEntity()->getChildrenNumber() == 0)
		{
			updateZoom = true;
		}
		m_ccRoot->addElement(obj, autoExpandDBTree);
	}
	else
	{
		ccLog::Warning(tr("[MainWindow::addToDB] Internal error: no associated DB?!"));
		assert(false);
	}

	//we can now set destination display (if none already)
	if (!obj->getDisplay())
	{
		ccGLWindowInterface* activeWin = getActiveGLWindow();
		if (!activeWin)
		{
			//no active GL window?!
			return;
		}
		obj->setDisplay_recursive(activeWin);
	}

	//eventually we update the corresponding display
	assert(obj->getDisplay());
	if (updateZoom)
	{
		static_cast<ccGLWindowInterface*>(obj->getDisplay())->zoomGlobal(); //automatically calls ccGLWindowInterface::redraw
	}
	else if (autoRedraw)
	{
		obj->redrawDisplay();
	}
}

void MainWindow::onExclusiveFullScreenToggled(bool state)
{
	//we simply update the fullscreen action method icon (whatever the window)
	ccGLWindowInterface* win = getActiveGLWindow();
<<<<<<< HEAD

=======
	
>>>>>>> 0b76c56a
	if (win == nullptr)
		return;

	m_UI->actionExclusiveFullScreen->blockSignals(true);
	m_UI->actionExclusiveFullScreen->setChecked(win->exclusiveFullScreen());
	m_UI->actionExclusiveFullScreen->blockSignals(false);

	if (!state
	    && win->stereoModeIsEnabled()
	    && (win->getStereoParams().glassType == ccGLWindowInterface::StereoParams::NVIDIA_VISION
	        || win->getStereoParams().glassType == ccGLWindowInterface::StereoParams::GENERIC_STEREO_DISPLAY))
	{
		//auto disable stereo mode as NVidia Vision only works in full screen mode!
		m_UI->actionEnableStereo->setChecked(false);
	}
}

ccHObject* MainWindow::loadFile(QString filename, bool silent)
{
	FileIOFilter::LoadParameters parameters;
	{
		parameters.alwaysDisplayLoadDialog = silent ? false : true;
		parameters.shiftHandlingMode       = ccGlobalShiftManager::NO_DIALOG_AUTO_SHIFT;
		parameters.parentWidget            = silent ? nullptr : this;
	}

	CC_FILE_ERROR result   = CC_FERR_NO_ERROR;
	ccHObject*    newGroup = FileIOFilter::LoadFromFile(filename, parameters, result);

	return newGroup;
}

void MainWindow::addToDBAuto(const QStringList& filenames)
{
	ccGLWindowInterface* win = ccGLWindowInterface::FromEmitter(sender());
	if (win)
	{
		addToDB(filenames, QString(), win);
	}
	else
	{
		assert(false);
	}
}

void MainWindow::addToDB(const QStringList&   filenames,
                         QString              fileFilter /*=QString()*/,
                         ccGLWindowInterface* destWin /*=nullptr*/)
{
	//to use the same 'global shift' for multiple files
	CCVector3d loadCoordinatesShift(0, 0, 0);
<<<<<<< HEAD
	bool       loadCoordinatesTransEnabled = false;
=======
	bool loadCoordinatesTransEnabled = false;
	bool loadCoordinatesTransForced = false;
>>>>>>> 0b76c56a

	FileIOFilter::LoadParameters parameters;
	{
		parameters.alwaysDisplayLoadDialog  = true;
		parameters.shiftHandlingMode        = ccGlobalShiftManager::DIALOG_IF_NECESSARY;
		parameters._coordinatesShift        = &loadCoordinatesShift;
		parameters._coordinatesShiftEnabled = &loadCoordinatesTransEnabled;
<<<<<<< HEAD
		parameters.parentWidget             = this;
=======
		parameters._coordinatesShiftForced = &loadCoordinatesTransForced;
		parameters.parentWidget = this;
>>>>>>> 0b76c56a
	}

	bool normalsDisplayedByDefault = ccOptions::Instance().normalsDisplayedByDefault;
	FileIOFilter::ResetSesionCounter();

	for (const QString& filename : filenames)
	{
		CC_FILE_ERROR result   = CC_FERR_NO_ERROR;
		ccHObject*    newGroup = FileIOFilter::LoadFromFile(filename, parameters, result, fileFilter);

		if (newGroup)
		{
			if (!normalsDisplayedByDefault)
			{
				//disable the normals on all loaded clouds!
				ccHObject::Container clouds;
				newGroup->filterChildren(clouds, true, CC_TYPES::POINT_CLOUD);
				for (ccHObject* cloud : clouds)
				{
					if (cloud)
					{
						static_cast<ccGenericPointCloud*>(cloud)->showNormals(false);
					}
				}
			}

			if (destWin)
			{
				newGroup->setDisplay_recursive(destWin);
			}
			addToDB(newGroup, true, true, false);

			m_recentFiles->addFilePath(filename);
		}

		if (result == CC_FERR_CANCELED_BY_USER)
		{
			//stop importing the file if the user has cancelled the current process!
			break;
		}
	}

	QMainWindow::statusBar()->showMessage(tr("%1 file(s) loaded").arg(filenames.size()), 2000);
}

void MainWindow::handleNewLabel(ccHObject* entity)
{
	if (entity)
	{
		addToDB(entity, false, true, false, false);
	}
	else
	{
		assert(false);
	}
}

void MainWindow::forceConsoleDisplay()
{
	//if the console is hidden, we autoamtically display it!
	if (m_UI->DockableConsole && m_UI->DockableConsole->isHidden())
	{
		m_UI->DockableConsole->show();
		QApplication::processEvents();
	}
}

ccColorScalesManager* MainWindow::getColorScalesManager()
{
	return ccColorScalesManager::GetUniqueInstance();
}

void MainWindow::closeAll()
{
	if (!m_ccRoot)
	{
		return;
	}

	QMessageBox message_box(QMessageBox::Question,
	                        tr("Close all"),
	                        tr("Are you sure you want to remove all loaded entities?"),
	                        QMessageBox::Yes | QMessageBox::No,
	                        this);

	if (message_box.exec() == QMessageBox::No)
	{
		return;
	}

	m_ccRoot->unloadAll();

	redrawAll(false);
}

void MainWindow::doActionLoadFile()
{
	//persistent settings
	QSettings settings;
	settings.beginGroup(ccPS::LoadFile());
	QString currentPath          = settings.value(ccPS::CurrentPath(), ccFileUtils::defaultDocPath()).toString();
	QString currentOpenDlgFilter = settings.value(ccPS::SelectedInputFilter(), BinFilter::GetFileFilter()).toString();

	// Add all available file I/O filters (with import capabilities)
	const QStringList filterStrings = FileIOFilter::ImportFilterList();
	const QString&    allFilter     = filterStrings.at(0);

	if (!filterStrings.contains(currentOpenDlgFilter))
	{
		currentOpenDlgFilter = allFilter;
	}

	//file choosing dialog
	QStringList selectedFiles = QFileDialog::getOpenFileNames(this,
	                                                          tr("Open file(s)"),
	                                                          currentPath,
	                                                          filterStrings.join(s_fileFilterSeparator),
	                                                          &currentOpenDlgFilter,
	                                                          CCFileDialogOptions());
	if (selectedFiles.isEmpty())
		return;

	//save last loading parameters
	currentPath = QFileInfo(selectedFiles[0]).absolutePath();
	settings.setValue(ccPS::CurrentPath(), currentPath);
	settings.setValue(ccPS::SelectedInputFilter(), currentOpenDlgFilter);
	settings.endGroup();

	if (currentOpenDlgFilter == allFilter)
	{
		currentOpenDlgFilter.clear(); //this way FileIOFilter will try to guess the file type automatically!
	}

	//load files
	addToDB(selectedFiles, currentOpenDlgFilter);
}

//Helper: check for a filename validity
static bool IsValidFileName(QString filename)
{
#ifdef CC_WINDOWS
	QString sPattern("^(?!^(PRN|AUX|CLOCK\\$|NUL|CON|COM\\d|LPT\\d|\\..*)(\\..+)?$)[^\\x00-\\x1f\\\\?*:\\"
	                 ";|/]+$");
#else
	QString sPattern("^(([a-zA-Z]:|\\\\)\\\\)?(((\\.)|(\\.\\.)|([^\\\\/:\\*\\?"
	                 "\\|<>\\. ](([^\\\\/:\\*\\?"
	                 "\\|<>\\. ])|([^\\\\/:\\*\\?"
	                 "\\|<>]*[^\\\\/:\\*\\?"
	                 "\\|<>\\. ]))?))\\\\)*[^\\\\/:\\*\\?"
	                 "\\|<>\\. ](([^\\\\/:\\*\\?"
	                 "\\|<>\\. ])|([^\\\\/:\\*\\?"
	                 "\\|<>]*[^\\\\/:\\*\\?"
	                 "\\|<>\\. ]))?$");
#endif

	return QRegExp(sPattern).exactMatch(filename);
}

void MainWindow::doActionSaveFile()
{
	if (!haveSelection())
		return;

	ccHObject            clouds("clouds");
	ccHObject            meshes("meshes");
	ccHObject            images("images");
	ccHObject            polylines("polylines");
	ccHObject            other("other");
	ccHObject            otherSerializable("serializable");
	ccHObject::Container entitiesToDispatch;
	entitiesToDispatch.insert(entitiesToDispatch.begin(), m_selectedEntities.begin(), m_selectedEntities.end());
	ccHObject entitiesToSave;
	while (!entitiesToDispatch.empty())
	{
		ccHObject* child = entitiesToDispatch.back();
		entitiesToDispatch.pop_back();

		if (child->isA(CC_TYPES::HIERARCHY_OBJECT))
		{
			for (unsigned j = 0; j < child->getChildrenNumber(); ++j)
				entitiesToDispatch.push_back(child->getChild(j));
		}
		else
		{
			//we put the entity in the container corresponding to its type
			ccHObject* dest = nullptr;
			if (child->isA(CC_TYPES::POINT_CLOUD))
				dest = &clouds;
			else if (child->isKindOf(CC_TYPES::MESH))
				dest = &meshes;
			else if (child->isKindOf(CC_TYPES::IMAGE))
				dest = &images;
			else if (child->isKindOf(CC_TYPES::POLY_LINE))
				dest = &polylines;
			else if (child->isSerializable())
				dest = &otherSerializable;
			else
				dest = &other;

			assert(dest);

			//we don't want double insertions if the user has highlighted both the father and the child
			if (!dest->find(child->getUniqueID()))
			{
				dest->addChild(child, ccHObject::DP_NONE);
				entitiesToSave.addChild(child, ccHObject::DP_NONE);
			}
		}
	}

	bool hasCloud        = (clouds.getChildrenNumber() != 0);
	bool hasMesh         = (meshes.getChildrenNumber() != 0);
	bool hasImages       = (images.getChildrenNumber() != 0);
	bool hasPolylines    = (polylines.getChildrenNumber() != 0);
	bool hasSerializable = (otherSerializable.getChildrenNumber() != 0);
	bool hasOther        = (other.getChildrenNumber() != 0);

	int stdSaveTypes = static_cast<int>(hasCloud)
	                   + static_cast<int>(hasMesh)
	                   + static_cast<int>(hasImages)
	                   + static_cast<int>(hasPolylines)
	                   + static_cast<int>(hasSerializable);
	if (stdSaveTypes == 0)
	{
		ccConsole::Error(tr("Can't save selected entity(ies) this way!"));
		return;
	}

	//we set up the right file filters, depending on the selected
	//entities type (cloud, mesh, etc.).
	QStringList fileFilters;
	{
		for (const FileIOFilter::Shared& filter : FileIOFilter::GetFilters())
		{
			bool atLeastOneExclusive = false;

			//can this filter export one or several clouds?
			bool canExportClouds = true;
			if (hasCloud)
			{
				bool isExclusive = true;
				bool multiple    = false;
				canExportClouds  = (filter->canSave(CC_TYPES::POINT_CLOUD, multiple, isExclusive)
                                   && (multiple || clouds.getChildrenNumber() == 1));
				atLeastOneExclusive |= isExclusive;
			}

			//can this filter export one or several meshes?
			bool canExportMeshes = true;
			if (hasMesh)
			{
				bool isExclusive = true;
				bool multiple    = false;
				canExportMeshes  = (filter->canSave(CC_TYPES::MESH, multiple, isExclusive)
                                   && (multiple || meshes.getChildrenNumber() == 1));
				atLeastOneExclusive |= isExclusive;
			}

			//can this filter export one or several polylines?
			bool canExportPolylines = true;
			if (hasPolylines)
			{
				bool isExclusive   = true;
				bool multiple      = false;
				canExportPolylines = (filter->canSave(CC_TYPES::POLY_LINE, multiple, isExclusive)
				                      && (multiple || polylines.getChildrenNumber() == 1));
				atLeastOneExclusive |= isExclusive;
			}

			//can this filter export one or several images?
			bool canExportImages = true;
			if (hasImages)
			{
				bool isExclusive = true;
				bool multiple    = false;
				canExportImages  = (filter->canSave(CC_TYPES::IMAGE, multiple, isExclusive)
                                   && (multiple || images.getChildrenNumber() == 1));
				atLeastOneExclusive |= isExclusive;
			}

			//can this filter export one or several other serializable entities?
			bool canExportSerializables = true;
			if (hasSerializable)
			{
				//check if all entities have the same type
				{
					CC_CLASS_ENUM firstClassID = otherSerializable.getChild(0)->getUniqueID();
					for (unsigned j = 1; j < otherSerializable.getChildrenNumber(); ++j)
					{
						if (otherSerializable.getChild(j)->getUniqueID() != firstClassID)
						{
							//we add a virtual second 'stdSaveType' so as to properly handle exlusivity
							++stdSaveTypes;
							break;
						}
					}
				}

				for (unsigned j = 0; j < otherSerializable.getChildrenNumber(); ++j)
				{
					ccHObject* child       = otherSerializable.getChild(j);
					bool       isExclusive = true;
					bool       multiple    = false;
					canExportSerializables &= (filter->canSave(child->getClassID(), multiple, isExclusive)
					                           && (multiple || otherSerializable.getChildrenNumber() == 1));
					atLeastOneExclusive |= isExclusive;
				}
			}

			bool useThisFilter = canExportClouds
			                     && canExportMeshes
			                     && canExportImages
			                     && canExportPolylines
			                     && canExportSerializables
			                     && (!atLeastOneExclusive || stdSaveTypes == 1);

			if (useThisFilter)
			{
				QStringList ff = filter->getFileFilters(false);
				for (int j = 0; j < ff.size(); ++j)
					fileFilters.append(ff[j]);
			}
		}
	}

	//persistent settings
	QSettings settings;
	settings.beginGroup(ccPS::SaveFile());

	//default filter
	QString selectedFilter = fileFilters.first();
	if (hasCloud)
		selectedFilter = settings.value(ccPS::SelectedOutputFilterCloud(), selectedFilter).toString();
	else if (hasMesh)
		selectedFilter = settings.value(ccPS::SelectedOutputFilterMesh(), selectedFilter).toString();
	else if (hasImages)
		selectedFilter = settings.value(ccPS::SelectedOutputFilterImage(), selectedFilter).toString();
	else if (hasPolylines)
		selectedFilter = settings.value(ccPS::SelectedOutputFilterPoly(), selectedFilter).toString();

	//default output path (+ filename)
	QString currentPath  = settings.value(ccPS::CurrentPath(), ccFileUtils::defaultDocPath()).toString();
	QString fullPathName = currentPath;

	if (haveOneSelection())
	{
		//hierarchy objects have generally as name: 'filename.ext (fullpath)'
		//so we must only take the first part! (otherwise this type of name
		//with a path inside disturbs QFileDialog a lot ;))
		QString defaultFileName(m_selectedEntities.front()->getName());
		if (m_selectedEntities.front()->isA(CC_TYPES::HIERARCHY_OBJECT))
		{
			QStringList parts = defaultFileName.split(' ', QString::SkipEmptyParts);
			if (!parts.empty())
			{
				defaultFileName = parts[0];
			}
		}

		//we remove the extension
		defaultFileName = QFileInfo(defaultFileName).completeBaseName();

		if (!IsValidFileName(defaultFileName))
		{
			ccLog::Warning(tr("[I/O] First entity's name would make an invalid filename! Can't use it..."));
			defaultFileName = "project";
		}

		fullPathName += QString("/") + defaultFileName;
	}

	//ask the user for the output filename
	QString selectedFilename = QFileDialog::getSaveFileName(this,
	                                                        tr("Save file"),
	                                                        fullPathName,
	                                                        fileFilters.join(s_fileFilterSeparator),
	                                                        &selectedFilter,
	                                                        CCFileDialogOptions());

	if (selectedFilename.isEmpty())
	{
		//process cancelled by the user
		return;
	}

	//ignored items
	if (hasOther)
	{
		ccConsole::Warning(tr("[I/O] The following selected entities won't be saved:"));
		for (unsigned i = 0; i < other.getChildrenNumber(); ++i)
		{
			ccConsole::Warning(QString("\t- %1s").arg(other.getChild(i)->getName()));
		}
	}

	CC_FILE_ERROR                result = CC_FERR_NO_ERROR;
	FileIOFilter::SaveParameters parameters;
	{
		parameters.alwaysDisplaySaveDialog = true;
		parameters.parentWidget            = this;
	}

	//specific case: BIN format
	if (selectedFilter == BinFilter::GetFileFilter())
	{
		if (haveOneSelection())
		{
			result = FileIOFilter::SaveToFile(m_selectedEntities.front(), selectedFilename, parameters, selectedFilter);
		}
		else
		{
			//we'll regroup all selected entities in a temporary group
			ccHObject tempContainer;
			ConvertToGroup(m_selectedEntities, tempContainer, ccHObject::DP_NONE);
			if (tempContainer.getChildrenNumber())
			{
				result = FileIOFilter::SaveToFile(&tempContainer, selectedFilename, parameters, selectedFilter);
			}
			else
			{
				ccLog::Warning(tr("[I/O] None of the selected entities can be saved this way..."));
				result = CC_FERR_NO_SAVE;
			}
		}
	}
	else if (entitiesToSave.getChildrenNumber() != 0)
	{
		//ignored items
		//if (hasSerializable)
		//{
		//	if (!hasOther)
		//		ccConsole::Warning(tr("[I/O] The following selected entites won't be saved:")); //display this warning only if not already done
		//	for (unsigned i = 0; i < otherSerializable.getChildrenNumber(); ++i)
		//		ccConsole::Warning(tr("\t- %1").arg(otherSerializable.getChild(i)->getName()));
		//}

		result = FileIOFilter::SaveToFile(entitiesToSave.getChildrenNumber() > 1 ? &entitiesToSave : entitiesToSave.getChild(0),
		                                  selectedFilename,
		                                  parameters,
		                                  selectedFilter);

		if (result == CC_FERR_NO_ERROR && m_ccRoot)
		{
			m_ccRoot->unselectAllEntities();
		}
	}

	if (result == CC_FERR_NO_ERROR && selectedFilter == BinFilter::GetFileFilter())
	{
		//only for BIN files: display the compatible CC version
		short fileVersion = BinFilter::GetLastSavedFileVersion();
		if (0 != fileVersion)
		{
			QString minCCVersion = ccApplication::GetMinCCVersionForFileVersion(fileVersion);
			ccLog::Print(QString("This file can be loaded by CloudCompare version %1 and later").arg(minCCVersion));
		}
	}

	//update default filters
	if (hasCloud)
		settings.setValue(ccPS::SelectedOutputFilterCloud(), selectedFilter);
	if (hasMesh)
		settings.setValue(ccPS::SelectedOutputFilterMesh(), selectedFilter);
	if (hasImages)
		settings.setValue(ccPS::SelectedOutputFilterImage(), selectedFilter);
	if (hasPolylines)
		settings.setValue(ccPS::SelectedOutputFilterPoly(), selectedFilter);

	//we update current file path
	currentPath = QFileInfo(selectedFilename).absolutePath();
	settings.setValue(ccPS::CurrentPath(), currentPath);
	settings.endGroup();
}

void MainWindow::doActionSaveProject()
{
	if (!m_ccRoot || !m_ccRoot->getRootEntity())
	{
		assert(false);
		return;
	}

	ccHObject* rootEntity = m_ccRoot->getRootEntity();
	if (rootEntity->getChildrenNumber() == 0)
	{
		return;
	}

	//default output path (+ filename)
	QSettings settings;
	settings.beginGroup(ccPS::SaveFile());
	QString currentPath = settings.value(ccPS::CurrentPath(), ccFileUtils::defaultDocPath()).toString();
	ccLog::PrintDebug(currentPath);
	QString fullPathName = currentPath;

	static QString s_previousProjectName{"project"};
	QString        defaultFileName = s_previousProjectName;
	if (rootEntity->getChildrenNumber() == 1)
	{
		// If there's only on top entity, we can try to use its name as the project name.
		ccHObject* topEntity = rootEntity->getChild(0);
		defaultFileName      = topEntity->getName();
		if (topEntity->isA(CC_TYPES::HIERARCHY_OBJECT))
		{
			// Hierarchy objects have generally as name: 'filename.ext (fullpath)'
			// so we must only take the first part! (otherwise this type of name
			// with a path inside disturbs the QFileDialog a lot ;))
			QStringList parts = defaultFileName.split(' ', QString::SkipEmptyParts);
			if (!parts.empty())
			{
				defaultFileName = parts[0];
			}
		}

		//we remove the extension
		defaultFileName = QFileInfo(defaultFileName).completeBaseName();

		if (!IsValidFileName(defaultFileName))
		{
			ccLog::Warning(tr("[I/O] Top entity's name would make an invalid filename! Can't use it..."));
			defaultFileName = "project";
		}
	}
	fullPathName += QString("/") + defaultFileName;

	QString binFilter = BinFilter::GetFileFilter();

	//ask the user for the output filename
	QString selectedFilename = QFileDialog::getSaveFileName(this,
	                                                        tr("Save file"),
	                                                        fullPathName,
	                                                        binFilter,
	                                                        &binFilter,
	                                                        CCFileDialogOptions());

	if (selectedFilename.isEmpty())
	{
		//process cancelled by the user
		return;
	}

	FileIOFilter::SaveParameters parameters;
	{
		parameters.alwaysDisplaySaveDialog = true;
		parameters.parentWidget            = this;
	}

	CC_FILE_ERROR result = FileIOFilter::SaveToFile(rootEntity->getChildrenNumber() == 1 ? rootEntity->getChild(0) : rootEntity, selectedFilename, parameters, binFilter);

	if (result == CC_FERR_NO_ERROR)
	{
		//only for BIN files: display the compatible CC version
		short fileVersion = BinFilter::GetLastSavedFileVersion();
		if (0 != fileVersion)
		{
			QString minCCVersion = ccApplication::GetMinCCVersionForFileVersion(fileVersion);
			ccLog::Print(QString("This file can be loaded by CloudCompare version %1 and later").arg(minCCVersion));
		}
	}

	//we update the current 'save' path
	QFileInfo fi(selectedFilename);
	s_previousProjectName = fi.fileName();
	currentPath           = fi.absolutePath();
	settings.setValue(ccPS::CurrentPath(), currentPath);
	settings.endGroup();
}

void MainWindow::on3DViewActivated(QMdiSubWindow* mdiWin)
{
	ccGLWindowInterface* win = mdiWin ? ccGLWindowInterface::FromWidget(mdiWin->widget()) : nullptr;
	if (win)
	{
		updateViewModePopUpMenu(win);
		updatePivotVisibilityPopUpMenu(win);

		m_UI->actionLockRotationAxis->blockSignals(true);
		m_UI->actionLockRotationAxis->setChecked(win->isRotationAxisLocked());
		m_UI->actionLockRotationAxis->blockSignals(false);

		m_UI->actionEnableStereo->blockSignals(true);
		m_UI->actionEnableStereo->setChecked(win->stereoModeIsEnabled());
		m_UI->actionEnableStereo->blockSignals(false);

		m_UI->actionExclusiveFullScreen->blockSignals(true);
		m_UI->actionExclusiveFullScreen->setChecked(win->exclusiveFullScreen());
		m_UI->actionExclusiveFullScreen->blockSignals(false);

		m_UI->actionShowCursor3DCoordinates->blockSignals(true);
		m_UI->actionShowCursor3DCoordinates->setChecked(win->cursorCoordinatesShown());
		m_UI->actionShowCursor3DCoordinates->blockSignals(false);

		m_UI->actionAutoPickRotationCenter->blockSignals(true);
		m_UI->actionAutoPickRotationCenter->setChecked(win->autoPickPivotAtCenter());
		m_UI->actionAutoPickRotationCenter->blockSignals(false);
	}

	m_UI->actionLockRotationAxis->setEnabled(win != nullptr);
	m_UI->actionEnableStereo->setEnabled(win != nullptr);
	m_UI->actionExclusiveFullScreen->setEnabled(win != nullptr);
}

void MainWindow::updateViewModePopUpMenu(ccGLWindowInterface* win)
{
	if (!m_viewModePopupButton)
		return;

	//update the view mode pop-up 'top' icon
	if (win)
	{
		bool objectCentered     = true;
		bool perspectiveEnabled = win->getPerspectiveState(objectCentered);

		QAction* currentModeAction = nullptr;
		if (!perspectiveEnabled)
		{
			currentModeAction = m_UI->actionSetOrthoView;
		}
		else if (objectCentered)
		{
			currentModeAction = m_UI->actionSetCenteredPerspectiveView;
		}
		else
		{
			currentModeAction = m_UI->actionSetViewerPerspectiveView;
		}

		assert(currentModeAction);
		m_viewModePopupButton->setIcon(currentModeAction->icon());
		m_viewModePopupButton->setEnabled(true);
	}
	else
	{
		m_viewModePopupButton->setIcon(QIcon());
		m_viewModePopupButton->setEnabled(false);
	}
}

void MainWindow::updatePivotVisibilityPopUpMenu(ccGLWindowInterface* win)
{
	if (!m_pivotVisibilityPopupButton)
		return;

	//update the pivot visibility pop-up 'top' icon
	if (win)
	{
		QAction* visibilityAction = nullptr;
		switch (win->getPivotVisibility())
		{
		case ccGLWindowInterface::PIVOT_HIDE:
			visibilityAction = m_UI->actionSetPivotOff;
			break;
		case ccGLWindowInterface::PIVOT_SHOW_ON_MOVE:
			visibilityAction = m_UI->actionSetPivotRotationOnly;
			break;
		case ccGLWindowInterface::PIVOT_ALWAYS_SHOW:
			visibilityAction = m_UI->actionSetPivotAlwaysOn;
			break;
		default:
			assert(false);
		}

		if (visibilityAction)
			m_pivotVisibilityPopupButton->setIcon(visibilityAction->icon());

		//pivot is not available in viewer-based perspective!
		bool objectCentered = true;
		win->getPerspectiveState(objectCentered);
		m_pivotVisibilityPopupButton->setEnabled(objectCentered);
	}
	else
	{
		m_pivotVisibilityPopupButton->setIcon(QIcon());
		m_pivotVisibilityPopupButton->setEnabled(false);
	}
}

void MainWindow::updateMenus()
{
	ccGLWindowInterface* active3DView        = getActiveGLWindow();
	bool                 hasMdiChild         = (active3DView != nullptr);
	int                  mdiChildCount       = getGLWindowCount();
	bool                 hasLoadedEntities   = (m_ccRoot && m_ccRoot->getRootEntity() && m_ccRoot->getRootEntity()->getChildrenNumber() != 0);
	bool                 hasSelectedEntities = (m_ccRoot && m_ccRoot->countSelectedEntities() > 0);

	//General Menu
	m_UI->menuEdit->setEnabled(true /*hasSelectedEntities*/);
	m_UI->menuTools->setEnabled(true /*hasSelectedEntities*/);

	//3D Views Menu
	m_UI->actionClose3DView->setEnabled(hasMdiChild);
	m_UI->actionCloseAll3DViews->setEnabled(mdiChildCount != 0);
	m_UI->actionTile3DViews->setEnabled(mdiChildCount > 1);
	m_UI->actionCascade3DViews->setEnabled(mdiChildCount > 1);
	m_UI->actionNext3DView->setEnabled(mdiChildCount > 1);
	m_UI->actionPrevious3DView->setEnabled(mdiChildCount > 1);

	//Shaders & Filters display Menu
	bool shadersEnabled = (active3DView ? active3DView->areShadersEnabled() : false);
	m_UI->actionLoadShader->setEnabled(shadersEnabled);
	m_UI->actionDeleteShader->setEnabled(shadersEnabled);

	//View Menu
	m_UI->toolBarView->setEnabled(hasMdiChild);

	//oher actions
	m_UI->actionSegment->setEnabled(hasMdiChild && hasSelectedEntities);
	m_UI->actionTranslateRotate->setEnabled(hasMdiChild && hasSelectedEntities);
	m_UI->actionPointPicking->setEnabled(hasMdiChild && hasLoadedEntities);
	m_UI->actionTestFrameRate->setEnabled(hasMdiChild);
	m_UI->actionRenderToFile->setEnabled(hasMdiChild);
	m_UI->actionToggleSunLight->setEnabled(hasMdiChild);
	m_UI->actionToggleCustomLight->setEnabled(hasMdiChild);
	m_UI->actionToggleCenteredPerspective->setEnabled(hasMdiChild);
	m_UI->actionToggleViewerBasedPerspective->setEnabled(hasMdiChild);

	//plugins
	m_pluginUIManager->updateMenus();
}

void MainWindow::update3DViewsMenu()
{
	m_UI->menu3DViews->clear();
	m_UI->menu3DViews->addAction(m_UI->actionNew3DView);
	m_UI->menu3DViews->addSeparator();
	m_UI->menu3DViews->addAction(m_UI->actionZoomIn);
	m_UI->menu3DViews->addAction(m_UI->actionZoomOut);
	m_UI->menu3DViews->addSeparator();
	m_UI->menu3DViews->addAction(m_UI->actionClose3DView);
	m_UI->menu3DViews->addAction(m_UI->actionCloseAll3DViews);
	m_UI->menu3DViews->addSeparator();
	m_UI->menu3DViews->addAction(m_UI->actionTile3DViews);
	m_UI->menu3DViews->addAction(m_UI->actionCascade3DViews);
	m_UI->menu3DViews->addSeparator();
	m_UI->menu3DViews->addAction(m_UI->actionNext3DView);
	m_UI->menu3DViews->addAction(m_UI->actionPrevious3DView);

	QList<QMdiSubWindow*> windows = m_mdiArea->subWindowList();
	if (!windows.isEmpty())
	{
		//Dynamic Separator
		QAction* separator = new QAction(this);
		separator->setSeparator(true);
		m_UI->menu3DViews->addAction(separator);

		int i = 0;

		for (QMdiSubWindow* window : windows)
		{
			ccGLWindowInterface* child = ccGLWindowInterface::FromWidget(window->widget());

			QString  text   = QString("&%1 %2").arg(++i).arg(child->getWindowTitle());
			QAction* action = m_UI->menu3DViews->addAction(text);

			action->setCheckable(true);
			action->setChecked(child == getActiveGLWindow());

			connect(action, &QAction::triggered, this, [=]()
			        { setActiveSubWindow(window); });
		}
	}
}

void MainWindow::setActiveSubWindow(QWidget* window)
{
	if (!window || !m_mdiArea)
		return;
	m_mdiArea->setActiveSubWindow(qobject_cast<QMdiSubWindow*>(window));
}

void MainWindow::redrawAll(bool only2D /*=false*/)
{
	for (QMdiSubWindow* window : m_mdiArea->subWindowList())
	{
		ccGLWindowInterface::FromWidget(window->widget())->redraw(only2D);
	}
}

void MainWindow::refreshAll(bool only2D /*=false*/)
{
	for (QMdiSubWindow* window : m_mdiArea->subWindowList())
	{
		ccGLWindowInterface::FromWidget(window->widget())->refresh(only2D);
	}
}

void MainWindow::updateUI()
{
	updateUIWithSelection();
	updateMenus();
	updatePropertiesView();
}

void MainWindow::updatePropertiesView()
{
	if (m_ccRoot)
	{
		m_ccRoot->updatePropertiesView();
	}
}

void MainWindow::updateUIWithSelection()
{
	dbTreeSelectionInfo selInfo;

	m_selectedEntities.clear();

	if (m_ccRoot)
	{
		m_ccRoot->getSelectedEntities(m_selectedEntities, CC_TYPES::OBJECT, &selInfo);
	}

	enableUIItems(selInfo);
}

void MainWindow::enableAll()
{
	for (QMdiSubWindow* window : m_mdiArea->subWindowList())
	{
		window->setEnabled(true);
	}
}

void MainWindow::disableAll()
{
	for (QMdiSubWindow* window : m_mdiArea->subWindowList())
	{
		window->setEnabled(false);
	}
}

void MainWindow::disableAllBut(ccGLWindowInterface* win)
{
	//we disable all other windows
	for (QMdiSubWindow* window : m_mdiArea->subWindowList())
	{
		if (ccGLWindowInterface::FromWidget(window->widget()) != win)
		{
			window->setEnabled(false);
		}
	}
}

void MainWindow::enableUIItems(dbTreeSelectionInfo& selInfo)
{
	bool dbIsEmpty           = (!m_ccRoot || !m_ccRoot->getRootEntity() || m_ccRoot->getRootEntity()->getChildrenNumber() == 0);
	bool atLeastOneEntity    = (selInfo.selCount > 0);
	bool atLeastOneCloud     = (selInfo.cloudCount > 0);
	bool atLeastOneMesh      = (selInfo.meshCount > 0);
	bool atLeastOnePrimitive = (selInfo.primitiveCount > 0);
	//bool atLeastOneOctree = (selInfo.octreeCount > 0);
	bool atLeastOneNormal = (selInfo.normalsCount > 0);
	bool atLeastOneColor  = (selInfo.colorCount > 0);
	bool atLeastOneSF     = (selInfo.sfCount > 0);
	bool atLeastOneGrid   = (selInfo.gridCound > 0);

	//bool atLeastOneSensor = (selInfo.sensorCount > 0);
	bool atLeastOneGBLSensor    = (selInfo.gblSensorCount > 0);
	bool atLeastOneCameraSensor = (selInfo.cameraSensorCount > 0);
	bool atLeastOnePolyline     = (selInfo.polylineCount > 0);
	bool activeWindow           = (getActiveGLWindow() != nullptr);

	//menuEdit->setEnabled(atLeastOneEntity);
	//menuTools->setEnabled(atLeastOneEntity);

	m_UI->actionTracePolyline->setEnabled(!dbIsEmpty);
	m_UI->actionZoomAndCenter->setEnabled(atLeastOneEntity && activeWindow);
	m_UI->actionSave->setEnabled(atLeastOneEntity);
	m_UI->actionSaveProject->setEnabled(!dbIsEmpty);
	m_UI->actionClone->setEnabled(atLeastOneEntity);
	m_UI->actionDelete->setEnabled(atLeastOneEntity);
	m_UI->actionExportCoordToSF->setEnabled(atLeastOneEntity);
	m_UI->actionExportNormalToSF->setEnabled(atLeastOneNormal);
	m_UI->actionSegment->setEnabled(atLeastOneEntity && activeWindow);
	m_UI->actionTranslateRotate->setEnabled(atLeastOneEntity && activeWindow);
	m_UI->actionShowDepthBuffer->setEnabled(atLeastOneGBLSensor);
	m_UI->actionExportDepthBuffer->setEnabled(atLeastOneGBLSensor);
	m_UI->actionComputePointsVisibility->setEnabled(atLeastOneGBLSensor);
	m_UI->actionResampleWithOctree->setEnabled(atLeastOneCloud);
	m_UI->actionApplyScale->setEnabled(atLeastOneCloud || atLeastOneMesh || atLeastOnePolyline);
	m_UI->actionApplyTransformation->setEnabled(atLeastOneEntity);
	m_UI->actionComputeOctree->setEnabled(atLeastOneCloud || atLeastOneMesh);
	m_UI->actionComputeNormals->setEnabled(atLeastOneCloud || atLeastOneMesh);
	m_UI->actionChangeColorLevels->setEnabled(atLeastOneCloud || atLeastOneMesh);
	m_UI->actionEditGlobalShiftAndScale->setEnabled(atLeastOneCloud || atLeastOneMesh || atLeastOnePolyline);
	m_UI->actionCrop->setEnabled(atLeastOneCloud || atLeastOneMesh);
	m_UI->actionSetUniqueColor->setEnabled(atLeastOneEntity /*atLeastOneCloud || atLeastOneMesh*/); //DGM: we can set color to a group now!
	m_UI->actionSetColorGradient->setEnabled(atLeastOneCloud || atLeastOneMesh);
	m_UI->actionColorize->setEnabled(atLeastOneEntity /*atLeastOneCloud || atLeastOneMesh*/); //DGM: we can set color to a group now!
	m_UI->actionDeleteScanGrid->setEnabled(atLeastOneGrid);

	m_UI->actionScalarFieldFromColor->setEnabled(atLeastOneEntity && atLeastOneColor);
	m_UI->actionComputeMeshAA->setEnabled(atLeastOneCloud);
	m_UI->actionComputeMeshLS->setEnabled(atLeastOneCloud);
	m_UI->actionMeshScanGrids->setEnabled(atLeastOneGrid);
	//actionComputeQuadric3D->setEnabled(atLeastOneCloud);
	m_UI->actionComputeBestFitBB->setEnabled(atLeastOneEntity);
	m_UI->actionComputeGeometricFeature->setEnabled(atLeastOneCloud);
	m_UI->actionRemoveDuplicatePoints->setEnabled(atLeastOneCloud);
	m_UI->actionFitPlane->setEnabled(atLeastOneEntity);
	m_UI->actionFitPlaneProxy->setEnabled(atLeastOneEntity);
	m_UI->actionFitSphere->setEnabled(atLeastOneCloud);
	m_UI->actionFitCircle->setEnabled(atLeastOneCloud);
	m_UI->actionLevel->setEnabled(atLeastOneEntity);
	m_UI->actionFitFacet->setEnabled(atLeastOneEntity);
	m_UI->actionFitQuadric->setEnabled(atLeastOneCloud);
	m_UI->actionSubsample->setEnabled(atLeastOneCloud);

	m_UI->actionSNETest->setEnabled(atLeastOneCloud);
	m_UI->actionExportCloudInfo->setEnabled(atLeastOneEntity);
	m_UI->actionExportPlaneInfo->setEnabled(atLeastOneEntity);

	m_UI->actionFilterByValue->setEnabled(atLeastOneSF);
	m_UI->actionConvertToRGB->setEnabled(atLeastOneSF);
	m_UI->actionConvertToRandomRGB->setEnabled(atLeastOneSF);
	m_UI->actionRenameSF->setEnabled(atLeastOneSF);
	m_UI->actionAddIdField->setEnabled(atLeastOneCloud);
	m_UI->actionSplitCloudUsingSF->setEnabled(atLeastOneSF);
	m_UI->actionComputeStatParams->setEnabled(atLeastOneSF);
	m_UI->actionComputeStatParams2->setEnabled(atLeastOneSF);
	m_UI->actionShowHistogram->setEnabled(atLeastOneSF);
	m_UI->actionGaussianFilter->setEnabled(atLeastOneSF);
	m_UI->actionBilateralFilter->setEnabled(atLeastOneSF);
	m_UI->actionDeleteScalarField->setEnabled(atLeastOneSF);
	m_UI->actionDeleteAllSF->setEnabled(atLeastOneSF);
	m_UI->actionMultiplySF->setEnabled(/*TODO: atLeastOneSF*/ false);
	m_UI->actionSFGradient->setEnabled(atLeastOneSF);
	m_UI->actionSetSFAsCoord->setEnabled(atLeastOneSF && atLeastOneCloud);
	m_UI->actionInterpolateSFs->setEnabled(atLeastOneCloud || atLeastOneMesh);

	m_UI->actionSamplePointsOnMesh->setEnabled(atLeastOneMesh);
	m_UI->actionMeasureMeshSurface->setEnabled(atLeastOneMesh);
	m_UI->actionMeasureMeshVolume->setEnabled(atLeastOneMesh);
	m_UI->actionFlagMeshVertices->setEnabled(atLeastOneMesh);
	m_UI->actionSmoothMeshLaplacian->setEnabled(atLeastOneMesh);
	m_UI->actionConvertTextureToColor->setEnabled(atLeastOneMesh);
	m_UI->actionSubdivideMesh->setEnabled(atLeastOneMesh);
	m_UI->actionFlipMeshTriangles->setEnabled(atLeastOneMesh);
	m_UI->actionDistanceToBestFitQuadric3D->setEnabled(atLeastOneCloud);
	m_UI->actionDistanceMap->setEnabled(atLeastOneMesh || atLeastOneCloud);

	m_UI->menuMeshScalarField->setEnabled(atLeastOneSF && atLeastOneMesh);
	//actionSmoothMeshSF->setEnabled(atLeastOneSF && atLeastOneMesh);
	//actionEnhanceMeshSF->setEnabled(atLeastOneSF && atLeastOneMesh);

	m_UI->actionOrientNormalsMST->setEnabled(atLeastOneCloud && atLeastOneNormal);
	m_UI->actionOrientNormalsFM->setEnabled(atLeastOneCloud && atLeastOneNormal);
	m_UI->actionShiftPointsAlongNormals->setEnabled(atLeastOneCloud && atLeastOneNormal);
	m_UI->actionClearNormals->setEnabled(atLeastOneNormal);
	m_UI->actionInvertNormals->setEnabled(atLeastOneNormal);
	m_UI->actionConvertNormalToHSV->setEnabled(atLeastOneNormal);
	m_UI->actionConvertNormalToDipDir->setEnabled(atLeastOneNormal);
	m_UI->actionClearColor->setEnabled(atLeastOneColor);
	m_UI->actionRGBToGreyScale->setEnabled(atLeastOneColor);
	m_UI->actionEnhanceRGBWithIntensities->setEnabled(atLeastOneColor);
	m_UI->actionRGBGaussianFilter->setEnabled(atLeastOneColor);
	m_UI->actionRGBBilateralFilter->setEnabled(atLeastOneColor);
	m_UI->actionRGBMeanFilter->setEnabled(atLeastOneColor);
	m_UI->actionRGBMedianFilter->setEnabled(atLeastOneColor);
	m_UI->actionColorFromScalarField->setEnabled(atLeastOneSF);
	// == 1
	bool exactlyOneEntity       = (selInfo.selCount == 1);
	bool exactlyOneGroup        = (selInfo.groupCount == 1);
	bool exactlyOneCloud        = (selInfo.cloudCount == 1);
	bool exactlyOneMesh         = (selInfo.meshCount == 1);
	bool exactlyOneSF           = (selInfo.sfCount == 1);
	bool exactlyOneSensor       = (selInfo.sensorCount == 1);
	bool exactlyOneCameraSensor = (selInfo.cameraSensorCount == 1);

	m_UI->actionConvertPolylinesToMesh->setEnabled(atLeastOnePolyline || exactlyOneGroup);
	m_UI->actionSamplePointsOnPolyline->setEnabled(atLeastOnePolyline);
	m_UI->actionSmoothPolyline->setEnabled(atLeastOnePolyline);

	m_UI->actionMeshTwoPolylines->setEnabled(selInfo.selCount == 2 && selInfo.polylineCount == 2);
	m_UI->actionCreateSurfaceBetweenTwoPolylines->setEnabled(m_UI->actionMeshTwoPolylines->isEnabled()); //clone of actionMeshTwoPolylines
	m_UI->actionModifySensor->setEnabled(exactlyOneSensor);
	m_UI->actionComputeDistancesFromSensor->setEnabled(atLeastOneCameraSensor || atLeastOneGBLSensor);
	m_UI->actionComputeScatteringAngles->setEnabled(exactlyOneSensor);
	m_UI->actionViewFromSensor->setEnabled(exactlyOneSensor);
	m_UI->actionCreateGBLSensor->setEnabled(atLeastOneCloud);
	m_UI->actionCreateCameraSensor->setEnabled(selInfo.selCount <= 1); //free now
	m_UI->actionProjectUncertainty->setEnabled(exactlyOneCameraSensor);
	m_UI->actionCheckPointsInsideFrustum->setEnabled(exactlyOneCameraSensor);
	m_UI->actionLabelConnectedComponents->setEnabled(atLeastOneCloud);
	m_UI->actionSORFilter->setEnabled(atLeastOneCloud);
	m_UI->actionNoiseFilter->setEnabled(atLeastOneCloud);
	m_UI->actionUnroll->setEnabled(exactlyOneEntity);
	m_UI->actionStatisticalTest->setEnabled(exactlyOneEntity && exactlyOneSF);
	m_UI->actionAddConstantSF->setEnabled(exactlyOneCloud || exactlyOneMesh);
	m_UI->actionAddClassificationSF->setEnabled(exactlyOneCloud || exactlyOneMesh);
	m_UI->actionEditGlobalScale->setEnabled(exactlyOneCloud || exactlyOneMesh);
	m_UI->actionComputeKdTree->setEnabled(exactlyOneCloud || exactlyOneMesh);
	m_UI->actionSetSFsAsNormal->setEnabled(exactlyOneCloud || exactlyOneMesh);
	m_UI->actionShowWaveDialog->setEnabled(exactlyOneCloud);
	m_UI->actionCompressFWFData->setEnabled(atLeastOneCloud);

	m_UI->actionKMeans->setEnabled(/*TODO: exactlyOneEntity && exactlyOneSF*/ false);
	m_UI->actionFrontPropagation->setEnabled(/*TODO: exactlyOneEntity && exactlyOneSF*/ false);

	//actionCreatePlane->setEnabled(true);
	m_UI->actionEditPlane->setEnabled(selInfo.planeCount == 1);
	m_UI->actionFlipPlane->setEnabled(selInfo.planeCount != 0);
	m_UI->actionComparePlanes->setEnabled(selInfo.planeCount == 2);

	m_UI->actionPromoteCircleToCylinder->setEnabled((selInfo.selCount == 1) && (selInfo.circleCount == 1));

	m_UI->actionFindBiggestInnerRectangle->setEnabled(exactlyOneCloud);

	m_UI->menuActiveScalarField->setEnabled((exactlyOneCloud || exactlyOneMesh) && selInfo.sfCount > 0);
	m_UI->actionCrossSection->setEnabled(atLeastOneCloud || atLeastOneMesh || (selInfo.groupCount != 0));
	m_UI->actionExtractSections->setEnabled(atLeastOneCloud);
	m_UI->actionRasterize->setEnabled(exactlyOneCloud);
	m_UI->actionCompute2HalfDimVolume->setEnabled(selInfo.cloudCount == selInfo.selCount && selInfo.cloudCount >= 1 && selInfo.cloudCount <= 2); //one or two clouds!

	m_UI->actionPointListPicking->setEnabled(exactlyOneCloud || exactlyOneMesh);

	// == 2
	bool exactlyTwoEntities = (selInfo.selCount == 2);
	bool exactlyTwoClouds   = (selInfo.cloudCount == 2);
	//bool exactlyTwoSF = (selInfo.sfCount == 2);

	m_UI->actionRegister->setEnabled(exactlyTwoEntities);
	m_UI->actionInterpolateColors->setEnabled(exactlyTwoEntities && atLeastOneColor);
	m_UI->actionPointPairsAlign->setEnabled(atLeastOneEntity);
	m_UI->actionBBCenterToOrigin->setEnabled(atLeastOneEntity);
	m_UI->actionBBMinCornerToOrigin->setEnabled(atLeastOneEntity);
	m_UI->actionBBMaxCornerToOrigin->setEnabled(atLeastOneEntity);

	m_UI->actionAlign->setEnabled(exactlyTwoEntities); //Aurelien BEY le 13/11/2008
	m_UI->actionCloudCloudDist->setEnabled(exactlyTwoClouds);
	m_UI->actionCloudMeshDist->setEnabled(exactlyTwoEntities && atLeastOneMesh);
	m_UI->actionCloudPrimitiveDist->setEnabled(atLeastOneCloud && (atLeastOnePrimitive || atLeastOnePolyline));
	m_UI->actionCPS->setEnabled(exactlyTwoClouds);
	m_UI->actionScalarFieldArithmetic->setEnabled(exactlyOneEntity && atLeastOneSF);

	//>1
	bool atLeastTwoEntities = (selInfo.selCount > 1);

	m_UI->actionMerge->setEnabled(atLeastTwoEntities);
	m_UI->actionMatchBBCenters->setEnabled(atLeastTwoEntities);
	m_UI->actionMatchScales->setEnabled(atLeastTwoEntities);

	//standard plugins
	m_pluginUIManager->handleSelectionChanged();
}

void MainWindow::echoMouseWheelRotate(float wheelDelta_deg)
{
	if (!m_UI->actionEnableCameraLink->isChecked())
		return;

	ccGLWindowInterface* sendingWindow = ccGLWindowInterface::FromEmitter(sender());
	if (!sendingWindow)
		return;

	for (QMdiSubWindow* window : m_mdiArea->subWindowList())
	{
		ccGLWindowInterface* child = ccGLWindowInterface::FromWidget(window->widget());
		if (child != sendingWindow)
		{
			child->signalEmitter()->blockSignals(true);
			child->onWheelEvent(wheelDelta_deg);
			child->signalEmitter()->blockSignals(false);
			child->redraw();
		}
	}
}

void MainWindow::echoBaseViewMatRotation(const ccGLMatrixd& rotMat)
{
	if (!m_UI->actionEnableCameraLink->isChecked())
		return;

	ccGLWindowInterface* sendingWindow = ccGLWindowInterface::FromEmitter(sender());
	if (!sendingWindow)
		return;

	for (QMdiSubWindow* window : m_mdiArea->subWindowList())
	{
		ccGLWindowInterface* child = ccGLWindowInterface::FromWidget(window->widget());
		if (child != sendingWindow)
		{
			child->signalEmitter()->blockSignals(true);
			child->rotateBaseViewMat(rotMat);
			child->signalEmitter()->blockSignals(false);
			child->redraw();
		}
	}
}

void MainWindow::echoCameraPosChanged(const CCVector3d& P)
{
	if (!m_UI->actionEnableCameraLink->isChecked())
		return;

	ccGLWindowInterface* sendingWindow = ccGLWindowInterface::FromEmitter(sender());
	if (!sendingWindow)
		return;

	for (QMdiSubWindow* window : m_mdiArea->subWindowList())
	{
		ccGLWindowInterface* child = ccGLWindowInterface::FromWidget(window->widget());
		if (child != sendingWindow)
		{
			child->signalEmitter()->blockSignals(true);
			child->setCameraPos(P);
			child->signalEmitter()->blockSignals(false);
			child->redraw();
		}
	}
}

void MainWindow::echoPivotPointChanged(const CCVector3d& P)
{
	if (!m_UI->actionEnableCameraLink->isChecked())
		return;

	ccGLWindowInterface* sendingWindow = ccGLWindowInterface::FromEmitter(sender());
	if (!sendingWindow)
		return;

	for (QMdiSubWindow* window : m_mdiArea->subWindowList())
	{
		ccGLWindowInterface* child = ccGLWindowInterface::FromWidget(window->widget());
		if (child != sendingWindow)
		{
			child->signalEmitter()->blockSignals(true);
			child->setPivotPoint(P);
			child->signalEmitter()->blockSignals(false);
			child->redraw();
		}
	}
}

void MainWindow::dispToConsole(QString message, ConsoleMessageLevel level /*=STD_CONSOLE_MESSAGE*/)
{
	switch (level)
	{
	case STD_CONSOLE_MESSAGE:
		ccConsole::Print(message);
		break;
	case WRN_CONSOLE_MESSAGE:
		ccConsole::Warning(message);
		break;
	case ERR_CONSOLE_MESSAGE:
		ccConsole::Error(message);
		break;
	}
}

void MainWindow::doActionLoadShader() //TODO
{
	ccConsole::Error(tr("Not yet implemented! Sorry ..."));
}

void MainWindow::doActionKMeans() //TODO
{
	ccConsole::Error(tr("Not yet implemented! Sorry ..."));
}

void MainWindow::doActionFrontPropagation() //TODO
{
	ccConsole::Error(tr("Not yet implemented! Sorry ..."));
}

/************** STATIC METHODS ******************/

MainWindow* MainWindow::TheInstance()
{
	if (!s_instance)
		s_instance = new MainWindow();
	return s_instance;
}

void MainWindow::DestroyInstance()
{
	delete s_instance;
	s_instance = nullptr;
}

void MainWindow::GetGLWindows(std::vector<ccGLWindowInterface*>& glWindows)
{
	const QList<QMdiSubWindow*> windows = TheInstance()->m_mdiArea->subWindowList();

	if (windows.empty())
		return;

	glWindows.clear();
	glWindows.reserve(windows.size());

	for (QMdiSubWindow* window : windows)
	{
		glWindows.push_back(ccGLWindowInterface::FromWidget(window->widget()));
	}
}

ccGLWindowInterface* MainWindow::GetActiveGLWindow()
{
	return TheInstance()->getActiveGLWindow();
}

ccGLWindowInterface* MainWindow::GetGLWindow(const QString& title)
{
	const QList<QMdiSubWindow*> windows = TheInstance()->m_mdiArea->subWindowList();

	if (windows.empty())
		return nullptr;

	for (QMdiSubWindow* window : windows)
	{
		ccGLWindowInterface* win = ccGLWindowInterface::FromWidget(window->widget());
		if (win->getWindowTitle() == title)
			return win;
	}

	return nullptr;
}

void MainWindow::RefreshAllGLWindow(bool only2D /*=false*/)
{
	TheInstance()->refreshAll(only2D);
}

void MainWindow::UpdateUI()
{
	TheInstance()->updateUI();
}

ccDBRoot* MainWindow::db()
{
	return m_ccRoot;
}

void MainWindow::addEditPlaneAction(QMenu& menu) const
{
	menu.addAction(m_UI->actionEditPlane);
}

ccHObject* MainWindow::dbRootObject()
{
	return (m_ccRoot ? m_ccRoot->getRootEntity() : nullptr);
}

ccUniqueIDGenerator::Shared MainWindow::getUniqueIDGenerator()
{
	return ccObject::GetUniqueIDGenerator();
}

void MainWindow::createGLWindow(ccGLWindowInterface*& window, QWidget*& widget) const
{
	bool stereoMode = ccGLWindowInterface::TestStereoSupport();

	ccGLWindowInterface::Create(window, widget, stereoMode);
	assert(window && widget);
}

void MainWindow::destroyGLWindow(ccGLWindowInterface* view3D) const
{
	if (view3D)
	{
		view3D->asQObject()->setParent(nullptr);
		delete view3D;
	}
}

ccMainAppInterface::ccHObjectContext MainWindow::removeObjectTemporarilyFromDBTree(ccHObject* obj)
{
	ccHObjectContext context;

	assert(obj);
	if (!m_ccRoot || !obj)
		return context;

	//mandatory (to call putObjectBackIntoDBTree)
	context.parent = obj->getParent();

	//remove the object's dependency to its father (in case it undergoes 'severe' modifications)
	if (context.parent)
	{
		context.parentFlags = context.parent->getDependencyFlagsWith(obj);
		context.childFlags  = obj->getDependencyFlagsWith(context.parent);

		context.parent->removeDependencyWith(obj);
		obj->removeDependencyWith(context.parent);
	}

	m_ccRoot->removeElement(obj);

	return context;
}

void MainWindow::putObjectBackIntoDBTree(ccHObject* obj, const ccHObjectContext& context)
{
	assert(obj);
	if (!obj || !m_ccRoot)
		return;

	if (context.parent)
	{
		context.parent->addChild(obj, context.parentFlags);
		obj->addDependency(context.parent, context.childFlags);
	}

	//DGM: we must call 'notifyGeometryUpdate' as any call to this method
	//while the object was temporarily 'cut' from the DB tree were
	//ineffective!
	obj->notifyGeometryUpdate();

	m_ccRoot->addElement(obj, false);
}

void MainWindow::doActionGlobalShiftSettings()
{
	QDialog                      dialog(this);
	Ui_GlobalShiftSettingsDialog ui;
	ui.setupUi(&dialog);

	ui.maxAbsCoordSpinBox->setValue(static_cast<int>(log10(ccGlobalShiftManager::MaxCoordinateAbsValue())));
	ui.maxAbsDiagSpinBox->setValue(static_cast<int>(log10(ccGlobalShiftManager::MaxBoundgBoxDiagonal())));

	if (!dialog.exec())
	{
		return;
	}

	double maxAbsCoord = pow(10.0, static_cast<double>(ui.maxAbsCoordSpinBox->value()));
	double maxAbsDiag  = pow(10.0, static_cast<double>(ui.maxAbsDiagSpinBox->value()));

	ccGlobalShiftManager::SetMaxCoordinateAbsValue(maxAbsCoord);
	ccGlobalShiftManager::SetMaxBoundgBoxDiagonal(maxAbsDiag);

	ccLog::Print(tr("[Global Shift] Max abs. coord = %1 / max abs. diag = %2")
	                 .arg(ccGlobalShiftManager::MaxCoordinateAbsValue(), 0, 'e', 0)
	                 .arg(ccGlobalShiftManager::MaxBoundgBoxDiagonal(), 0, 'e', 0));

	//save to persistent settings
	{
		QSettings settings;
		settings.beginGroup(ccPS::GlobalShift());
		settings.setValue(ccPS::MaxAbsCoord(), maxAbsCoord);
		settings.setValue(ccPS::MaxAbsDiag(), maxAbsDiag);
		settings.endGroup();
	}
}

void MainWindow::doActionCompressFWFData()
{
	for (ccHObject* entity : getSelectedEntities())
	{
		if (!entity || !entity->isKindOf(CC_TYPES::POINT_CLOUD))
		{
			continue;
		}

		ccPointCloud* cloud = static_cast<ccPointCloud*>(entity);
		cloud->compressFWFData();
	}
}

void MainWindow::doActionShowWaveDialog()
{
	if (!haveSelection())
		return;

	ccHObject* entity = haveOneSelection() ? m_selectedEntities.front() : nullptr;
	if (!entity || !entity->isKindOf(CC_TYPES::POINT_CLOUD))
	{
		ccConsole::Error(tr("Select one point cloud!"));
		return;
	}

	ccPointCloud* cloud = static_cast<ccPointCloud*>(entity);
	if (!cloud->hasFWF())
	{
		ccConsole::Error(tr("Cloud has no associated waveform information"));
		return;
	}

	ccWaveDialog* wDlg = new ccWaveDialog(cloud, m_pickingHub, this);
	wDlg->setAttribute(Qt::WA_DeleteOnClose);
	wDlg->setModal(false);
	wDlg->show();
}

void MainWindow::doActionCreatePlane()
{
	ccPlaneEditDlg* peDlg = new ccPlaneEditDlg(m_pickingHub, this);
	peDlg->show();
}

void MainWindow::doActionEditPlane()
{
	if (!haveSelection())
	{
		assert(false);
		return;
	}

	ccPlane* plane = ccHObjectCaster::ToPlane(m_selectedEntities.front());
	if (!plane)
	{
		assert(false);
		return;
	}

	ccPlaneEditDlg* peDlg = new ccPlaneEditDlg(m_pickingHub, this);
	peDlg->initWithPlane(plane);
	peDlg->show();
}

void MainWindow::doActionFlipPlane()
{
	if (!haveSelection())
	{
		assert(false);
		return;
	}

	for (ccHObject* entity : m_selectedEntities)
	{
		ccPlane* plane = ccHObjectCaster::ToPlane(entity);
		if (plane)
		{
			plane->flip();
			plane->prepareDisplayForRefresh();
		}
	}

	refreshAll();
	updatePropertiesView();
}

void MainWindow::doActionComparePlanes()
{
	if (m_selectedEntities.size() != 2)
	{
		ccConsole::Error(tr("Select 2 planes!"));
		return;
	}

	if (!m_selectedEntities.front()->isKindOf(CC_TYPES::PLANE) || !m_selectedEntities.back()->isKindOf(CC_TYPES::PLANE))
	{
		ccConsole::Error(tr("Select 2 planes!"));
		return;
	}

	ccPlane* p1 = ccHObjectCaster::ToPlane(m_selectedEntities.front());
	ccPlane* p2 = ccHObjectCaster::ToPlane(m_selectedEntities.back());

	QStringList info;
	info << tr("Plane 1: %1").arg(p1->getName());
	ccLog::Print(tr("[Compare] ") + info.last());

	info << tr("Plane 2: %1").arg(p2->getName());
	ccLog::Print(tr("[Compare] ") + info.last());

	CCVector3           N1;
	CCVector3           N2;
	PointCoordinateType d1;
	PointCoordinateType d2;
	p1->getEquation(N1, d1);
	p2->getEquation(N2, d2);

	double angle_rad = N1.angle_rad(N2);
	info << tr("Angle P1/P2: %1 deg.").arg(CCCoreLib::RadiansToDegrees(angle_rad));
	ccLog::Print(tr("[Compare] ") + info.last());

<<<<<<< HEAD
	PointCoordinateType planeEq1[4]         = {N1.x, N1.y, N1.z, d1};
	PointCoordinateType planeEq2[4]         = {N2.x, N2.y, N2.z, d2};
	CCVector3           C1                  = p1->getCenter();
	ScalarType          distCenter1ToPlane2 = CCCoreLib::DistanceComputationTools::computePoint2PlaneDistance(&C1, planeEq2);
=======
	PointCoordinateType planeEq1[4] { N1.x, N1.y, N1.z, d1 };
	PointCoordinateType planeEq2[4] { N2.x, N2.y, N2.z, d2 };
	CCVector3 C1 = p1->getCenter();
	ScalarType distCenter1ToPlane2 = CCCoreLib::DistanceComputationTools::computePoint2PlaneDistance(&C1, planeEq2);
>>>>>>> 0b76c56a
	info << tr("Distance Center(P1)/P2: %1").arg(distCenter1ToPlane2);
	ccLog::Print(tr("[Compare] ") + info.last());

	CCVector3  C2                  = p2->getCenter();
	ScalarType distCenter2ToPlane1 = CCCoreLib::DistanceComputationTools::computePoint2PlaneDistance(&C2, planeEq1);
	info << tr("Distance Center(P2)/P1: %1").arg(distCenter2ToPlane1);
	ccLog::Print(tr("[Compare] ") + info.last());

	//pop-up summary
	QMessageBox::information(this, tr("Plane comparison"), info.join("\n"));
	forceConsoleDisplay();
}

<<<<<<< HEAD
void MainWindow::doActionMoveBBCenterToOrigin()
{
	doActionFastRegistration(MoveBBCenterToOrigin);
}

void MainWindow::doActionMoveBBMinCornerToOrigin()
{
	doActionFastRegistration(MoveBBMinCornerToOrigin);
}

void MainWindow::doActionMoveBBMaxCornerToOrigin()
{
	doActionFastRegistration(MoveBBMaxCornerToOrigin);
=======
void MainWindow::doActionPromoteCircleToCylinder()
{
	if (!haveOneSelection())
	{
		assert(false);
		return;
	}

	ccCircle* circle = ccHObjectCaster::ToCircle(m_selectedEntities.front());
	if (!circle)
	{
		assert(false);
		return;
	}

	static double CylinderHeight = 0.0;
	if (CylinderHeight == 0.0)
	{
		CylinderHeight = 2 * circle->getRadius();
	}
	bool ok = false;
	double value = QInputDialog::getDouble(this, tr("Cylinder height"), tr("Height"), CylinderHeight, 0.0, std::numeric_limits<double>::max(), 6, &ok);
	if (!ok)
	{
		return;
	}

	CylinderHeight = value;

	ccCylinder* cylinder = new ccCylinder(	static_cast<PointCoordinateType>(circle->getRadius()),
											static_cast<PointCoordinateType>(CylinderHeight),
											&circle->getGLTransformationHistory(),
											tr("Cylinder from ") + circle->getName());

	circle->setEnabled(false);
	if (circle->getParent())
	{
		circle->getParent()->addChild(cylinder);
	}

	addToDB(cylinder, true, true);
	setSelectedInDB(circle, false);
	setSelectedInDB(cylinder, true);
>>>>>>> 0b76c56a
}<|MERGE_RESOLUTION|>--- conflicted
+++ resolved
@@ -593,12 +593,6 @@
 	connect(m_UI->actionSmoothPolyline, &QAction::triggered, this, &MainWindow::doActionSmoohPolyline);
 
 	//"Edit > Plane" menu
-<<<<<<< HEAD
-	connect(m_UI->actionCreatePlane, &QAction::triggered, this, &MainWindow::doActionCreatePlane);
-	connect(m_UI->actionEditPlane, &QAction::triggered, this, &MainWindow::doActionEditPlane);
-	connect(m_UI->actionFlipPlane, &QAction::triggered, this, &MainWindow::doActionFlipPlane);
-	connect(m_UI->actionComparePlanes, &QAction::triggered, this, &MainWindow::doActionComparePlanes);
-=======
 	connect(m_UI->actionCreatePlane,				&QAction::triggered, this, &MainWindow::doActionCreatePlane);
 	connect(m_UI->actionEditPlane,					&QAction::triggered, this, &MainWindow::doActionEditPlane);
 	connect(m_UI->actionFlipPlane,					&QAction::triggered, this, &MainWindow::doActionFlipPlane);
@@ -607,7 +601,6 @@
 	//"Edit > Circle" menu
 	connect(m_UI->actionPromoteCircleToCylinder,	&QAction::triggered, this, &MainWindow::doActionPromoteCircleToCylinder);
 
->>>>>>> 0b76c56a
 	//"Edit > Sensor > Ground-Based lidar" menu
 	connect(m_UI->actionShowDepthBuffer, &QAction::triggered, this, &MainWindow::doActionShowDepthBuffer);
 	connect(m_UI->actionExportDepthBuffer, &QAction::triggered, this, &MainWindow::doActionExportDepthBuffer);
@@ -741,17 +734,10 @@
 	connect(m_UI->actionSaveViewportAsObject, &QAction::triggered, this, &MainWindow::doActionSaveViewportAsCamera);
 
 	//"Display > Lights & Materials" menu
-<<<<<<< HEAD
-	connect(m_UI->actionDisplayOptions, &QAction::triggered, this, &MainWindow::showDisplayOptions);
-	connect(m_UI->actionToggleSunLight, &QAction::triggered, this, &MainWindow::toggleActiveWindowSunLight);
-	connect(m_UI->actionToggleCustomLight, &QAction::triggered, this, &MainWindow::toggleActiveWindowCustomLight);
-	connect(m_UI->actionRenderToFile, &QAction::triggered, this, &MainWindow::doActionRenderToFile);
-=======
 	connect(m_UI->actionDisplaySettings,			&QAction::triggered, this, &MainWindow::showDisplaySettings);
 	connect(m_UI->actionToggleSunLight,				&QAction::triggered, this, &MainWindow::toggleActiveWindowSunLight);
 	connect(m_UI->actionToggleCustomLight,			&QAction::triggered, this, &MainWindow::toggleActiveWindowCustomLight);
 	connect(m_UI->actionRenderToFile,				&QAction::triggered, this, &MainWindow::doActionRenderToFile);
->>>>>>> 0b76c56a
 	//"Display > Shaders & filters" menu
 	connect(m_UI->actionLoadShader, &QAction::triggered, this, &MainWindow::doActionLoadShader);
 	connect(m_UI->actionDeleteShader, &QAction::triggered, this, &MainWindow::doActionDeleteShader);
@@ -2392,11 +2378,7 @@
 	{
 		// add scalar field
 		QString sfName = tr("[%1] Uncertainty (%2)").arg(sensor->getName()).arg(dimChar[d]);
-<<<<<<< HEAD
-		int     sfIdx  = pointCloud->getScalarFieldIndexByName(qPrintable(sfName));
-=======
 		int sfIdx = pointCloud->getScalarFieldIndexByName(sfName.toStdString());
->>>>>>> 0b76c56a
 		if (sfIdx < 0)
 			sfIdx = pointCloud->addScalarField(sfName.toStdString());
 		if (sfIdx < 0)
@@ -2425,11 +2407,7 @@
 	// add scalar field
 	{
 		QString sfName = tr("[%1] Uncertainty (3D)").arg(sensor->getName());
-<<<<<<< HEAD
-		int     sfIdx  = pointCloud->getScalarFieldIndexByName(qPrintable(sfName));
-=======
 		int sfIdx = pointCloud->getScalarFieldIndexByName(sfName.toStdString());
->>>>>>> 0b76c56a
 		if (sfIdx < 0)
 			sfIdx = pointCloud->addScalarField(sfName.toStdString());
 		if (sfIdx < 0)
@@ -2791,14 +2769,8 @@
 	bool withNormals = dlg.generateNormals();
 	bool withRGB     = dlg.interpolateRGB();
 	bool withTexture = dlg.interpolateTexture();
-<<<<<<< HEAD
-	s_useDensity     = dlg.useDensity();
-	assert(dlg.getPointsNumber() >= 0);
-	s_ptsSamplingCount   = static_cast<unsigned>(dlg.getPointsNumber());
-=======
 	s_useDensity = dlg.useDensity();
 	s_ptsSamplingCount = dlg.getPointsNumber();
->>>>>>> 0b76c56a
 	s_ptsSamplingDensity = dlg.getDensityValue();
 	s_ptsSampleNormals   = withNormals;
 
@@ -2850,12 +2822,7 @@
 	if (!dlg.exec())
 		return;
 
-<<<<<<< HEAD
-	assert(dlg.getPointsNumber() >= 0);
-	s_ptsSamplingCount   = static_cast<unsigned>(dlg.getPointsNumber());
-=======
 	s_ptsSamplingCount = dlg.getPointsNumber();
->>>>>>> 0b76c56a
 	s_ptsSamplingDensity = dlg.getDensityValue();
 	s_useDensity         = dlg.useDensity();
 
@@ -3296,10 +3263,7 @@
 void MainWindow::doActionAddIdField()
 {
 	if (!ccEntityAction::sfAddIdField(m_selectedEntities))
-<<<<<<< HEAD
-=======
-	{
->>>>>>> 0b76c56a
+	{
 		return;
 	}
 
@@ -4074,13 +4038,8 @@
 		return;
 	}
 
-<<<<<<< HEAD
-	ccGenericPointCloud* model = ccHObjectCaster::ToGenericPointCloud(m_selectedEntities.front());
-	ccGenericPointCloud* data  = ccHObjectCaster::ToGenericPointCloud(m_selectedEntities.back());
-=======
 	ccGenericPointCloud* data = ccHObjectCaster::ToGenericPointCloud(m_selectedEntities.back());
 	ccGenericPointCloud* model = ccHObjectCaster::ToGenericPointCloud(m_selectedEntities.front());
->>>>>>> 0b76c56a
 
 	ccAlignDlg aDlg(data, model);
 	if (!aDlg.exec())
@@ -4093,9 +4052,6 @@
 
 	//Take the correct number of points among the clouds
 	CCCoreLib::ReferenceCloud* subModel = aDlg.getSampledModel();
-<<<<<<< HEAD
-	CCCoreLib::ReferenceCloud* subData  = aDlg.getSampledData();
-=======
 	CCCoreLib::ReferenceCloud* subData = aDlg.getSampledData();
 
 	if (!subModel || !subData)
@@ -4105,25 +4061,12 @@
 		assert(false);
 		return;
 	}
->>>>>>> 0b76c56a
 
 	unsigned nbMaxCandidates = aDlg.isNumberOfCandidatesLimited() ? aDlg.getMaxNumberOfCandidates() : 0;
 
 	ccProgressDialog pDlg(true, this);
 
 	CCCoreLib::PointProjectionTools::Transformation transform;
-<<<<<<< HEAD
-	if (CCCoreLib::FPCSRegistrationTools::RegisterClouds(subModel,
-	                                                     subData,
-	                                                     transform,
-	                                                     static_cast<ScalarType>(aDlg.getDelta()),
-	                                                     static_cast<ScalarType>(aDlg.getDelta() / 2),
-	                                                     static_cast<PointCoordinateType>(aDlg.getOverlap()),
-	                                                     aDlg.getNbTries(),
-	                                                     5000,
-	                                                     &pDlg,
-	                                                     nbMaxCandidates))
-=======
 	if (CCCoreLib::FPCSRegistrationTools::RegisterClouds(	subModel,
 															subData,
 															transform,
@@ -4134,7 +4077,6 @@
 															5000,
 															&pDlg,
 															nbMaxCandidates))
->>>>>>> 0b76c56a
 	{
 		//output resulting transformation matrix
 		{
@@ -4245,13 +4187,8 @@
 
 		for (size_t i = 0; i < clouds.size(); ++i)
 		{
-<<<<<<< HEAD
-			ccPointCloud*              cloud        = clouds[i];
-			CCCoreLib::ReferenceCloud* sampledCloud = sDlg.getSampledCloud(cloud, &pDlg);
-=======
 			ccPointCloud* cloud = clouds[i];
 			CCCoreLib::ReferenceCloud* sampledCloud = sDlg.getSampledCloud(cloud,&pDlg);
->>>>>>> 0b76c56a
 			if (!sampledCloud)
 			{
 				ccConsole::Warning(tr("[Subsampling] Failed to subsample cloud '%1'!").arg(cloud->getName()));
@@ -4259,11 +4196,7 @@
 				continue;
 			}
 
-<<<<<<< HEAD
-			int           warnings      = 0;
-=======
 			int warnings = 0;
->>>>>>> 0b76c56a
 			ccPointCloud* newPointCloud = cloud->partialClone(sampledCloud, &warnings);
 
 			delete sampledCloud;
@@ -5894,18 +5827,7 @@
 		else
 		{
 			//no points fall inside selection!
-<<<<<<< HEAD
-			if (cloud != nullptr)
-			{
-				ccConsole::Warning(tr("[DoActionSORFilter] Failed to apply the noise filter to cloud '%1'! (not enough memory?)").arg(cloud->getName()));
-			}
-			else
-			{
-				ccConsole::Warning(tr("[DoActionSORFilter] Trying to apply the noise filter to null cloud"));
-			}
-=======
 			ccConsole::Warning(tr("[DoActionSORFilter] Failed to apply the noise filter to cloud '%1'! (not enough memory?)").arg(cloud->getName()));
->>>>>>> 0b76c56a
 		}
 	}
 
@@ -5962,11 +5884,6 @@
 	for (ccHObject* entity : selectedEntities)
 	{
 		//specific test for locked vertices
-<<<<<<< HEAD
-		bool          lockedVertices;
-		ccPointCloud* cloud = ccHObjectCaster::ToPointCloud(entity, &lockedVertices);
-		if (cloud && lockedVertices)
-=======
 		bool lockedVertices;
 		ccPointCloud* cloud = ccHObjectCaster::ToPointCloud(entity, &lockedVertices);
 		if (!cloud)
@@ -5974,7 +5891,6 @@
 			continue;
 		}
 		if (lockedVertices)
->>>>>>> 0b76c56a
 		{
 			ccUtils::DisplayLockedVerticesWarning(entity->getName(), haveOneSelection());
 			continue;
@@ -6029,18 +5945,7 @@
 		else
 		{
 			//no points fall inside selection!
-<<<<<<< HEAD
-			if (cloud != nullptr)
-			{
-				ccConsole::Warning(tr("[DoActionFilterNoise] Failed to apply the noise filter to cloud '%1'! (not enough memory?)").arg(cloud->getName()));
-			}
-			else
-			{
-				ccConsole::Warning(tr("[DoActionFilterNoise] Trying to apply the noise filter to null cloud"));
-			}
-=======
 			ccConsole::Warning(tr("[DoActionFilterNoise] Failed to apply the noise filter to cloud '%1'! (not enough memory?)").arg(cloud->getName()));
->>>>>>> 0b76c56a
 		}
 	}
 
@@ -6430,21 +6335,6 @@
 	}
 	else // ...otherwise confirm
 	{
-<<<<<<< HEAD
-		QMessageBox message_box(QMessageBox::Question,
-		                        tr("Quit"),
-		                        tr("Are you sure you want to quit?"),
-		                        QMessageBox::Ok | QMessageBox::Cancel,
-		                        this);
-
-		if (message_box.exec() == QMessageBox::Ok)
-		{
-			event->accept();
-		}
-		else
-		{
-			event->ignore();
-=======
 		QMessageBox message_box( QMessageBox::Question,
 								 tr("Quit"),
 								 tr("Are you sure you want to quit?"),
@@ -6470,7 +6360,6 @@
 			case 2: // No
 			default:
 				event->ignore();
->>>>>>> 0b76c56a
 		}
 	}
 
@@ -7316,16 +7205,9 @@
 
 void MainWindow::showDisplaySettings()
 {
-<<<<<<< HEAD
-	ccDisplayOptionsDlg displayOptionsDlg(this);
-	connect(&displayOptionsDlg, &ccDisplayOptionsDlg::aspectHasChanged, this, [=]()
-	        { redrawAll(); });
-
-=======
 	ccDisplaySettingsDlg displayOptionsDlg(this);
 	connect(&displayOptionsDlg, &ccDisplaySettingsDlg::aspectHasChanged, this, [=] () { redrawAll(); });
 			
->>>>>>> 0b76c56a
 	displayOptionsDlg.exec();
 
 	disconnect(&displayOptionsDlg);
@@ -8278,15 +8160,9 @@
 		return;
 	}
 
-<<<<<<< HEAD
-	QString  defaultName = "Constant";
-	unsigned trys        = 1;
-	while (cloud->getScalarFieldIndexByName(qPrintable(defaultName)) >= 0 || trys > 99)
-=======
 	QString defaultName = "Constant";
 	unsigned trys = 1;
 	while (cloud->getScalarFieldIndexByName(defaultName.toStdString()) >= 0 || trys > 99)
->>>>>>> 0b76c56a
 	{
 		defaultName = tr("Constant #%1").arg(++trys);
 	}
@@ -8459,11 +8335,7 @@
 
 			ccGLMatrix trans = ccGLMatrix::FromToRotation(CCVector3(0, 0, 1), normal);
 			trans.setTranslation(center);
-<<<<<<< HEAD
-			circle->applyGLTransformation_recursive(&trans);
-=======
 			circle->applyGLTransformation(trans);
->>>>>>> 0b76c56a
 
 			addToDB(circle, false, false, false);
 		}
@@ -9290,26 +9162,6 @@
 	for (ccHObject* ent : planes)
 	{
 		ccPlane* plane = static_cast<ccPlane*>(ent);
-<<<<<<< HEAD
-
-		CCVector3           C          = plane->getOwnBB().getCenter();
-		CCVector3           N          = plane->getNormal();
-		PointCoordinateType dip_deg    = 0;
-		PointCoordinateType dipDir_deg = 0;
-		ccNormalVectors::ConvertNormalToDipAndDipDir(N, dip_deg, dipDir_deg);
-
-		csvStream << plane->getName() << separator;   //Name
-		csvStream << plane->getXWidth() << separator; //Width
-		csvStream << plane->getYWidth() << separator; //Height
-		csvStream << C.x << separator;                //Cx
-		csvStream << C.y << separator;                //Cy
-		csvStream << C.z << separator;                //Cz
-		csvStream << N.x << separator;                //Nx
-		csvStream << N.y << separator;                //Ny
-		csvStream << N.z << separator;                //Nz
-		csvStream << dip_deg << separator;            //Dip
-		csvStream << dipDir_deg << separator;         //Dip direction
-=======
 			
 		CCVector3 C = plane->getOwnBB().getCenter();
 		CCVector3d Cg = plane->toGlobal3d(C);
@@ -9332,7 +9184,6 @@
 		csvStream << N.z << separator;					//Nz
 		csvStream << dip_deg << separator;				//Dip
 		csvStream << dipDir_deg << separator;			//Dip direction
->>>>>>> 0b76c56a
 		csvStream << endl;
 	}
 
@@ -9462,11 +9313,6 @@
 					}
 				}
 				csvStream << validCount << ';' /*"SF valid values;"*/;
-<<<<<<< HEAD
-				double mean = sfSum / validCount;
-				csvStream << mean << ';' /*"SF mean;"*/;
-				csvStream << sqrt(std::abs(sfSum2 / validCount - mean * mean)) << ';' /*"SF std.dev.;"*/;
-=======
 				if (validCount)
 				{
 					double mean = sfSum / validCount;
@@ -9478,7 +9324,6 @@
 					csvStream << "N/A;" /*"SF mean;"*/;
 					csvStream << "N/A;" /*"SF std.dev.;"*/;
 				}
->>>>>>> 0b76c56a
 				csvStream << sfSum << ';' /*"SF sum;"*/;
 			}
 			csvStream << endl;
@@ -10468,11 +10313,7 @@
 {
 	//we simply update the fullscreen action method icon (whatever the window)
 	ccGLWindowInterface* win = getActiveGLWindow();
-<<<<<<< HEAD
-
-=======
 	
->>>>>>> 0b76c56a
 	if (win == nullptr)
 		return;
 
@@ -10524,12 +10365,8 @@
 {
 	//to use the same 'global shift' for multiple files
 	CCVector3d loadCoordinatesShift(0, 0, 0);
-<<<<<<< HEAD
-	bool       loadCoordinatesTransEnabled = false;
-=======
 	bool loadCoordinatesTransEnabled = false;
 	bool loadCoordinatesTransForced = false;
->>>>>>> 0b76c56a
 
 	FileIOFilter::LoadParameters parameters;
 	{
@@ -10537,12 +10374,8 @@
 		parameters.shiftHandlingMode        = ccGlobalShiftManager::DIALOG_IF_NECESSARY;
 		parameters._coordinatesShift        = &loadCoordinatesShift;
 		parameters._coordinatesShiftEnabled = &loadCoordinatesTransEnabled;
-<<<<<<< HEAD
-		parameters.parentWidget             = this;
-=======
 		parameters._coordinatesShiftForced = &loadCoordinatesTransForced;
 		parameters.parentWidget = this;
->>>>>>> 0b76c56a
 	}
 
 	bool normalsDisplayedByDefault = ccOptions::Instance().normalsDisplayedByDefault;
@@ -12010,17 +11843,10 @@
 	info << tr("Angle P1/P2: %1 deg.").arg(CCCoreLib::RadiansToDegrees(angle_rad));
 	ccLog::Print(tr("[Compare] ") + info.last());
 
-<<<<<<< HEAD
-	PointCoordinateType planeEq1[4]         = {N1.x, N1.y, N1.z, d1};
-	PointCoordinateType planeEq2[4]         = {N2.x, N2.y, N2.z, d2};
-	CCVector3           C1                  = p1->getCenter();
-	ScalarType          distCenter1ToPlane2 = CCCoreLib::DistanceComputationTools::computePoint2PlaneDistance(&C1, planeEq2);
-=======
 	PointCoordinateType planeEq1[4] { N1.x, N1.y, N1.z, d1 };
 	PointCoordinateType planeEq2[4] { N2.x, N2.y, N2.z, d2 };
 	CCVector3 C1 = p1->getCenter();
 	ScalarType distCenter1ToPlane2 = CCCoreLib::DistanceComputationTools::computePoint2PlaneDistance(&C1, planeEq2);
->>>>>>> 0b76c56a
 	info << tr("Distance Center(P1)/P2: %1").arg(distCenter1ToPlane2);
 	ccLog::Print(tr("[Compare] ") + info.last());
 
@@ -12034,21 +11860,6 @@
 	forceConsoleDisplay();
 }
 
-<<<<<<< HEAD
-void MainWindow::doActionMoveBBCenterToOrigin()
-{
-	doActionFastRegistration(MoveBBCenterToOrigin);
-}
-
-void MainWindow::doActionMoveBBMinCornerToOrigin()
-{
-	doActionFastRegistration(MoveBBMinCornerToOrigin);
-}
-
-void MainWindow::doActionMoveBBMaxCornerToOrigin()
-{
-	doActionFastRegistration(MoveBBMaxCornerToOrigin);
-=======
 void MainWindow::doActionPromoteCircleToCylinder()
 {
 	if (!haveOneSelection())
@@ -12092,5 +11903,4 @@
 	addToDB(cylinder, true, true);
 	setSelectedInDB(circle, false);
 	setSelectedInDB(cylinder, true);
->>>>>>> 0b76c56a
 }