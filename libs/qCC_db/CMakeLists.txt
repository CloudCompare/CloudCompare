cmake_minimum_required(VERSION 3.0)

include_directories( ${CC_CORE_LIB_SOURCE_DIR}/include )
include_directories( ${CC_FBO_LIB_SOURCE_DIR}/include )

project( QCC_DB_LIB )

file( GLOB header_list *.h)
file( GLOB source_list *.cpp)

set( CMAKE_CXX_VISIBILITY_PRESET hidden )

add_library( ${PROJECT_NAME} SHARED ${header_list} ${source_list} )
set_target_properties(${PROJECT_NAME} PROPERTIES FOLDER "libs") 
target_link_libraries( ${PROJECT_NAME} CC_CORE_LIB )
target_link_libraries( ${PROJECT_NAME} CC_FBO_LIB )

# Qt
target_link_libraries(${PROJECT_NAME} Qt5::Core Qt5::Gui Qt5::Widgets Qt5::OpenGL)

# Add custom preprocessor definitions
<<<<<<< HEAD
if (WIN32)
	if ( COMPILE_CC_CORE_LIB_SHARED )
		set_property( TARGET ${PROJECT_NAME} APPEND PROPERTY COMPILE_DEFINITIONS CC_USE_AS_DLL )
	endif()
	set_property( TARGET ${PROJECT_NAME} APPEND PROPERTY COMPILE_DEFINITIONS QCC_DB_USE_AS_DLL )
endif()
=======
target_compile_definitions( ${PROJECT_NAME} PRIVATE QCC_DB_LIBRARY_BUILD )
>>>>>>> 19ef8b62

# install (shared) lib to specified destinations
if( WIN32 OR APPLE )
	foreach( dest ${INSTALL_DESTINATIONS} )
		install_shared( ${PROJECT_NAME} ${dest} 1 )
	endforeach()
else()
	install_shared( ${PROJECT_NAME} ${CMAKE_INSTALL_LIBDIR}/cloudcompare 0 ) #default destination: /usr/lib
endif()<|MERGE_RESOLUTION|>--- conflicted
+++ resolved
@@ -19,16 +19,12 @@
 target_link_libraries(${PROJECT_NAME} Qt5::Core Qt5::Gui Qt5::Widgets Qt5::OpenGL)
 
 # Add custom preprocessor definitions
-<<<<<<< HEAD
-if (WIN32)
-	if ( COMPILE_CC_CORE_LIB_SHARED )
-		set_property( TARGET ${PROJECT_NAME} APPEND PROPERTY COMPILE_DEFINITIONS CC_USE_AS_DLL )
-	endif()
-	set_property( TARGET ${PROJECT_NAME} APPEND PROPERTY COMPILE_DEFINITIONS QCC_DB_USE_AS_DLL )
+
+if ( COMPILE_CC_CORE_LIB_SHARED )
+	set_property( TARGET ${PROJECT_NAME} APPEND PROPERTY COMPILE_DEFINITIONS CC_USE_AS_DLL )
 endif()
-=======
 target_compile_definitions( ${PROJECT_NAME} PRIVATE QCC_DB_LIBRARY_BUILD )
->>>>>>> 19ef8b62
+
 
 # install (shared) lib to specified destinations
 if( WIN32 OR APPLE )
