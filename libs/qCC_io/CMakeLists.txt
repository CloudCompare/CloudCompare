cmake_minimum_required(VERSION 3.0)

include_directories( ${CMAKE_CURRENT_SOURCE_DIR} )
include_directories( ${CC_CORE_LIB_SOURCE_DIR}/include )
include_directories( ${CC_FBO_LIB_SOURCE_DIR}/include )
include_directories( ${QCC_DB_LIB_SOURCE_DIR} )
if( MSVC )
   include_directories( ${QCC_DB_LIB_SOURCE_DIR}/msvc )
endif()
include_directories( ${CMAKE_CURRENT_BINARY_DIR} )

project( QCC_IO_LIB )

file( GLOB header_list *.h)
file( GLOB source_list *.cpp *.c)
file( GLOB ui_list ui_templates/*.ui )

set( CMAKE_CXX_VISIBILITY_PRESET hidden )

qt5_wrap_ui( generated_ui_list ${ui_list} )
add_library( ${PROJECT_NAME} SHARED ${header_list} ${source_list} ${generated_ui_list} )
set_target_properties(${PROJECT_NAME} PROPERTIES FOLDER "libs") 
target_link_libraries( ${PROJECT_NAME} CC_CORE_LIB )
target_link_libraries( ${PROJECT_NAME} CC_FBO_LIB )
target_link_libraries( ${PROJECT_NAME} QCC_DB_LIB )

# Qt
target_link_libraries(${PROJECT_NAME} Qt5::Core)	

# contrib. libraries support
target_link_contrib( ${PROJECT_NAME} )

# Add custom preprocessor definitions
target_compile_definitions( ${PROJECT_NAME} PRIVATE QCC_IO_LIBRARY_BUILD )

if (WIN32)
<<<<<<< HEAD
	if ( COMPILE_CC_CORE_LIB_SHARED )
		set_property( TARGET ${PROJECT_NAME} APPEND PROPERTY COMPILE_DEFINITIONS CC_USE_AS_DLL )
	endif()
	set_property( TARGET ${PROJECT_NAME} APPEND PROPERTY COMPILE_DEFINITIONS QCC_DB_USE_AS_DLL QCC_IO_USE_AS_DLL )
=======
	set_property( TARGET ${PROJECT_NAME} APPEND PROPERTY COMPILE_DEFINITIONS CC_USE_AS_DLL )
>>>>>>> 19ef8b62
elseif( APPLE )
	set_target_properties( ${PROJECT_NAME} PROPERTIES
		INSTALL_RPATH "." )
endif()

# install (shared) lib to specified destinations
if( WIN32 OR APPLE )
	foreach( dest ${INSTALL_DESTINATIONS} )
		install_shared( ${PROJECT_NAME} ${dest} 1 )
	endforeach()
else()
	install_shared( ${PROJECT_NAME} ${CMAKE_INSTALL_LIBDIR}/cloudcompare 0 ) #default destination: /usr/lib
endif()

if(BUILD_TESTING)
	add_subdirectory(Tests)
endif()<|MERGE_RESOLUTION|>--- conflicted
+++ resolved
@@ -34,14 +34,10 @@
 target_compile_definitions( ${PROJECT_NAME} PRIVATE QCC_IO_LIBRARY_BUILD )
 
 if (WIN32)
-<<<<<<< HEAD
 	if ( COMPILE_CC_CORE_LIB_SHARED )
 		set_property( TARGET ${PROJECT_NAME} APPEND PROPERTY COMPILE_DEFINITIONS CC_USE_AS_DLL )
 	endif()
-	set_property( TARGET ${PROJECT_NAME} APPEND PROPERTY COMPILE_DEFINITIONS QCC_DB_USE_AS_DLL QCC_IO_USE_AS_DLL )
-=======
-	set_property( TARGET ${PROJECT_NAME} APPEND PROPERTY COMPILE_DEFINITIONS CC_USE_AS_DLL )
->>>>>>> 19ef8b62
+
 elseif( APPLE )
 	set_target_properties( ${PROJECT_NAME} PROPERTIES
 		INSTALL_RPATH "." )
