//##########################################################################
//#                                                                        #
//#                              CLOUDCOMPARE                              #
//#                                                                        #
//#  This program is free software; you can redistribute it and/or modify  #
//#  it under the terms of the GNU General Public License as published by  #
//#  the Free Software Foundation; version 2 or later of the License.      #
//#                                                                        #
//#  This program is distributed in the hope that it will be useful,       #
//#  but WITHOUT ANY WARRANTY; without even the implied warranty of        #
//#  MERCHANTABILITY or FITNESS FOR A PARTICULAR PURPOSE. See the          #
//#  GNU General Public License for more details.                          #
//#                                                                        #
//#          COPYRIGHT: EDF R&D / TELECOM ParisTech (ENST-TSI)             #
//#                                                                        #
//##########################################################################

#include "ccConsole.h"

//Local
#include "ccPersistentSettings.h"
#include "mainwindow.h"

//qCC_db
#include <ccSingleton.h>

//Qt
#include <QApplication>
#include <QClipboard>
#include <QColor>
#include <QKeyEvent>
#include <QMessageBox>
#include <QSettings>
#include <QTextStream>
#include <QThread>
#include <QTime>

//system
#include <cassert>
#ifdef QT_DEBUG
#include <iostream>
#endif

/***************
 *** Globals ***
 ***************/

//unique console instance
static ccSingleton<ccConsole> s_console;

bool ccConsole::s_showQtMessagesInConsole = false;
bool ccConsole::s_redirectToStdOut = false;
static int s_refreshCycle_ms = 1000;

/*** ccCustomQListWidget ***/

ccCustomQListWidget::ccCustomQListWidget(QWidget *parent)
	: QListWidget(parent)
{
}

void ccCustomQListWidget::keyPressEvent(QKeyEvent *event)
{
	if (event->matches(QKeySequence::Copy))
	{
		int itemsCount = count();
		QStringList strings;
		for (int i = 0; i < itemsCount; ++i)
		{
			if (item(i)->isSelected())
			{
				strings << item(i)->text();
			}
		}
		
		QApplication::clipboard()->setText(strings.join("\n"));
	}
	else
	{
		QListWidget::keyPressEvent(event);
	}
}

/*** ccConsole ***/

void ccConsole::SetRefreshCycle(int cycle_ms/*=1000*/)
{
	if (cycle_ms <= 0)
	{
		//invalid
		Warning("Invalid refresh cycle (can't be zero of negative)");
		return;
	}

	if (cycle_ms != s_refreshCycle_ms)
	{
		s_refreshCycle_ms = cycle_ms;

		if (s_console.instance && s_console.instance->autoRefresh())
		{
			// force the internal timer update
			s_console.instance->setAutoRefresh(false);
			s_console.instance->setAutoRefresh(true);
		}
	}
}

ccConsole* ccConsole::TheInstance(bool autoInit/*=true*/)
{
	if (!s_console.instance && autoInit)
	{
		s_console.instance = new ccConsole;
		ccLog::RegisterInstance(s_console.instance);
	}

	return s_console.instance;
}

void ccConsole::ReleaseInstance(bool flush/*=true*/)
{
	if (flush && s_console.instance)
	{
		//DGM: just in case some messages are still in the queue
		s_console.instance->refresh();
	}
	ccLog::RegisterInstance(nullptr);
	s_console.release();
}

ccConsole::ccConsole()
	: m_textDisplay(nullptr)
	, m_parentWidget(nullptr)
	, m_parentWindow(nullptr)
	, m_logStream(nullptr)
{
}

ccConsole::~ccConsole()
{
	setLogFile(QString()); //to close/delete any active stream
}

static void MyMessageOutput(QtMsgType type, const QMessageLogContext &context, const QString &msg)
{
#ifndef QT_DEBUG
	if (!ccConsole::QtMessagesEnabled())
	{
		return;
	}

	if (type == QtDebugMsg)
	{
		return;
	}
#endif

	QString message = QString("[%1] ").arg(context.function) + msg; // QString("%1 (%1:%1, %1)").arg(msg).arg(context.file).arg(context.line).arg(context.function);

	//in this function, you can write the message to any stream!
	switch (type)
	{
	case QtDebugMsg:
		ccLog::PrintDebug(msg);
		break;
	case QtWarningMsg:
		message.prepend("[Qt WARNING] ");
		ccLog::Warning(message);
		break;
	case QtCriticalMsg:
		message.prepend("[Qt CRITICAL] ");
		ccLog::Warning(message);
		break;
	case QtFatalMsg:
		message.prepend("[Qt FATAL] ");
		ccLog::Warning(message);
		break;
	case QtInfoMsg:
		message.prepend("[Qt INFO] ");
		ccLog::Warning(message);
		break;
	}
	
#ifdef QT_DEBUG
	// Also send the message to the console so we can look at the output when CC has quit
	//	(in Qt Creator's Application Output for example)
	switch (type)
	{
		case QtDebugMsg:
		case QtWarningMsg:
		case QtInfoMsg:
			std::cout << message.toStdString() << std::endl;
			break;
			
		case QtCriticalMsg:
		case QtFatalMsg:
			std::cerr << message.toStdString() << std::endl;
			break;
	}
	
#endif
}

void ccConsole::EnableQtMessages(bool state)
{
	s_showQtMessagesInConsole = state;

	//save to persistent settings
	QSettings settings;
	settings.beginGroup(ccPS::Console());
	settings.setValue("QtMessagesEnabled", s_showQtMessagesInConsole);
	settings.endGroup();
}

void ccConsole::Init(	QListWidget* textDisplay/*=nullptr*/,
						QWidget* parentWidget/*=nullptr*/,
						MainWindow* parentWindow/*=nullptr*/,
						bool redirectToStdOut/*=false*/)
{
	//should be called only once!
	if (s_console.instance)
	{
		assert(false);
		return;
	}
	
	s_console.instance = new ccConsole;
	s_console.instance->m_textDisplay = textDisplay;
	s_console.instance->m_parentWidget = parentWidget;
	s_console.instance->m_parentWindow = parentWindow;
	s_redirectToStdOut = redirectToStdOut;

	if (s_redirectToStdOut)
	{
		// make the system console/terminal more responsive by removing any buffering
		setbuf(stdout, NULL);
	}

	//auto-start
	if (textDisplay)
	{
		//load from persistent settings
		QSettings settings;
		settings.beginGroup(ccPS::Console());
		s_showQtMessagesInConsole = settings.value("QtMessagesEnabled", false).toBool();
		settings.endGroup();

		//install : set the callback for Qt messages
		qInstallMessageHandler(MyMessageOutput);

		s_console.instance->setAutoRefresh(true);
	}
	ccLog::RegisterInstance(s_console.instance);
}

bool ccConsole::autoRefresh() const
{
	return m_timer.isActive();
}

void ccConsole::setAutoRefresh(bool state)
{
	if (state)
	{
		connect(&m_timer, &QTimer::timeout, this, &ccConsole::refresh);
		m_timer.start(s_refreshCycle_ms);
	}
	else
	{
		m_timer.stop();
		disconnect(&m_timer, &QTimer::timeout, this, &ccConsole::refresh);
	}
}

void ccConsole::refresh()
{
	m_mutex.lock();
	
	if (!m_queue.isEmpty())
	{
		if (m_textDisplay || m_logStream)
		{
			for (auto messagePair : m_queue)
			{
				//destination: log file
				if (m_logStream)
				{
					*m_logStream << messagePair.first << endl;
				}

				//destination: console widget
				if (m_textDisplay)
				{
					//messagePair.first = message text
					QListWidgetItem* item = new QListWidgetItem(messagePair.first);

					//set color based on the message severity
					if (messagePair.second & LOG_ERROR) // Error
					{
						item->setForeground(Qt::red);
					}
					else if (messagePair.second & LOG_WARNING) // Warning
					{
						item->setForeground(Qt::darkRed);
						//we also force the console visibility if a warning message arrives!
						if (m_parentWindow)
						{
							m_parentWindow->forceConsoleDisplay();
						}
					}
#ifdef QT_DEBUG
					else if (messagePair.second & LOG_DEBUG) // Debug
					{
						item->setForeground(Qt::blue);
					}
#endif

					m_textDisplay->addItem(item);
				}
			}

			if (m_logStream)
			{
<<<<<<< HEAD
				*m_logStream << it->first << Qt::endl;
=======
				m_logFile.flush();
>>>>>>> fd16abc8
			}

			if (m_textDisplay)
			{
				m_textDisplay->scrollToBottom();
			}
		}

		m_queue.clear();
	}

	m_mutex.unlock();
}

void ccConsole::logMessage(const QString& message, int level)
{
#ifndef QT_DEBUG
	//skip debug messages in release mode
	if (level & LOG_DEBUG)
	{
		return;
	}
#endif

	QString formatedMessage = QStringLiteral("[") + QTime::currentTime().toString() + QStringLiteral("] ") + message;
	if (s_redirectToStdOut)
	{
		printf("%s\n", qPrintable(formatedMessage));
	}
	if (m_textDisplay || m_logStream)
	{
		m_mutex.lock();
		m_queue.push_back(ConsoleItemType(formatedMessage, level));
		m_mutex.unlock();
	}
#ifdef QT_DEBUG
	else if (!s_redirectToStdOut)
	{
		//Error
		if (level & LOG_ERROR)
		{
			if (level & LOG_DEBUG)
				printf("ERR-DBG: ");
			else
				printf("ERR: ");
		}
		//Warning
		else if (level & LOG_WARNING)
		{
			if (level & LOG_DEBUG)
				printf("WARN-DBG: ");
			else
				printf("WARN: ");
		}
		//Standard
		else
		{
			if (level & LOG_DEBUG)
				printf("MSG-DBG: ");
			else
				printf("MSG: ");
		}
		printf(" %s\n", qPrintable(formatedMessage));
	}
#endif

	//we display the error messages in a popup dialog
	if (	(level & LOG_ERROR)
		&&	qApp
		&&	m_parentWidget
		&&	QThread::currentThread() == qApp->thread()
		)
	{
		QMessageBox::warning(m_parentWidget, "Error", message);
	}
}

bool ccConsole::setLogFile(const QString& filename)
{
	//close previous stream (if any)
	if (m_logStream)
	{
		m_mutex.lock();
		delete m_logStream;
		m_logStream = nullptr;
		m_mutex.unlock();

		if (m_logFile.isOpen())
		{
			m_logFile.close();
		}
	}
	
	if (!filename.isEmpty())
	{
		m_logFile.setFileName(filename);
		if (!m_logFile.open(QFile::Text| QFile::WriteOnly))
		{
			return Error(QString("[Console] Failed to open/create log file '%1'").arg(filename));
		}

		m_mutex.lock();
		m_logStream = new QTextStream(&m_logFile);
		m_mutex.unlock();
		setAutoRefresh(true);
	}

	return true;
}<|MERGE_RESOLUTION|>--- conflicted
+++ resolved
@@ -320,11 +320,7 @@
 
 			if (m_logStream)
 			{
-<<<<<<< HEAD
-				*m_logStream << it->first << Qt::endl;
-=======
 				m_logFile.flush();
->>>>>>> fd16abc8
 			}
 
 			if (m_textDisplay)
