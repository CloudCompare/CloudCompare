--- conflicted
+++ resolved
@@ -234,13 +234,7 @@
 	m_UI->actionFullScreen->setText( tr( "Enter Full Screen" ) );
 	m_UI->actionFullScreen->setShortcut( QKeySequence( Qt::CTRL + Qt::META + Qt::Key_F ) );
 #endif
-<<<<<<< HEAD
-
-	// Set up dynamic menus
-	m_UI->menuFile->insertMenu(m_UI->actionSave, m_recentFiles->menu());
-
-=======
->>>>>>> d78f8526
+
 	//Console
 	ccConsole::Init(m_UI->consoleWidget, this, this);
 	m_UI->actionEnableQtWarnings->setChecked(ccConsole::QtMessagesEnabled());
@@ -808,12 +802,7 @@
 	connect(m_UI->actionSetPivotAlwaysOn,			&QAction::triggered, this, &MainWindow::setPivotAlwaysOn);
 	connect(m_UI->actionSetPivotRotationOnly,		&QAction::triggered, this, &MainWindow::setPivotRotationOnly);
 	connect(m_UI->actionSetPivotOff,				&QAction::triggered, this, &MainWindow::setPivotOff);
-
-<<<<<<< HEAD
-	connect(m_UI->actionSetOrthoView,               &QAction::triggered, this, [this] () {
-=======
 	connect(m_UI->actionSetOrthoView,				&QAction::triggered, this, [this] () {
->>>>>>> d78f8526
 		setOrthoView( getActiveGLWindow() );
 	});
 	connect(m_UI->actionSetCenteredPerspectiveView,	&QAction::triggered, this, [this] () {
@@ -826,16 +815,6 @@
 	connect(m_UI->actionEnableStereo,				&QAction::toggled, this, &MainWindow::toggleActiveWindowStereoVision);
 	connect(m_UI->actionAutoPickRotationCenter,		&QAction::toggled, this, &MainWindow::toggleActiveWindowAutoPickRotCenter);
 
-<<<<<<< HEAD
-	connect(m_UI->actionSetViewTop,                 &QAction::triggered, this, [=]() { setView( CC_TOP_VIEW ); });
-	connect(m_UI->actionSetViewBottom,              &QAction::triggered, this, [=]() { setView( CC_BOTTOM_VIEW ); });
-	connect(m_UI->actionSetViewFront,               &QAction::triggered, this, [=]() { setView( CC_FRONT_VIEW ); });
-	connect(m_UI->actionSetViewBack,                &QAction::triggered, this, [=]() { setView( CC_BACK_VIEW ); });
-	connect(m_UI->actionSetViewLeft,                &QAction::triggered, this, [=]() { setView( CC_LEFT_VIEW ); });
-	connect(m_UI->actionSetViewRight,               &QAction::triggered, this, [=]() { setView( CC_RIGHT_VIEW ); });
-	connect(m_UI->actionSetViewIso1,                &QAction::triggered, this, [=]() { setView( CC_ISO_VIEW_1 ); });
-	connect(m_UI->actionSetViewIso2,                &QAction::triggered, this, [=]() { setView( CC_ISO_VIEW_2 ); });
-=======
 	connect(m_UI->actionSetViewTop,					&QAction::triggered, this, [=]() { setView( CC_TOP_VIEW ); });
 	connect(m_UI->actionSetViewBottom,				&QAction::triggered, this, [=]() { setView( CC_BOTTOM_VIEW ); });
 	connect(m_UI->actionSetViewFront,				&QAction::triggered, this, [=]() { setView( CC_FRONT_VIEW ); });
@@ -844,7 +823,6 @@
 	connect(m_UI->actionSetViewRight,				&QAction::triggered, this, [=]() { setView( CC_RIGHT_VIEW ); });
 	connect(m_UI->actionSetViewIso1,				&QAction::triggered, this, [=]() { setView( CC_ISO_VIEW_1 ); });
 	connect(m_UI->actionSetViewIso2,				&QAction::triggered, this, [=]() { setView( CC_ISO_VIEW_2 ); });
->>>>>>> d78f8526
 
 	//hidden
 	connect(m_UI->actionEnableVisualDebugTraces,	&QAction::triggered, this, &MainWindow::toggleVisualDebugTraces);
