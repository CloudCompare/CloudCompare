//##########################################################################
//#                                                                        #
//#                              CLOUDCOMPARE                              #
//#                                                                        #
//#  This program is free software; you can redistribute it and/or modify  #
//#  it under the terms of the GNU General Public License as published by  #
//#  the Free Software Foundation; version 2 or later of the License.      #
//#                                                                        #
//#  This program is distributed in the hope that it will be useful,       #
//#  but WITHOUT ANY WARRANTY; without even the implied warranty of        #
//#  MERCHANTABILITY or FITNESS FOR A PARTICULAR PURPOSE. See the          #
//#  GNU General Public License for more details.                          #
//#                                                                        #
//#          COPYRIGHT: EDF R&D / TELECOM ParisTech (ENST-TSI)             #
//#                                                                        #
//##########################################################################

#include "ccClippingBoxTool.h"

//Local
#include "ccBoundingBoxEditorDlg.h"
#include "ccClippingBoxRepeatDlg.h"
#include "ccCropTool.h"
#include "ccGLWindow.h"
#include "mainwindow.h"

#include "db_tree/ccDBRoot.h"

//qCC_db
#include <ccClipBox.h>
#include <ccPointCloud.h>
#include <ccProgressDialog.h>

//Qt
#include <QMessageBox>

//Last contour unique ID
static std::vector<unsigned> s_lastContourUniqueIDs;

<<<<<<< HEAD
// database
static CC_TYPES::DB_SOURCE s_dbSource;

//Contour extraction parameters
=======
//Contour extraction parameters (global)
>>>>>>> 057e101e
static double s_maxEdgeLength = -1.0;

// persistent map of the previous box used for each entity
struct ccClipBoxParams
{
	ccBBox box;
	ccGLMatrix trans;
};
static QMap< unsigned, ccClipBoxParams > s_lastBoxParams;

ccClippingBoxTool::ccClippingBoxTool(QWidget* parent)
	: ccOverlayDialog(parent)
	, Ui::ClippingBoxDlg()
	, m_clipBox(0)
{
	setupUi(this);

	connect(editBoxToolButton,				SIGNAL(clicked()),				this, SLOT(editBox()));
	connect(extractContourToolButton,		SIGNAL(clicked()),				this, SLOT(extractContour()));
	connect(removeLastContourToolButton,	SIGNAL(clicked()),				this, SLOT(removeLastContour()));
	connect(exportButton,					SIGNAL(clicked()),				this, SLOT(exportSlice()));
	connect(exportMultButton,				SIGNAL(clicked()),				this, SLOT(exportMultSlices()));
	connect(resetButton,					SIGNAL(clicked()),				this, SLOT(reset()));
	connect(restoreToolButton,				SIGNAL(clicked()),				this, SLOT(restoreLastBox()));
	connect(closeButton,					SIGNAL(clicked()),				this, SLOT(closeDialog()));

	connect(showBoxToolButton,				SIGNAL(toggled(bool)),			this, SLOT(toggleBox(bool)));
	connect(showInteractorsToolButton,		SIGNAL(toggled(bool)),			this, SLOT(toggleInteractors(bool)));

	connect(thickXDoubleSpinBox,			SIGNAL(valueChanged(double)),	this, SLOT(thicknessChanged(double)));
	connect(thickYDoubleSpinBox,			SIGNAL(valueChanged(double)),	this, SLOT(thicknessChanged(double)));
	connect(thickZDoubleSpinBox,			SIGNAL(valueChanged(double)),	this, SLOT(thicknessChanged(double)));

	connect(minusXShiftToolButton,			SIGNAL(clicked()),				this, SLOT(shiftXMinus()));
	connect(plusXShiftToolButton,			SIGNAL(clicked()),				this, SLOT(shiftXPlus()));
	connect(minusYShiftToolButton,			SIGNAL(clicked()),				this, SLOT(shiftYMinus()));
	connect(plusYShiftToolButton,			SIGNAL(clicked()),				this, SLOT(shiftYPlus()));
	connect(minusZShiftToolButton,			SIGNAL(clicked()),				this, SLOT(shiftZMinus()));
	connect(plusZShiftToolButton,			SIGNAL(clicked()),				this, SLOT(shiftZPlus()));

	viewButtonsFrame->setEnabled(true);
	connect(viewUpToolButton,				SIGNAL(clicked()),				this, SLOT(setTopView()));
	connect(viewDownToolButton,				SIGNAL(clicked()),				this, SLOT(setBottomView()));
	connect(viewFrontToolButton,			SIGNAL(clicked()),				this, SLOT(setFrontView()));
	connect(viewBackToolButton,				SIGNAL(clicked()),				this, SLOT(setBackView()));
	connect(viewLeftToolButton,				SIGNAL(clicked()),				this, SLOT(setLeftView()));
	connect(viewRightToolButton,			SIGNAL(clicked()),				this, SLOT(setRightView()));

	s_maxEdgeLength = -1.0;
	//s_lastContourUniqueIDs.clear();
	removeLastContourToolButton->setEnabled(false);
}

ccClippingBoxTool::~ccClippingBoxTool()
{
	if (m_clipBox)
		delete m_clipBox;
	m_clipBox = 0;
}

void ccClippingBoxTool::editBox()
{
	if (!m_clipBox)
		return;

	ccBBox box;
	ccGLMatrix transformation;
	m_clipBox->get(box, transformation);

	//shift the box to its real center
	{
		CCVector3 C = box.getCenter();
		CCVector3 realC = transformation * C;
		box += (realC - C);

		ccGLMatrix transMat;
		transMat.setTranslation(-realC);
		transformation.clearTranslation();
		transMat = transformation * transMat;
		transMat.setTranslation(transMat.getTranslationAsVec3D() + realC);
		transformation = transMat;
	}


	ccBoundingBoxEditorDlg bbeDlg(this);
	bbeDlg.setBaseBBox(box, false);
	bbeDlg.showInclusionWarning(false);
	bbeDlg.setWindowTitle("Edit clipping box");
	
	//show the box 'axes' (orientation)
	bbeDlg.showBoxAxes(true);
	//transformation.invert();
	bbeDlg.setBoxAxes(	transformation.getColumnAsVec3D(0),
						transformation.getColumnAsVec3D(1),
						transformation.getColumnAsVec3D(2) );

	if (!bbeDlg.exec())
		return;

	box = bbeDlg.getBox();

	//construct the local box orientation matrix
	{
		CCVector3d X, Y, Z;
		bbeDlg.getBoxAxes(X, Y, Z);
		//make sure the vectors define an orthogonal basis
		Z = X.cross(Y);
		Y = Z.cross(X);

		X.normalize();
		Y.normalize();
		Z.normalize();
		ccGLMatrixd rotMat;
		rotMat.setColumn(0, X);
		rotMat.setColumn(1, Y);
		rotMat.setColumn(2, Z);

		CCVector3 C = box.getCenter();
		ccGLMatrixd transMat;
		transMat.setTranslation(-C);
		transMat = rotMat * transMat;
		transMat.setTranslation(transMat.getTranslationAsVec3D() + CCVector3d::fromArray(C.u));

		m_clipBox->setGLTransformation(ccGLMatrix(transMat.data()));
	}

	m_clipBox->setBox(box);

	//onBoxModified(&box); //DGM: automatically called by 'm_clipBox'

	if (m_associatedWin)
	{
		m_associatedWin->redraw();
	}
}

void ccClippingBoxTool::toggleInteractors(bool state)
{
	if (m_clipBox)
		m_clipBox->setSelected(state);
	if (m_associatedWin)
		m_associatedWin->redraw();
}

void ccClippingBoxTool::toggleBox(bool state)
{
	if (m_clipBox)
		m_clipBox->showBox(state);
	if (m_associatedWin)
		m_associatedWin->redraw();
}

bool ccClippingBoxTool::addAssociatedEntity(ccHObject* entity)
{
	if (!entity)
	{
		assert(false);
		return false;
	}
	
	//special case
	if (entity->isGroup())
	{
		for (unsigned i = 0; i < entity->getChildrenNumber(); ++i)
		{
			if (!addAssociatedEntity(entity->getChild(i)))
			{
				return false;
			}
		}
		return true;
	}

	if (!m_associatedWin || !m_clipBox)
	{
		ccLog::Error(QString("[Clipping box] No associated 3D view or no valid clipping box!"));
		return false;
	}
	
	//we don't handle entities associated to another context
	if (entity->getDisplay() != m_associatedWin)
	{
		ccLog::Warning(QString("[Clipping box] Can't use entity '%1' cause it's not displayed in the active 3D view!").arg(entity->getName()));
		return false;
	}

	bool firstEntity = (m_clipBox && m_clipBox->getContainer().getChildrenNumber() == 0);
	if (firstEntity)
	{
		restoreToolButton->setEnabled(false);
		contourGroupBox->setEnabled(false);
		s_dbSource = entity->getDBSourceType();
	}

	if (!m_clipBox->addAssociatedEntity(entity))
	{
		//error message already issued
		ccLog::Error("An error occurred (see Console)");
		return false;
	}

	if (s_lastBoxParams.contains(entity->getUniqueID()))
	{
		restoreToolButton->setEnabled(true);
	}

	if (entity->isKindOf(CC_TYPES::POINT_CLOUD))
	{
		contourGroupBox->setEnabled(true);
	}

	//force visibility
	entity->setVisible(true);
	entity->setEnabled(true);

	if (m_associatedWin)
	{
		m_associatedWin->redraw();
	}

	//set proper "steps" value for slice thickness editors
	{
		CCVector3 diag = m_clipBox->getBox().getDiagVec();
		thickXDoubleSpinBox->setSingleStep(diag.x / 100.0);
		thickYDoubleSpinBox->setSingleStep(diag.y / 100.0);
		thickZDoubleSpinBox->setSingleStep(diag.z / 100.0);
	}

	s_maxEdgeLength = -1.0;
	s_lastContourUniqueIDs.resize(0);
	removeLastContourToolButton->setEnabled(false);

	return true;
}

unsigned ccClippingBoxTool::getNumberOfAssociatedEntity() const
{
	return m_clipBox ? m_clipBox->getContainer().getChildrenNumber() : 0;
}

bool ccClippingBoxTool::linkWith(ccGLWindow* win)
{
	if (m_associatedWin && m_clipBox)
	{
		//remove clipping box from previous window
		m_associatedWin->removeFromOwnDB(m_clipBox);
		m_clipBox->disconnect(this);
		delete m_clipBox;
		m_clipBox = 0;
		m_associatedWin->redraw();
	}

	if (!ccOverlayDialog::linkWith(win))
	{
		return false;
	}

	if (win)
	{
		if (!m_clipBox)
		{
			m_clipBox = new ccClipBox();
			m_clipBox->setVisible(true);
			m_clipBox->setEnabled(true);
			m_clipBox->setSelected(showInteractorsToolButton->isChecked());
			connect(m_clipBox, SIGNAL(boxModified(const ccBBox*)), this, SLOT(onBoxModified(const ccBBox*)));
		}
		m_associatedWin->addToOwnDB(m_clipBox);
	}
	
	return true;
}

bool ccClippingBoxTool::start()
{
	assert(!m_processing);
	assert(m_associatedWin);
	if (!m_associatedWin || !m_clipBox)
		return false;

	m_clipBox->reset();

	//the user must not close this window!
	m_associatedWin->setUnclosable(true);
	//m_associatedWin->displayNewMessage(QString(),ccGLWindow::UPPER_CENTER_MESSAGE); //clear the area
	//m_associatedWin->displayNewMessage("[Rotation/Translation mode]",ccGLWindow::UPPER_CENTER_MESSAGE,false,3600,ccGLWindow::MANUAL_TRANSFORMATION_MESSAGE);
	m_associatedWin->redraw();

	return ccOverlayDialog::start();
}

void ccClippingBoxTool::stop(bool state)
{
	if (m_clipBox)
	{
		if (state && m_clipBox->getContainer().getChildrenNumber())
		{
			//save clip box parameters
			ccClipBoxParams params;
			m_clipBox->get(params.box, params.trans);
			for (unsigned ci = 0; ci != m_clipBox->getContainer().getChildrenNumber(); ++ci)
			{
				s_lastBoxParams[m_clipBox->getContainer().getChild(ci)->getUniqueID()] = params;
			}
		}

		m_clipBox->releaseAssociatedEntities();
	}

	if (m_associatedWin)
	{
		m_associatedWin->setUnclosable(false);
		//m_associatedWin->displayNewMessage("[Rotation/Translation mode OFF]",ccGLWindow::UPPER_CENTER_MESSAGE,false,2,ccGLWindow::MANUAL_TRANSFORMATION_MESSAGE);
		m_associatedWin->redraw();
	}

	ccOverlayDialog::stop(state);
}

void ccClippingBoxTool::removeLastContour()
{
	if (s_lastContourUniqueIDs.empty())
		return;

	MainWindow* mainWindow = MainWindow::TheInstance();
	if (mainWindow)
	{
		for (size_t i = 0; i < s_lastContourUniqueIDs.size(); ++i)
		{
			ccHObject* obj = mainWindow->db(s_dbSource)->find(s_lastContourUniqueIDs[i]);
			if (obj)
			{
				//obj->prepareDisplayForRefresh();
				mainWindow->removeFromDB(obj);
				ccGLWindow* win = mainWindow->getActiveGLWindow();
				if (win)
					win->redraw();
			}
		}
	}

	s_lastContourUniqueIDs.resize(0);
	removeLastContourToolButton->setEnabled(false);
}

ccHObject* GetSlice(ccHObject* obj, ccClipBox* clipBox, bool silent)
{
	assert(clipBox);
	if (!obj)
	{
		assert(false);
		return 0;
	}

	if (obj->isKindOf(CC_TYPES::POINT_CLOUD))
	{
		ccGenericPointCloud* inputCloud = ccHObjectCaster::ToGenericPointCloud(obj);

		ccGenericPointCloud::VisibilityTableType selectionTable;
		try
		{
			selectionTable.resize(inputCloud->size());
		}
		catch (const std::bad_alloc&)
		{
			if (!silent)
			{
				ccLog::Error("Not enough memory!");
			}
			return 0;
		}
		clipBox->flagPointsInside(inputCloud, &selectionTable);
		
		ccGenericPointCloud* sliceCloud = inputCloud->createNewCloudFromVisibilitySelection(false, &selectionTable, true);
		if (!sliceCloud)
		{
			if (!silent)
				ccLog::Error("Not enough memory!");
		}
		else if (sliceCloud->size() == 0)
		{
			delete sliceCloud;
			sliceCloud = nullptr;
		}
		return sliceCloud;
	}
	else if (obj->isKindOf(CC_TYPES::MESH))
	{
		const ccGLMatrix* _transformation = 0;
		ccGLMatrix transformation;
		if (clipBox->isGLTransEnabled())
		{
			transformation = clipBox->getGLTransformation().inverse();
			_transformation = &transformation;
		}

		const ccBBox& cropBox = clipBox->getBox();
		ccHObject* mesh = ccCropTool::Crop(obj, cropBox, true, _transformation);
		if (!mesh)
		{
			if (!silent)
				ccLog::Error("Failed to segment the mesh!");
			return 0;
		}
		return mesh;
	}

	return 0;
}

void ccClippingBoxTool::exportSlice()
{
	if (!m_clipBox || !MainWindow::TheInstance())
		return;

	for (unsigned ci = 0; ci != m_clipBox->getContainer().getChildrenNumber(); ++ci)
	{
		ccHObject* obj = m_clipBox->getContainer().getChild(ci);
		if (!obj)
		{
			assert(false);
			continue;
		}

		ccHObject* result = GetSlice(obj, m_clipBox, false);

		if (result)
		{
			result->setName(obj->getName() + QString(".section"));
			result->setDisplay(obj->getDisplay());
			result->prepareDisplayForRefresh();
			if (obj->getParent())
				obj->getParent()->addChild(result);
			MainWindow::TheInstance()->addToDB(result, s_dbSource);
		}
	}
}

void ccClippingBoxTool::extractContour()
{
	extractSlicesAndContours(false, true, /*singleContourMode=*/true);
}

void ccClippingBoxTool::exportMultSlices()
{
	extractSlicesAndContours(true, true, /*singleContourMode=*/false);
}

static unsigned ComputeGridDimensions(	const ccBBox& localBox,
										const bool processDim[3],
										int indexMins[3],
										int indexMaxs[3],
										int gridDim[3],
										const CCVector3& gridOrigin,
										const CCVector3& cellSizePlusGap)
{
	//compute 'grid' extents in the local clipping box ref.
	for (int i=0; i<3; ++i)
	{
		indexMins[i] = 0;
		indexMaxs[i] = 0;
		gridDim[i]   = 1;
	}
	unsigned cellCount = 1;

	for (unsigned char d = 0; d < 3; ++d)
	{
		if (processDim[d])
		{
			if (cellSizePlusGap.u[d] < ZERO_TOLERANCE)
			{
				ccLog::Error("Box size (plus gap) is null! Can't apply repetitive process!");
				return 0;
			}

			PointCoordinateType a = (localBox.minCorner().u[d] - gridOrigin.u[d]) / cellSizePlusGap.u[d]; //don't forget the user defined gap between 'cells'
			PointCoordinateType b = (localBox.maxCorner().u[d] - gridOrigin.u[d]) / cellSizePlusGap.u[d];

			indexMins[d] = static_cast<int>(floor(a + static_cast<PointCoordinateType>(1.0e-6)));
			indexMaxs[d] = static_cast<int>(ceil(b - static_cast<PointCoordinateType>(1.0e-6))) - 1;

			assert(indexMaxs[d] >= indexMins[d]);
			gridDim[d] = std::max(indexMaxs[d] - indexMins[d] + 1, 1);
			cellCount *= static_cast<unsigned>(gridDim[d]);
		}
	}

	return cellCount;
}

bool ccClippingBoxTool::ExtractSlicesAndContours
(
	const std::vector<ccGenericPointCloud*>& clouds,
	const std::vector<ccGenericMesh*>& meshes,
	ccClipBox& clipBox,
	bool singleContourMode,
	bool repeatDimensions[3],
	std::vector<ccHObject*>& outputSlices,
	bool extractContours,
	PointCoordinateType maxEdgeLength,
	std::vector<ccPolyline*>& outputContours,
	ccContourExtractor::ContourType contourType,
	PointCoordinateType gap/*=0*/,
	bool multiPass/*=false*/,
	bool splitContours/*=false*/,
	bool projectOnBestFitPlane/*=false*/,
	bool visualDebugMode/*=false*/,
	bool generateRandomColors/*=false*/,
	ccProgressDialog* progressDialog/*=0*/)
{
	//check input
	if (clouds.empty() && meshes.empty())
	{
		assert(false);
		return false;
	}

	//repeat dimensions
	int repeatDimensionsSum = static_cast<int>(repeatDimensions[0])
							+ static_cast<int>(repeatDimensions[1])
							+ static_cast<int>(repeatDimensions[2]);

	if (!singleContourMode && repeatDimensionsSum == 0)
	{
		assert(false);
		ccLog::Error("No dimension selected to repeat the segmentation process?!");
		return false;
	}

	//compute the cloud bounding box in the local clipping box ref.
	ccGLMatrix localTrans;
	{
		if (clipBox.isGLTransEnabled())
			localTrans = clipBox.getGLTransformation().inverse();
		else
			localTrans.toIdentity();
	}

	CCVector3 gridOrigin = clipBox.getOwnBB().minCorner();
	CCVector3 cellSize = clipBox.getOwnBB().getDiagVec();
	CCVector3 cellSizePlusGap = cellSize + CCVector3(gap, gap, gap);

	//apply process
	try
	{
		bool error = false;
		bool warningsIssued = false;
		size_t cloudSliceCount = 0;

		if (singleContourMode)
		{
			//single contour: easy
			outputSlices.reserve(clouds.size());
			for (size_t ci = 0; ci != clouds.size(); ++ci)
			{
				ccHObject* slice = GetSlice(clouds[ci], &clipBox, false);
				if (slice)
				{
					slice->setName(clouds[ci]->getName() + QString(".slice"));
					outputSlices.push_back(slice);
				}
			}

			if (outputSlices.empty())
			{
				//error message already issued
				return false;
			}
			cloudSliceCount = outputSlices.size();
		}
		else //repeat mode
		{
			if (!clouds.empty()) //extract sections from clouds
			{
				//compute 'grid' extents in the local clipping box ref.
				ccBBox localBox;
				for (ccGenericPointCloud* cloud : clouds)
				{
					for (unsigned i = 0; i < cloud->size(); ++i)
					{
						CCVector3 P = *cloud->getPoint(i);
						localTrans.apply(P);
						localBox.add(P);
					}
				}

				int indexMins[3], indexMaxs[3], gridDim[3];
				unsigned cellCount = ComputeGridDimensions(localBox, repeatDimensions, indexMins, indexMaxs, gridDim, gridOrigin, cellSizePlusGap);

				//we'll potentially create up to one (ref.) cloud per input loud and per cell
				std::vector<CCLib::ReferenceCloud*> refClouds;
				refClouds.resize(cellCount * clouds.size(), 0);

				if (progressDialog)
				{
					progressDialog->setWindowTitle(tr("Preparing extraction"));
					progressDialog->start();
					progressDialog->show();
					progressDialog->setAutoClose(false);
				}

				unsigned subCloudsCount = 0;

				//project points into grid
				for (size_t ci = 0; ci != clouds.size(); ++ci)
				{
					ccGenericPointCloud* cloud = clouds[ci];
					unsigned pointCount = cloud->size();

					QString infos = tr("Cloud '%1").arg(cloud->getName());
					infos += tr("Points: %L1").arg( pointCount );
					if (progressDialog)
					{
						progressDialog->setInfo(infos);
					}
					QApplication::processEvents();

					CCLib::NormalizedProgress nProgress(progressDialog, pointCount);
					for (unsigned i = 0; i < pointCount; ++i)
					{
						CCVector3 P = *cloud->getPoint(i);
						localTrans.apply(P);

						//relative coordinates (between 0 and 1)
						P -= gridOrigin;
						P.x /= cellSizePlusGap.x;
						P.y /= cellSizePlusGap.y;
						P.z /= cellSizePlusGap.z;

						int xi = static_cast<int>(floor(P.x));
						xi = std::min(std::max(xi, indexMins[0]), indexMaxs[0]);
						int yi = static_cast<int>(floor(P.y));
						yi = std::min(std::max(yi, indexMins[1]), indexMaxs[1]);
						int zi = static_cast<int>(floor(P.z));
						zi = std::min(std::max(zi, indexMins[2]), indexMaxs[2]);

						if (gap == 0 ||
							(	(P.x - static_cast<PointCoordinateType>(xi))*cellSizePlusGap.x <= cellSize.x
							&&	(P.y - static_cast<PointCoordinateType>(yi))*cellSizePlusGap.y <= cellSize.y
							&&	(P.z - static_cast<PointCoordinateType>(zi))*cellSizePlusGap.z <= cellSize.z))
						{
							int cloudIndex = ((zi - indexMins[2]) * static_cast<int>(gridDim[1]) + (yi - indexMins[1])) * static_cast<int>(gridDim[0]) + (xi - indexMins[0]);
							assert(cloudIndex >= 0 && static_cast<size_t>(cloudIndex)* clouds.size() + ci < refClouds.size());

							CCLib::ReferenceCloud*& destCloud = refClouds[cloudIndex * clouds.size() + ci];
							if (!destCloud)
							{
								destCloud = new CCLib::ReferenceCloud(cloud);
								++subCloudsCount;
							}

							if (!destCloud->addPointIndex(i))
							{
								ccLog::Error("Not enough memory!");
								error = true;
								break;
							}
						}
					}

					nProgress.oneStep();
				} //project points into grid

				if (progressDialog)
				{
					progressDialog->setWindowTitle(QObject::tr("Section extraction"));
					progressDialog->setInfo(QObject::tr("Section(s): %L1").arg(subCloudsCount));
					progressDialog->setMaximum(static_cast<int>(subCloudsCount));
					progressDialog->setValue(0);
					QApplication::processEvents();
				}

				//reset count
				subCloudsCount = 0;

				//now create the real clouds
				for (int i = indexMins[0]; i <= indexMaxs[0]; ++i)
				{
					for (int j = indexMins[1]; j <= indexMaxs[1]; ++j)
					{
						for (int k = indexMins[2]; k <= indexMaxs[2]; ++k)
						{
							int cloudIndex = ((k - indexMins[2]) * static_cast<int>(gridDim[1]) + (j - indexMins[1])) * static_cast<int>(gridDim[0]) + (i - indexMins[0]);
							assert(cloudIndex >= 0 && static_cast<size_t>(cloudIndex)* clouds.size() < refClouds.size());

							for (size_t ci = 0; ci != clouds.size(); ++ci)
							{
								ccGenericPointCloud* cloud = clouds[ci];
								CCLib::ReferenceCloud* destCloud = refClouds[cloudIndex * clouds.size() + ci];
								if (destCloud) //some slices can be empty!
								{
									//generate slice from previous selection
									int warnings = 0;
									ccPointCloud* sliceCloud = cloud->isA(CC_TYPES::POINT_CLOUD) ? static_cast<ccPointCloud*>(cloud)->partialClone(destCloud, &warnings) : ccPointCloud::From(destCloud, cloud);
									warningsIssued |= (warnings != 0);

									if (sliceCloud)
									{
										if (generateRandomColors)
										{
											ccColor::Rgb col = ccColor::Generator::Random();
											if (!sliceCloud->setRGBColor(col))
											{
												ccLog::Error("Not enough memory!");
												error = true;
												i = indexMaxs[0];
												j = indexMaxs[1];
												k = indexMaxs[2];
											}
											sliceCloud->showColors(true);
										}

										sliceCloud->setEnabled(true);
										sliceCloud->setVisible(true);
										sliceCloud->setDisplay(cloud->getDisplay());

										CCVector3 cellOrigin(	gridOrigin.x + i * cellSizePlusGap.x,
																gridOrigin.y + j * cellSizePlusGap.y,
																gridOrigin.z + k * cellSizePlusGap.z);
										QString slicePosStr = QString("(%1 ; %2 ; %3)").arg(cellOrigin.x).arg(cellOrigin.y).arg(cellOrigin.z);
										sliceCloud->setName(QString("slice @ ") + slicePosStr);

										//add slice to group
										outputSlices.push_back(sliceCloud);
										++subCloudsCount;

										if (progressDialog)
										{
											progressDialog->setValue(static_cast<int>(subCloudsCount));
										}
									}

									if (progressDialog && progressDialog->wasCanceled())
									{
										error = true;
										ccLog::Warning(QString("[ExtractSlicesAndContours] Process canceled by user"));
										//early stop
										i = indexMaxs[0];
										j = indexMaxs[1];
										k = indexMaxs[2];
										break;
									}
								}
							}
						}
					}
				} //now create the real clouds

				//release memory
				{
					for (size_t i = 0; i < refClouds.size(); ++i)
						if (refClouds[i])
							delete refClouds[i];
					refClouds.clear();
				}

				cloudSliceCount = outputSlices.size();

			} //extract sections from clouds

			if (!meshes.empty()) //extract sections from meshes
			{
				//compute 'grid' extents in the local clipping box ref.
				ccBBox localBox;
				for (ccGenericMesh* mesh : meshes)
				{
					ccGenericPointCloud* cloud = mesh->getAssociatedCloud();
					for (unsigned i = 0; i < cloud->size(); ++i)
					{
						CCVector3 P = *cloud->getPoint(i);
						localTrans.apply(P);
						localBox.add(P);
					}
				}

				int indexMins[3], indexMaxs[3], gridDim[3];
				unsigned cellCount = ComputeGridDimensions(localBox, repeatDimensions, indexMins, indexMaxs, gridDim, gridOrigin, cellSizePlusGap);

				const ccGLMatrix* _transformation = 0;
				ccGLMatrix transformation;
				if (clipBox.isGLTransEnabled())
				{
					transformation = clipBox.getGLTransformation().inverse();
					_transformation = &transformation;
				}

				if (progressDialog)
				{
					progressDialog->setWindowTitle("Section extraction");
					progressDialog->setInfo(QObject::tr("Up to (%1 x %2 x %3) = %4 section(s)").arg(gridDim[0]).arg(gridDim[1]).arg(gridDim[2]).arg(cellCount));
					progressDialog->setMaximum(static_cast<int>(cellCount * meshes.size()));
					progressDialog->show();
					QApplication::processEvents();
				}

				//now extract the slices
				for (int i = indexMins[0]; i <= indexMaxs[0]; ++i)
				{
					for (int j = indexMins[1]; j <= indexMaxs[1]; ++j)
					{
						for (int k = indexMins[2]; k <= indexMaxs[2]; ++k)
						{
							int sliceIndex = ((k - indexMins[2]) * static_cast<int>(gridDim[1]) + (j - indexMins[1])) * static_cast<int>(gridDim[0]) + (i - indexMins[0]);

							CCVector3 C = gridOrigin + CCVector3(i*cellSizePlusGap.x, j*cellSizePlusGap.y, k*cellSizePlusGap.z);
							ccBBox cropBox(C, C + cellSize);

							for (size_t mi = 0; mi != meshes.size(); ++mi)
							{
								ccGenericMesh* mesh = meshes[mi];
								ccHObject* croppedEnt = ccCropTool::Crop(mesh, cropBox, true, _transformation);
								if (croppedEnt)
								{
									if (generateRandomColors)
									{
										ccPointCloud* croppedVertices = ccHObjectCaster::ToPointCloud(mesh->getAssociatedCloud());
										if (croppedVertices)
										{
											ccColor::Rgb col = ccColor::Generator::Random();
											if (!croppedVertices->setRGBColor(col))
											{
												ccLog::Error("Not enough memory!");
												error = true;
												i = indexMaxs[0];
												j = indexMaxs[1];
												k = indexMaxs[2];
											}
											croppedVertices->showColors(true);
											mesh->showColors(true);
										}
									}

									croppedEnt->setEnabled(true);
									croppedEnt->setVisible(true);
									croppedEnt->setDisplay(mesh->getDisplay());

									QString slicePosStr = QString("(%1 ; %2 ; %3)").arg(C.x).arg(C.y).arg(C.z);
									croppedEnt->setName(QString("slice @ ") + slicePosStr);

									//add slice to group
									outputSlices.push_back(croppedEnt);
								}

								if (progressDialog)
								{
									if (progressDialog->wasCanceled())
									{
										error = true;
										ccLog::Warning(QString("[ExtractSlicesAndContours] Process canceled by user"));
										//early stop
										i = indexMaxs[0];
										j = indexMaxs[1];
										k = indexMaxs[2];
										break;
									}
									progressDialog->setValue(sliceIndex * static_cast<int>(meshes.size()) + static_cast<int>(mi));
								}
							}
						}
					}
				}
			} //extract sections from meshes

		} //repeat mode

		//extract contour polylines (optionaly)
		if (!error && extractContours && cloudSliceCount != 0)
		{
			if (progressDialog)
			{
				progressDialog->setWindowTitle("Contour extraction");
				progressDialog->setInfo(QObject::tr("Contour(s): %L1").arg(cloudSliceCount));
				progressDialog->setMaximum(static_cast<int>(cloudSliceCount));
				if (!visualDebugMode)
				{
					progressDialog->show();
					QApplication::processEvents();
				}
			}

			//preferred dimension?
			PointCoordinateType* preferredNormDir = nullptr;
			PointCoordinateType* preferredUpDir = nullptr;
			if (repeatDimensionsSum == 1)
			{
				for (int i = 0; i < 3; ++i)
				{
					if (repeatDimensions[i])
					{
						ccGLMatrix invLocalTrans = localTrans.inverse();
						if (!projectOnBestFitPlane) //otherwise the normal will be automatically computed
							preferredNormDir = invLocalTrans.getColumn(i);
						preferredUpDir = invLocalTrans.getColumn(i < 2 ? 2 : 0);
						break;
					}
				}
			}

			assert(cloudSliceCount <= outputSlices.size());

			//process all the slices originating from point clouds
			for (size_t i = 0; i < cloudSliceCount; ++i)
			{
				ccPointCloud* sliceCloud = ccHObjectCaster::ToPointCloud(outputSlices[i]);
				assert(sliceCloud);

				std::vector<ccPolyline*> polys;
				if (ccContourExtractor::ExtractFlatContour(sliceCloud,
					multiPass,
					maxEdgeLength,
					polys,
					contourType,
					splitContours,
					preferredNormDir,
					preferredUpDir,
					visualDebugMode))
				{
					if (!polys.empty())
					{
						for (size_t p = 0; p < polys.size(); ++p)
						{
							ccPolyline* poly = polys[p];
							poly->setColor(ccColor::green);
							poly->showColors(true);
							poly->setGlobalScale(sliceCloud->getGlobalScale());
							poly->setGlobalShift(sliceCloud->getGlobalShift());
							QString contourName = sliceCloud->getName();
							contourName.replace("slice", "contour");
							if (polys.size() > 1)
							{
								contourName += QString(" (part %1)").arg(p + 1);
							}
							poly->setName(contourName);
							outputContours.push_back(poly);
						}
					}
					else
					{
						ccLog::Warning(QString("%1: points are too far from each other! Increase the max edge length").arg(sliceCloud->getName()));
						warningsIssued = true;
					}
				}
				else
				{
					ccLog::Warning(QString("%1: contour extraction failed!").arg(sliceCloud->getName()));
					warningsIssued = true;
				}

				if (progressDialog && !visualDebugMode)
				{
					if (progressDialog->wasCanceled())
					{
						error = true;
						ccLog::Warning(QString("[ExtractSlicesAndContours] Process canceled by user"));
						//early stop
						break;
					}
					progressDialog->setValue(static_cast<int>(i));
				}
			}

		} //extract contour polylines

		//release memory
		if (error || singleContourMode)
		{
			for (ccHObject* slice : outputSlices)
			{
				delete slice;
			}
			outputSlices.resize(0);
		}

		if (error)
		{
			for (ccPolyline* poly : outputContours)
			{
				delete poly;
			}
			return false;
		}
		else if (warningsIssued)
		{
			ccLog::Warning("[ExtractSlicesAndContours] Warnings were issued during the process! (result may be incomplete)");
		}
	}
	catch (const std::bad_alloc&)
	{
		ccLog::Error("Not enough memory!");
		return false;
	}

	return true;
}

void ccClippingBoxTool::extractSlicesAndContours(bool extractSlices, bool extractContours, bool singleContourMode)
{
	if (!m_clipBox || m_clipBox->getContainer().getChildrenNumber() == 0)
	{
		assert(false);
		return;
	}

	std::vector<ccGenericPointCloud*> clouds;
	std::vector<ccGenericMesh*> meshes;
	try
	{
		for (unsigned ci = 0; ci != m_clipBox->getContainer().getChildrenNumber(); ++ci)
		{
			ccHObject* obj = m_clipBox->getContainer().getChild(ci);
			if (obj->isKindOf(CC_TYPES::POINT_CLOUD))
			{
				ccGenericPointCloud* cloud = ccHObjectCaster::ToGenericPointCloud(obj);
				clouds.push_back(cloud);
			}
			else if (obj->isKindOf(CC_TYPES::MESH))
			{
				ccGenericMesh* mesh = ccHObjectCaster::ToGenericMesh(obj);
				meshes.push_back(mesh);
			}
		}
	}
	catch (const std::bad_alloc&)
	{
		ccLog::Warning("Not enough memory");
		return;
	}

	if (clouds.empty() && meshes.empty())
	{
		ccLog::Warning("Only works with point clouds or meshes!");
		return;
	}

	ccClippingBoxRepeatDlg repeatDlg(singleContourMode, MainWindow::TheInstance());
	repeatDlg.extractContoursGroupBox->setEnabled(!clouds.empty());
	
	//by default we set the 'flat/repeat' dimension to the smallest box dimension
	{
		CCVector3 diagVec = m_clipBox->getOwnBB().getDiagVec();
		unsigned char flatDim = 0;
		if (diagVec.y < diagVec.x)
			flatDim = 1;
		if (diagVec.z < diagVec.u[flatDim])
			flatDim = 2;
		if (singleContourMode)
			repeatDlg.setFlatDim(flatDim);
		else
			repeatDlg.setRepeatDim(flatDim);
	}
	
	//random colors is only useful for mutliple slice/contour mode
	repeatDlg.randomColorCheckBox->setEnabled(!singleContourMode);
	
	//Semi persistent contour extraction parameters
	static bool s_splitContours = false;
	static bool s_multiPass = false;
	static double s_defaultGap = 0.0;
	static int s_contourTypeIndex = 2; //full
	static bool s_projectOnBestFitPlane = false;
	static bool s_visualDebugMode = false;
	static bool s_generateRandomColors = false;

	//set default max edge length
	if (s_maxEdgeLength < 0)
		s_maxEdgeLength = m_clipBox->getBox().getDiagNorm() / 100.0;
	repeatDlg.maxEdgeLengthDoubleSpinBox->setValue(s_maxEdgeLength);
	repeatDlg.splitContourCheckBox->setChecked(s_splitContours);
	repeatDlg.multiPassCheckBox->setChecked(s_multiPass);
	repeatDlg.gapDoubleSpinBox->setValue(s_defaultGap);
	repeatDlg.contourTypeComboBox->setCurrentIndex(s_contourTypeIndex);
	repeatDlg.projectOnBestFitCheckBox->setChecked(s_projectOnBestFitPlane);
	repeatDlg.debugModeCheckBox->setChecked(s_visualDebugMode);
	repeatDlg.randomColorCheckBox->setChecked(s_generateRandomColors);

	if (!repeatDlg.exec())
	{
		//cancelled by user
		return;
	}

	//repeat dimensions 
	bool processDim[3] = {	repeatDlg.xRepeatCheckBox->isChecked(),
							repeatDlg.yRepeatCheckBox->isChecked(),
							repeatDlg.zRepeatCheckBox->isChecked() };

	//whether to use random colors for (multiple) generated slices
	s_defaultGap = repeatDlg.gapDoubleSpinBox->value();
	s_maxEdgeLength = repeatDlg.maxEdgeLengthDoubleSpinBox->value();
	s_splitContours = repeatDlg.splitContourCheckBox->isChecked();
	s_multiPass = repeatDlg.multiPassCheckBox->isChecked();
	s_contourTypeIndex = repeatDlg.contourTypeComboBox->currentIndex();
	s_projectOnBestFitPlane = repeatDlg.projectOnBestFitCheckBox->isChecked();
	s_visualDebugMode = repeatDlg.debugModeCheckBox->isChecked();
	s_generateRandomColors = repeatDlg.randomColorCheckBox->isChecked();

	ccContourExtractor::ContourType contourType = ccContourExtractor::ContourType::FULL;
	switch (s_contourTypeIndex)
	{
	case 0:
		contourType = ccContourExtractor::ContourType::LOWER;
		break;
	case 1:
		contourType = ccContourExtractor::ContourType::UPPER;
		break;
	case 2:
		contourType = ccContourExtractor::ContourType::FULL;
		break;
	default:
		assert(false);
		ccLog::Warning("Internal error: unhandled contour type");
		break;
	}

	//whether to extract contours or not
	if (!singleContourMode)
	{
		extractContours = repeatDlg.extractContoursGroupBox->isChecked();
	}

	ccProgressDialog pDlg(false, this);
	std::vector<ccHObject*> outputSlices;
	std::vector<ccPolyline*> outputContours;

	QElapsedTimer eTimer;
	eTimer.start();

	if (!ExtractSlicesAndContours(clouds,
									meshes,
									*m_clipBox,
									singleContourMode,
									processDim,
									outputSlices,
									extractContours,
									static_cast<PointCoordinateType>(s_maxEdgeLength),
									outputContours,
									contourType,
									static_cast<PointCoordinateType>(s_defaultGap),
									s_multiPass,
									s_splitContours,
									s_projectOnBestFitPlane,
									s_visualDebugMode,
									s_generateRandomColors,
									&pDlg
									))
	{
		//process failed (error message has already been issued)
		return;
	}

	ccLog::Print("[ccClippingBoxTool] Processed finished in %.2f s.", eTimer.elapsed() / 1.0e3);

	//base name
	QString baseName;
	if (m_clipBox->getContainer().getChildrenNumber() == 1)
	{
		baseName = m_clipBox->getContainer().getFirstChild()->getName();
	}

	//slices
	if (!outputSlices.empty())
	{
		QString groupName;
		if (!baseName.isEmpty())
		{
			groupName = QString("%1.slices").arg(baseName);
		}
		else
		{
			groupName = "Slices";
		}
		ccHObject* sliceGroup = new ccHObject(groupName);

		for (ccHObject* slice : outputSlices)
		{
			sliceGroup->addChild(slice);
		}

		QMessageBox::warning(0, "Process finished", QString("%1 slices have been generated.\n(you may have to close the tool and hide the initial cloud to see them...)").arg(sliceGroup->getChildrenNumber()));
		if (m_clipBox->getContainer().getFirstChild())
		{
			sliceGroup->setDisplay_recursive(m_clipBox->getContainer().getFirstChild()->getDisplay());
		}
		MainWindow::TheInstance()->addToDB(sliceGroup, s_dbSource);
	}
	else if (!singleContourMode)
	{
		ccLog::Warning("[ccClippingBoxTool] Repeat process generated no output!");
	}

	//contour polylines
	if (!outputContours.empty())
	{
		ccHObject* contourGroup = new ccHObject(baseName.isEmpty() ? QString("Contours") : baseName + QString(".contours"));

		for (ccPolyline* poly : outputContours)
		{
			contourGroup->addChild(poly);
		}

		if (m_clipBox->getContainer().getFirstChild())
		{
			contourGroup->setDisplay_recursive(m_clipBox->getContainer().getFirstChild()->getDisplay());
		}
		MainWindow::TheInstance()->addToDB(contourGroup, s_dbSource);

		s_lastContourUniqueIDs.clear();
		s_lastContourUniqueIDs.push_back(contourGroup->getUniqueID());
		removeLastContourToolButton->setEnabled(true);
	}

	if (m_associatedWin)
		m_associatedWin->redraw();
}

void ccClippingBoxTool::onBoxModified(const ccBBox* box)
{
	if (box && box->isValid())
	{
		CCVector3 dd = box->maxCorner() - box->minCorner();
		thickXDoubleSpinBox->setValue(dd.x);
		thickYDoubleSpinBox->setValue(dd.y);
		thickZDoubleSpinBox->setValue(dd.z);
		thicknessGroupBox->setEnabled(true);
	}
	else
	{
		thicknessGroupBox->setEnabled(false);
	}
}

void ccClippingBoxTool::thicknessChanged(double)
{
	if (!m_clipBox || !m_clipBox->getBox().isValid())
		return;

	CCVector3 th(static_cast<PointCoordinateType>(thickXDoubleSpinBox->value()),
				 static_cast<PointCoordinateType>(thickYDoubleSpinBox->value()),
				 static_cast<PointCoordinateType>(thickZDoubleSpinBox->value()));

	ccBBox box = m_clipBox->getBox();
	CCVector3 boxCenter = (box.maxCorner() + box.minCorner()) / 2;

	box.minCorner() = boxCenter - th/2;
	box.maxCorner() = boxCenter + th/2;

	m_clipBox->setBox(box);

	if (m_associatedWin)
		m_associatedWin->redraw();
}

void ccClippingBoxTool::shiftBox(unsigned char dim, bool minus)
{
	if (!m_clipBox || !m_clipBox->getBox().isValid())
		return;

	assert(dim<3);

	PointCoordinateType width = (m_clipBox->getBox().maxCorner() - m_clipBox->getBox().minCorner()).u[dim];
	CCVector3 shiftVec(0, 0, 0);
	shiftVec.u[dim] = (minus ? -width : width);
	m_clipBox->shift(shiftVec);

	if (m_associatedWin)
		m_associatedWin->redraw();
}

void ccClippingBoxTool::reset()
{
	if (m_clipBox)
		m_clipBox->reset();

	if (m_associatedWin)
		m_associatedWin->redraw();
}

void ccClippingBoxTool::restoreLastBox()
{
	if (!m_clipBox || m_clipBox->getContainer().getChildrenNumber() == 0)
	{
		assert(false);
		return;
	}
	
	unsigned uniqueID = m_clipBox->getContainer().getFirstChild()->getUniqueID();
	if (!s_lastBoxParams.contains(uniqueID))
	{
		assert(false);
		return;
	}

	const ccClipBoxParams& params = s_lastBoxParams[uniqueID];
	m_clipBox->set(params.box, params.trans);
}

void ccClippingBoxTool::closeDialog()
{
	stop(true);
}

void ccClippingBoxTool::setTopView()
{
	setView(CC_TOP_VIEW);
}

void ccClippingBoxTool::setBottomView()
{
	setView(CC_BOTTOM_VIEW);
}

void ccClippingBoxTool::setFrontView()
{
	setView(CC_FRONT_VIEW);
}

void ccClippingBoxTool::setBackView()
{
	setView(CC_BACK_VIEW);
}

void ccClippingBoxTool::setLeftView()
{
	setView(CC_LEFT_VIEW);
}

void ccClippingBoxTool::setRightView()
{
	setView(CC_RIGHT_VIEW);
}

void ccClippingBoxTool::setView(CC_VIEW_ORIENTATION orientation)
{
	if (!m_associatedWin)
		return;

	//m_associatedWin->blockSignals(true);
	m_associatedWin->setView(orientation,false);
	if (m_clipBox && m_clipBox->isGLTransEnabled())
	{
		ccViewportParameters params = m_associatedWin->getViewportParameters();
		const ccGLMatrix& glMat = m_clipBox->getGLTransformation();

		ccGLMatrixd rotMat(glMat.data()); rotMat.clearTranslation();

		params.viewMat = params.viewMat * rotMat.inverse();
		m_associatedWin->setViewportParameters(params);
	}
	//m_associatedWin->blockSignals(false);
	m_associatedWin->redraw();
}<|MERGE_RESOLUTION|>--- conflicted
+++ resolved
@@ -37,14 +37,10 @@
 //Last contour unique ID
 static std::vector<unsigned> s_lastContourUniqueIDs;
 
-<<<<<<< HEAD
 // database
 static CC_TYPES::DB_SOURCE s_dbSource;
 
-//Contour extraction parameters
-=======
 //Contour extraction parameters (global)
->>>>>>> 057e101e
 static double s_maxEdgeLength = -1.0;
 
 // persistent map of the previous box used for each entity
