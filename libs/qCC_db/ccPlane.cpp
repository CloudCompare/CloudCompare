//##########################################################################
//#                                                                        #
//#                              CLOUDCOMPARE                              #
//#                                                                        #
//#  This program is free software; you can redistribute it and/or modify  #
//#  it under the terms of the GNU General Public License as published by  #
//#  the Free Software Foundation; version 2 or later of the License.      #
//#                                                                        #
//#  This program is distributed in the hope that it will be useful,       #
//#  but WITHOUT ANY WARRANTY; without even the implied warranty of        #
//#  MERCHANTABILITY or FITNESS FOR A PARTICULAR PURPOSE. See the          #
//#  GNU General Public License for more details.                          #
//#                                                                        #
//#          COPYRIGHT: EDF R&D / TELECOM ParisTech (ENST-TSI)             #
//#                                                                        #
//##########################################################################

//Always on top!
#include "ccIncludeGL.h"

#include "ccPlane.h"

//qCC_db
#include "ccPointCloud.h"
#include "ccMaterialSet.h"

//CCLIB
#include "DistanceComputationTools.h"

ccPlane::ccPlane(PointCoordinateType xWidth, PointCoordinateType yWidth, const ccGLMatrix* transMat/*=0*/, QString name/*=QString("Plane")*/)
	: ccGenericPrimitive(name, transMat)
	, m_xWidth(xWidth)
	, m_yWidth(yWidth)
{
	updateRepresentation();
}

ccPlane::ccPlane(QString name /*=QString("Plane")*/)
	: ccGenericPrimitive(name)
	, m_xWidth(0)
	, m_yWidth(0)
{
}

bool ccPlane::buildUp()
{
	if (!init(4, false, 2, 1))
	{
		ccLog::Error("[ccPlane::buildUp] Not enough memory");
		return false;
	}

	ccPointCloud* verts = vertices();
	assert(verts);
	assert(m_triNormals);

	// B ------ C
	// |        |
	// A ------ D
	verts->addPoint(CCVector3(-m_xWidth / 2, -m_yWidth / 2, 0));
	verts->addPoint(CCVector3(-m_xWidth / 2,  m_yWidth / 2, 0));
	verts->addPoint(CCVector3( m_xWidth / 2,  m_yWidth / 2, 0));
	verts->addPoint(CCVector3( m_xWidth / 2, -m_yWidth / 2, 0));

	m_triNormals->addElement(ccNormalVectors::GetNormIndex(CCVector3(0, 0, 1)));

	addTriangle(0, 2, 1); //A C B
	addTriangleNormalIndexes(0, 0, 0);
	addTriangle(0, 3, 2); //A D C
	addTriangleNormalIndexes(0, 0, 0);

	return true;
}

ccGenericPrimitive* ccPlane::clone() const
{
	return finishCloneJob(new ccPlane(m_xWidth, m_yWidth, &m_transformation, getName()));
}

void ccPlane::drawMeOnly(CC_DRAW_CONTEXT& context)
{	
	if (isVisible()) {
		//call parent method
		ccGenericPrimitive::drawMeOnly(context);

		//show normal vector
		if (MACRO_Draw3D(context) && normalVectorIsShown())
		{
			PointCoordinateType scale = sqrt(m_xWidth * m_yWidth) / 2; //DGM: highly empirical ;)
			glDrawNormal(context, m_transformation.getTranslationAsVec3D(), scale);
		}
	}	
	
	// draw selected profile
	if (((getParent() && getParent()->isSelected()) || isSelected()) 
		&& MACRO_Draw3D(context) && !MACRO_DRAW_BBOX(context) && m_profile.size() > 2) {
		QOpenGLFunctions_2_1 *glFunc = context.glFunctions<QOpenGLFunctions_2_1>();
		assert(glFunc != nullptr);

		if (glFunc == nullptr)
			return;

		ccGL::Color3v(glFunc, ccColor::red.rgb);
		glFunc->glPushAttrib(GL_LINE_BIT);
		glFunc->glLineWidth(static_cast<GLfloat>(2));

		glFunc->glBegin(GL_LINE_STRIP);
		for (unsigned i = 0; i < m_profile.size(); ++i)	{
			ccGL::Vertex3v(glFunc, m_profile[i].u);
		}
		ccGL::Vertex3v(glFunc, m_profile[0].u);
		glFunc->glEnd();
		glFunc->glPopAttrib();//GL_LINE_BIT
	}
}

void ccPlane::getEquation(CCVector3& N, PointCoordinateType& constVal) const
{
	N = CCVector3(0, 0, 1);
	m_transformation.applyRotation(N);

	constVal = m_transformation.getTranslationAsVec3D().dot(N);
}

bool ccPlane::isVerticalToDirection(CCVector3 dir, double angle_degree)
{
	double err_angle = angle_degree * CC_DEG_TO_RAD;
	CCVector3 N; PointCoordinateType d;
	getEquation(N, d);
	double product = N.dot(dir);
	if ((product > 0 && product < err_angle) || (product < 0 && product > -err_angle)) {
		return true;
	}
	return false;
}

ccPlane* ccPlane::Fit(CCLib::GenericIndexedCloudPersist *cloud, double* rms/*=0*/, std::vector<CCVector3> * profile /*= 0*/)
{
	//number of points
	unsigned count = cloud->size();
	if (count < 3)
	{
		ccLog::Warning("[ccPlane::Fit] Not enough points in input cloud to fit a plane!");
		return 0;
	}

	CCLib::Neighbourhood Yk(cloud);

	//plane equation
	const PointCoordinateType* theLSPlane = Yk.getLSPlane();
	if (!theLSPlane)
	{
		ccLog::Warning("[ccPlane::Fit] Not enough points to fit a plane!");
		return 0;
	}

	//get the centroid
	const CCVector3* G = Yk.getGravityCenter();
	assert(G);

	//and a local base
	CCVector3 N(theLSPlane);
	const CCVector3* X = Yk.getLSPlaneX(); //main direction
	assert(X);
	CCVector3 Y = N * (*X);

	//compute bounding box in 2D plane
	CCVector2 minXY(0, 0), maxXY(0, 0);
	cloud->placeIteratorAtBeginning();
	for (unsigned k = 0; k < count; ++k)
	{
		//projection into local 2D plane ref.
		CCVector3 P = *(cloud->getNextPoint()) - *G;

		CCVector2 P2D( P.dot(*X), P.dot(Y) );

		if (k != 0)
		{
			if (minXY.x > P2D.x)
				minXY.x = P2D.x;
			else if (maxXY.x < P2D.x)
				maxXY.x = P2D.x;
			if (minXY.y > P2D.y)
				minXY.y = P2D.y;
			else if (maxXY.y < P2D.y)
				maxXY.y = P2D.y;
		}
		else
		{
			minXY = maxXY = P2D;
		}
	}

	//we recenter the plane
	PointCoordinateType dX = maxXY.x - minXY.x;
	PointCoordinateType dY = maxXY.y - minXY.y;
	CCVector3 Gt = *G + *X * (minXY.x + dX / 2) + Y * (minXY.y + dY / 2);
	ccGLMatrix glMat(*X, Y, N, Gt);

	ccPlane* plane = new ccPlane(dX, dY, &glMat);

	//compute least-square fitting RMS if requested
	if (rms)
	{
		*rms = CCLib::DistanceComputationTools::computeCloud2PlaneDistanceRMS(cloud, theLSPlane);
		plane->setMetaData(QString("RMS"), QVariant(*rms));
	}
<<<<<<< HEAD
	if (profile) {
		//we project the input points on a plane
		std::vector<CCLib::PointProjectionTools::IndexedCCVector2> points2D;
		if (Yk.projectIndexedPointsOn2DPlane(points2D, theLSPlane))	{
			std::list<CCLib::PointProjectionTools::IndexedCCVector2*> hullPoints;
			CCLib::PointProjectionTools::extractConvexHull2D(points2D, hullPoints);
			for (auto pt : hullPoints) {
				(*profile).push_back(*(cloud->getPoint((*pt).index)));
			}
			plane->setProfile(*profile);
		}
	}
=======

>>>>>>> b17e630b
	return plane;
}

bool ccPlane::toFile_MeOnly(QFile& out) const
{
	if (!ccGenericPrimitive::toFile_MeOnly(out))
		return false;

	//parameters (dataVersion >= 21)
	QDataStream outStream(&out);
	outStream << m_xWidth;
	outStream << m_yWidth;

	//m_profile size
	outStream << (qint32)m_profile.size();
	//m_profile points (3D)
	for (unsigned i = 0; i < m_profile.size(); ++i)
	{
		outStream << m_profile[i].x;
		outStream << m_profile[i].y;
		outStream << m_profile[i].z;
	}

	return true;
}

bool ccPlane::fromFile_MeOnly(QFile& in, short dataVersion, int flags)
{
	if (!ccGenericPrimitive::fromFile_MeOnly(in, dataVersion, flags))
		return false;

	//parameters (dataVersion>=21)
	QDataStream inStream(&in);
	ccSerializationHelper::CoordsFromDataStream(inStream, flags, &m_xWidth, 1);
	ccSerializationHelper::CoordsFromDataStream(inStream, flags, &m_yWidth, 1);

	//m_bottom size
	qint32 vertCount;
	inStream >> vertCount;
	if (vertCount > 0) {
		m_profile.resize(vertCount);
		//m_bottom points (2D)
		for (unsigned i = 0; i < m_profile.size(); ++i) {
			ccSerializationHelper::CoordsFromDataStream(inStream, flags, m_profile[i].u, 3);
		}
	}

	return true;
}

ccBBox ccPlane::getOwnFitBB(ccGLMatrix& trans)
{
	trans = m_transformation;
	return ccBBox(CCVector3(-m_xWidth / 2, -m_yWidth / 2, 0), CCVector3(m_xWidth / 2, m_yWidth / 2, 0));
}

ccMaterial::Shared ccPlane::setAsTexture(QImage image, QString imageFilename/*=QString()*/)
{
	return SetQuadTexture(this, image, imageFilename);
}

ccMaterial::Shared ccPlane::SetQuadTexture(ccMesh* quadMesh, QImage image, QString imageFilename/*=QString()*/)
{
	if (	!quadMesh
		||	quadMesh->size() > 2 //they may not be reserved yet?
		||	!quadMesh->getAssociatedCloud()
		||	quadMesh->getAssociatedCloud()->size() > 4) //they may not be reserved yet?
	{
		ccLog::Warning("[ccPlane::SetQuadTexture] Invalid input quad");
	}
	if (image.isNull())
	{
		ccLog::Warning("[ccPlane::SetQuadTexture] Invalid texture image!");
		return ccMaterial::Shared(nullptr);
	}

	//texture coordinates
	TextureCoordsContainer* texCoords = quadMesh->getTexCoordinatesTable();
	if (!texCoords)
	{
		texCoords = new TextureCoordsContainer();
		if (!texCoords->reserveSafe(4))
		{
			//not enough memory
			ccLog::Warning("[ccPlane::setAsTexture] Not enough memory!");
			delete texCoords;
			return ccMaterial::Shared(nullptr);
		}

		//create default texture coordinates
		TexCoords2D TA (0.0f, 0.0f);
		TexCoords2D TB (0.0f, 1.0f);
		TexCoords2D TC (1.0f, 1.0f);
		TexCoords2D TD (1.0f, 0.0f);
		texCoords->emplace_back(TA);
		texCoords->emplace_back(TB);
		texCoords->emplace_back(TC);
		texCoords->emplace_back(TD);

		quadMesh->setTexCoordinatesTable(texCoords);
	}

	if (!quadMesh->hasPerTriangleTexCoordIndexes())
	{
		if (!quadMesh->reservePerTriangleTexCoordIndexes())
		{
			//not enough memory
			ccLog::Warning("[ccPlane::setAsTexture] Not enough memory!");
			quadMesh->setTexCoordinatesTable(0);
			quadMesh->removePerTriangleMtlIndexes();
			return ccMaterial::Shared(nullptr);
		}
		
		//set default texture indexes
		quadMesh->addTriangleTexCoordIndexes(0, 2, 1);
		quadMesh->addTriangleTexCoordIndexes(0, 3, 2);
	}
	
	if (!quadMesh->hasPerTriangleMtlIndexes())
	{
		if (!quadMesh->reservePerTriangleMtlIndexes())
		{
			//not enough memory
			ccLog::Warning("[ccPlane::setAsTexture] Not enough memory!");
			quadMesh->setTexCoordinatesTable(0);
			quadMesh->removePerTriangleTexCoordIndexes();
			return ccMaterial::Shared(nullptr);
		}

		//set default material indexes
		quadMesh->addTriangleMtlIndex(0);
		quadMesh->addTriangleMtlIndex(0);
	}

	//set material
	if (!quadMesh->getMaterialSet())
	{
		quadMesh->setMaterialSet(new ccMaterialSet());
	}
	ccMaterialSet* materialSet = const_cast<ccMaterialSet*>(quadMesh->getMaterialSet());
	assert(materialSet);
	//remove old materials (if any)
	materialSet->clear();
	//add new material
	ccMaterial::Shared material(new ccMaterial("texture"));
	material->setTexture(image, imageFilename, false);
	materialSet->addMaterial(material);

	quadMesh->showMaterials(true);

	return material;
}<|MERGE_RESOLUTION|>--- conflicted
+++ resolved
@@ -205,7 +205,6 @@
 		*rms = CCLib::DistanceComputationTools::computeCloud2PlaneDistanceRMS(cloud, theLSPlane);
 		plane->setMetaData(QString("RMS"), QVariant(*rms));
 	}
-<<<<<<< HEAD
 	if (profile) {
 		//we project the input points on a plane
 		std::vector<CCLib::PointProjectionTools::IndexedCCVector2> points2D;
@@ -218,9 +217,7 @@
 			plane->setProfile(*profile);
 		}
 	}
-=======
-
->>>>>>> b17e630b
+
 	return plane;
 }
 
