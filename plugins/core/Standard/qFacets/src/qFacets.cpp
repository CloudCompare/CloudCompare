--- conflicted
+++ resolved
@@ -1056,17 +1056,11 @@
 			CCVector3d Nsum(0, 0, 0);
 			for (FacetSet::iterator it = facets.begin(); it != facets.end(); ++it)
 			{
-<<<<<<< HEAD
-				double    surf = (*it)->getSurface();
-				CCVector3 N    = (*it)->getNormal();
-				Nsum.x += static_cast<double>(N.x) * surf;
-=======
 				double surf = (*it)->getSurface();
 				CCVector3 N = (*it)->getNormal();
 				Nsum.x += N.x * surf;
->>>>>>> 341d70e5
-				Nsum.y += static_cast<double>(N.y) * surf;
-				Nsum.z += static_cast<double>(N.z) * surf;
+				Nsum.y += N.y * surf;
+				Nsum.z += N.z * surf;
 			}
 			Nsum.normalize();
 
@@ -1174,16 +1168,10 @@
 
 	bool useNativeOrientation = fDlg.nativeOriRadioButton->isChecked();
 	bool useGlobalOrientation = fDlg.verticalOriRadioButton->isChecked();
-	bool useCustomOrientation = fDlg.customOriRadioButton->isChecked();
-<<<<<<< HEAD
-
-	double nX = 0.0f;
-=======
-	
+	bool useCustomOrientation = fDlg.customOriRadioButton->isChecked();	
 	double nX = 0.0;
->>>>>>> 341d70e5
-	double nY = 0.0f;
-	double nZ = 1.0f;
+	double nY = 0.0;
+	double nZ = 1.0;
 
 	if (!useNativeOrientation)
 	{
@@ -1359,55 +1347,26 @@
 	{
 		return QString("Error: Polyline object is null.");
 	}
-
-	// Get the associated point cloud (vertices)
-<<<<<<< HEAD
-
-	// ccPointCloud& vertices_cloud = myPolyline.getAssociatedCloud()
-	const unsigned int pointCount = polyline->size(); //->getChildrenNumber();
-
-	// A POLYGON Z requires at least 4 points (including the closure point). ccPolyline does have closing point.
-	if (pointCount < 3)
-	{
-		return QString("Invalid WKT input: POLYGON Z requires min 4 points. Found %1.").arg(pointCount);
-	}
-
-	// WKT structure: POLYGON Z ((X1 Y1 Z1, X2 Y2 Z2, ..., X1 Y1 Z1))
-	QString wkt = "POLYGON Z ((";
-
-	// Use the C locale to guarantee the decimal separator is always '.'
-	// (a requirement for standard WKT formats)
-	QLocale locale(QLocale::C);
-
-	for (unsigned int i = 0; i < pointCount; ++i)
-	{
-		// Access the point using the standard ccPolyline interface
-		// x, y, z = cccorelib.CCVector3(), cccorelib.CCVector3(), cccorelib.CCVector3()
-		// vertices_cloud.getPoint(i, x, y, z)
-=======
 	
-	//ccPointCloud& vertices_cloud = myPolyline.getAssociatedCloud()
-    const int pointCount = polyline->size();//->getChildrenNumber();
-
+	const unsigned int pointCount = polyline->size();
     // A POLYGON Z requires at least 4 points (including the closure point). ccPolyline does have closing point.
     if (pointCount < 3)
     {
         return QString("Invalid WKT input: POLYGON Z requires min 3 points. Found %1.").arg(pointCount);
     }
 
-    // WKT structure: POLYGON Z ((X1 Y1 Z1, X2 Y2 Z2, ..., X1 Y1 Z1))
-    QString wkt = "POLYGON Z ((";
-
-    // Use the C locale to guarantee the decimal separator is always '.'
-    // (a requirement for standard WKT formats)
-    QLocale locale(QLocale::C);
-
-    for (int i = 0; i < pointCount; ++i)
-    {
-        // Access the point using the standard ccPolyline interface
-		//x, y, z = cccorelib.CCVector3(), cccorelib.CCVector3(), cccorelib.CCVector3()
-		//vertices_cloud.getPoint(i, x, y, z)
->>>>>>> 341d70e5
+	// WKT structure: POLYGON Z ((X1 Y1 Z1, X2 Y2 Z2, ..., X1 Y1 Z1))
+	QString wkt = "POLYGON Z ((";
+
+	// Use the C locale to guarantee the decimal separator is always '.'
+	// (a requirement for standard WKT formats)
+	QLocale locale(QLocale::C);
+
+	for (unsigned int i = 0; i < pointCount; ++i)
+	{
+		// Access the point using the standard ccPolyline interface
+		// x, y, z = cccorelib.CCVector3(), cccorelib.CCVector3(), cccorelib.CCVector3()
+		// vertices_cloud.getPoint(i, x, y, z)
 		CCVector3d p = polyline->getPoint(i)->toDouble();
 		// const ccHPoint& p = polyline->getPoint(i);
 
