--- conflicted
+++ resolved
@@ -322,15 +322,9 @@
 		//change the default path to the application one (do this AFTER processing the command line)
 		QDir workingDir = QCoreApplication::applicationDirPath();
 
-<<<<<<< HEAD
-#ifdef Q_OS_MAC
-		// This makes sure that our "working directory" is not within the application bundle
-		if (workingDir.dirName() == "MacOS")
-=======
 	#ifdef Q_OS_MAC
 		// This makes sure that our "working directory" is not within the application bundle
 		if ( workingDir.dirName() == "MacOS" )
->>>>>>> 0b76c56a
 		{
 			workingDir.cdUp();
 			workingDir.cdUp();
