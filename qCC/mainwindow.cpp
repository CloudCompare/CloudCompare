//##########################################################################
//#                                                                        #
//#                              CLOUDCOMPARE                              #
//#                                                                        #
//#  This program is free software; you can redistribute it and/or modify  #
//#  it under the terms of the GNU General Public License as published by  #
//#  the Free Software Foundation; version 2 or later of the License.      #
//#                                                                        #
//#  This program is distributed in the hope that it will be useful,       #
//#  but WITHOUT ANY WARRANTY; without even the implied warranty of        #
//#  MERCHANTABILITY or FITNESS FOR A PARTICULAR PURPOSE. See the          #
//#  GNU General Public License for more details.                          #
//#                                                                        #
//#          COPYRIGHT: EDF R&D / TELECOM ParisTech (ENST-TSI)             #
//#                                                                        #
//##########################################################################

#include "mainwindow.h"

//CCLib Includes
#include <CloudSamplingTools.h>
#include <Delaunay2dMesh.h>
#include <Jacobi.h>
#include <MeshSamplingTools.h>
#include <NormalDistribution.h>
#include <ParallelSort.h>
#include <PointCloud.h>
#include <ScalarFieldTools.h>
#include <StatisticalTestingTools.h>
#include <WeibullDistribution.h>

//for tests
#include <ChamferDistanceTransform.h>
#include <SaitoSquaredDistanceTransform.h>

//qCC_db
#include <cc2DLabel.h>
#include <cc2DViewportObject.h>
#include <ccCameraSensor.h>
#include <ccColorScalesManager.h>
#include <ccFacet.h>
#include <ccFileUtils.h>
#include <ccGBLSensor.h>
#include <ccImage.h>
#include <ccKdTree.h>
#include <ccPlane.h>
#include <ccProgressDialog.h>
#include <ccQuadric.h>
#include <ccSphere.h>
#include <ccSubMesh.h>

//qCC_io
#include <ccShiftAndScaleCloudDlg.h>
#include <BinFilter.h>
#include <DepthMapFileFilter.h>

//QCC_glWindow
#include <ccGLWidget.h>
#include <ccRenderingTools.h>

//local includes
#include "ccConsole.h"
#include "ccEntityAction.h"
#include "ccHistogramWindow.h"
#include "ccInnerRect2DFinder.h"

//common
#include <ccPickingHub.h>
//common dialogs
#include <ccCameraParamEditDlg.h>
#include <ccDisplayOptionsDlg.h>
#include <ccPickOneElementDlg.h>
#include <ccStereoModeDlg.h>

//dialogs
#include "ccAboutDialog.h"
#include "ccAdjustZoomDlg.h"
#include "ccAlignDlg.h" //Aurelien BEY
#include "ccApplication.h"
#include "ccApplyTransformationDlg.h"
#include "ccAskTwoDoubleValuesDlg.h"
#include "ccAskThreeDoubleValuesDlg.h"
#include "ccBoundingBoxEditorDlg.h"
#include "ccCamSensorProjectionDlg.h"
#include "ccClippingBoxTool.h"
#include "ccColorScaleEditorDlg.h"
#include "ccComparisonDlg.h"
#include "ccFilterByValueDlg.h"
#include "ccGBLSensorProjectionDlg.h"
#include "ccGeomFeaturesDlg.h"
#include "ccGraphicalSegmentationTool.h"
#include "ccGraphicalTransformationTool.h"
#include "ccItemSelectionDlg.h"
#include "ccLabelingDlg.h"
#include "ccMatchScalesDlg.h"
#include "ccNoiseFilterDlg.h"
#include "ccOrderChoiceDlg.h"
#include "ccPlaneEditDlg.h"
#include "ccPointListPickingDlg.h"
#include "ccPointPairRegistrationDlg.h"
#include "ccPointPropertiesDlg.h" //Aurelien BEY
#include "ccPrimitiveFactoryDlg.h"
#include "ccPtsSamplingDlg.h"
#include "ccRasterizeTool.h"
#include "ccRegistrationDlg.h" //Aurelien BEY
#include "ccRenderToFileDlg.h"
#include "ccScaleDlg.h"
#include "ccSectionExtractionTool.h"
#include "ccSensorComputeDistancesDlg.h"
#include "ccSensorComputeScatteringAnglesDlg.h"
#include "ccSORFilterDlg.h"
#include "ccSubsamplingDlg.h" //Aurelien BEY
#include "ccTracePolylineTool.h"
#include "ccTranslationManager.h"
#include "ccUnrollDlg.h"
#include "ccVolumeCalcTool.h"
#include "ccWaveformDialog.h"
#include "bdrSettingBDSegDlg.h"
#include "bdrSettingGrdFilterDlg.h"

//other
#include "ccCropTool.h"
#include "ccGLPluginInterface.h"
#include "ccPersistentSettings.h"
#include "ccRecentFiles.h"
#include "ccRegistrationTools.h"
#include "ccUtils.h"
#include "db_tree/ccDBRoot.h"
#include "pluginManager/ccPluginUIManager.h"

//3D mouse handler
#ifdef CC_3DXWARE_SUPPORT
#include "devices/3dConnexion/cc3DMouseManager.h"
#endif

//Gamepads
#ifdef CC_GAMEPADS_SUPPORT
#include "devices/gamepad/ccGamepadManager.h"
#endif

#ifdef USE_TBB
#include <tbb/tbb_stddef.h>
#endif

//Qt UI files
#include <ui_distanceMapDlg.h>
#include <ui_globalShiftSettingsDlg.h>
#include <ui_mainWindow.h>

//System
#include <iostream>
#include <random>

#include "core/IO/qAdditionalIO/src/BundlerFilter.h"
#ifdef USE_STOCKER
#include "bdrPlaneSegDlg.h"
#include "bdrLine3DppDlg.h"
#include "bdrDeductionDlg.h"
#include "bdrPolyFitDlg.h"
#include "bdrSettingLoD2Dlg.h"
#include "bdrFacetFilterDlg.h"
#include "bdr2.5DimEditor.h"
#include "bdrImageEditorPanel.h"
#include "bdrPlaneEditorDlg.h"

#include "stocker_parser.h"
#include "polyfit/basic/logger.h"
#endif // USE_STOCKER

#include <QDate>
#include <QFuture>
#include <QtConcurrent>
#include <QFile>

//global static pointer (as there should only be one instance of MainWindow!)
static MainWindow* s_instance  = nullptr;

//default file filter separator
static const QString s_fileFilterSeparator(";;");

enum PickingOperation {	NO_PICKING_OPERATION,
						PICKING_ROTATION_CENTER,
						PICKING_LEVEL_POINTS,
					  };
static ccGLWindow* s_pickingWindow = nullptr;
static PickingOperation s_currentPickingOperation = NO_PICKING_OPERATION;
static std::vector<cc2DLabel*> s_levelLabels;
static ccPointCloud* s_levelMarkersCloud = nullptr;
static ccHObject* s_levelEntity = nullptr;

static QFileDialog::Options CCFileDialogOptions()
{
	//dialog options
	QFileDialog::Options dialogOptions = QFileDialog::Options();
	if (!ccOptions::Instance().useNativeDialogs)
	{
		dialogOptions |= QFileDialog::DontUseNativeDialog;
	}
	return dialogOptions;
}

MainWindow::MainWindow()
	: m_UI(new Ui::MainWindow)
	, m_ccRoot(nullptr)
	, m_buildingRoot(nullptr)
	, m_imageRoot(nullptr)
	, m_uiFrozen(false)
	, m_recentFiles(new ccRecentFiles(this))
	, m_3DMouseManager(nullptr)
	, m_gamepadManager(nullptr)
	, m_viewModePopupButton(nullptr)
	, m_pivotVisibilityPopupButton(nullptr)
	, m_FirstShow(true)
	, m_pickingHub(nullptr)
	// status bar
	, m_progressLabel(nullptr)
	, m_progressBar(nullptr)
	, m_progressButton(nullptr)
	, m_status_pointSnapBufferSpinBox(nullptr)
	, m_status_coord2D(nullptr)
	, m_status_show_coord3D(nullptr)
	, m_status_show_global(nullptr)
	, m_status_depth(nullptr)
	, m_status_coord3D(nullptr)
	// dialog
	, m_cpeDlg(nullptr)
	, m_gsTool(nullptr)
	, m_tplTool(nullptr)
	, m_seTool(nullptr)
	, m_transTool(nullptr)
	, m_clipTool(nullptr)
	, m_compDlg(nullptr)
	, m_ppDlg(nullptr)
	, m_plpDlg(nullptr)
	, m_pprDlg(nullptr)
	, m_pfDlg(nullptr)
	, m_pbdrPSDlg(nullptr)
	, m_pbdrl3dDlg(nullptr)
	, m_pbdrddtDlg(nullptr)
	, m_pbdrpfDlg(nullptr)
	, m_pbdrSettingLoD2Dlg(nullptr)
	, m_pbdrffDlg(nullptr)
	, m_pbdrImshow(nullptr)	
	, m_pbdrImagePanel(nullptr)
	, m_pbdrPlaneEditDlg(nullptr)
	, polyfit_obj(nullptr)
	, m_GCSvr_prj_id(0)
	, m_pbdrSettingBDSegDlg(nullptr)
	, m_pbdrSettingGrdFilterDlg(nullptr)
{
	m_UI->setupUi( this );

	setWindowTitle(QStringLiteral("BlockBuilder v") + ccApp->versionLongStr(false));
	
	m_pluginUIManager = new ccPluginUIManager( this, this );
	
	ccTranslationManager::get().populateMenu( m_UI->menuLanguage, ccApp->translationPath() );
	
#ifdef Q_OS_MAC
	m_UI->actionAbout->setMenuRole( QAction::AboutRole );
	m_UI->actionAboutPlugins->setMenuRole( QAction::ApplicationSpecificRole );

	m_UI->actionFullScreen->setText( tr( "Enter Full Screen" ) );
	m_UI->actionFullScreen->setShortcut( QKeySequence( Qt::CTRL + Qt::META + Qt::Key_F ) );
#endif

	// Set up dynamic menus
	m_UI->menuFile->insertMenu(m_UI->actionSave, m_recentFiles->menu());

	m_UI->toolBarSFTools->setVisible(false);
	
	//Console
	ccConsole::Init(m_UI->consoleWidget, this, this);
	m_UI->actionEnableQtWarnings->setChecked(ccConsole::QtMessagesEnabled());

	//advanced widgets not handled by QDesigner
	if (0)	// XYLIU, no need
	{
		//view mode pop-up menu
		{
			m_viewModePopupButton = new QToolButton();
			QMenu* menu = new QMenu(m_viewModePopupButton);
			menu->addAction(m_UI->actionSetOrthoView);
			menu->addAction(m_UI->actionSetCenteredPerspectiveView);
			menu->addAction(m_UI->actionSetViewerPerspectiveView);

			m_viewModePopupButton->setMenu(menu);
			m_viewModePopupButton->setPopupMode(QToolButton::InstantPopup);
			m_viewModePopupButton->setToolTip("Set current view mode");
			m_viewModePopupButton->setStatusTip(m_viewModePopupButton->toolTip());
			m_UI->toolBarView->insertWidget(m_UI->actionZoomAndCenter, m_viewModePopupButton);
			m_viewModePopupButton->setEnabled(false);
		}

		//pivot center pop-up menu
		{
			m_pivotVisibilityPopupButton = new QToolButton();
			QMenu* menu = new QMenu(m_pivotVisibilityPopupButton);
			menu->addAction(m_UI->actionSetPivotAlwaysOn);
			menu->addAction(m_UI->actionSetPivotRotationOnly);
			menu->addAction(m_UI->actionSetPivotOff);

			m_pivotVisibilityPopupButton->setMenu(menu);
			m_pivotVisibilityPopupButton->setPopupMode(QToolButton::InstantPopup);
			m_pivotVisibilityPopupButton->setToolTip("Set pivot visibility");
			m_pivotVisibilityPopupButton->setStatusTip(m_pivotVisibilityPopupButton->toolTip());
			m_UI->toolBarView->insertWidget(m_UI->actionZoomAndCenter,m_pivotVisibilityPopupButton);
			m_pivotVisibilityPopupButton->setEnabled(false);
		}
	}

	QWidget *titleWidget = m_UI->DockableDBTree->titleBarWidget();
	QWidget *tempWidget1 = new QWidget();
	m_UI->DockableDBTree->setTitleBarWidget(tempWidget1);
	delete titleWidget; titleWidget = nullptr;

	// 	titleWidget = m_UI->DockableProperties->titleBarWidget();
	// 	QWidget *tempWidget2 = new QWidget();
	// 	m_UI->DockableProperties->setTitleBarWidget(tempWidget2);
	// 	delete titleWidget; titleWidget = nullptr;

	// 	titleWidget = m_UI->DockableConsole->titleBarWidget();
	// 	QWidget *tempWidget3 = new QWidget();
	// 	m_UI->DockableConsole->setTitleBarWidget(tempWidget3);
	// 	delete titleWidget; titleWidget = nullptr;
		
	tabifyDockWidget(m_UI->DockableProperties, m_UI->DockablePanel);
	tabifyDockWidget(m_UI->DockableProperties, m_UI->DockableImage);
	tabifyDockWidget(m_UI->DockableProperties, m_UI->DockableConsole);
	m_UI->DockableProperties->raise();

	//db-main-tree
	{
		m_ccRoot = new StDBMainRoot(m_UI->dbMainTreeView, m_UI->propertiesTreeView_Main, this);
		connect(m_ccRoot, &ccDBRoot::selectionChanged,    this, &MainWindow::updateUIWithSelection);
		connect(m_ccRoot, &ccDBRoot::dbIsEmpty,           [&]() { updateUIWithSelection(); updateMenus(); }); //we don't call updateUI because there's no need to update the properties dialog
		connect(m_ccRoot, &ccDBRoot::dbIsNotEmptyAnymore, [&]() { updateUIWithSelection(); updateMenus(); }); //we don't call updateUI because there's no need to update the properties dialog
		connect(m_ccRoot, &ccDBRoot::itemClicked,		  [&]() { updateDBSelection(CC_TYPES::DB_MAINDB); });
	}

	//db-build-tree
	{
		m_buildingRoot = new StDBBuildingRoot(m_UI->dbBuildTreeView, m_UI->propertiesTreeView_Build, this);
		connect(m_buildingRoot, &ccDBRoot::selectionChanged,	this, &MainWindow::updateUIWithSelection);
		connect(m_buildingRoot, &ccDBRoot::dbIsEmpty,			[&]() { updateUIWithSelection(); updateMenus(); }); //we don't call updateUI because there's no need to update the properties dialog
		connect(m_buildingRoot, &ccDBRoot::dbIsNotEmptyAnymore, [&]() { updateUIWithSelection(); updateMenus(); }); //we don't call updateUI because there's no need to update the properties dialog
		connect(m_buildingRoot, &ccDBRoot::itemClicked,			[&]() { updateDBSelection(CC_TYPES::DB_BUILDING); });
	}

	//db-image-tree // XYLIU
	{
		m_imageRoot = new StDBImageRoot(m_UI->dbImageTreeView, m_UI->propertiesTreeView_Image, this);
 		connect(m_imageRoot, &ccDBRoot::selectionChanged,		this, &MainWindow::updateUIWithSelection);
		connect(m_imageRoot, &ccDBRoot::dbIsEmpty,				[&]() { clearImagePanel();  updateUIWithSelection(); updateMenus(); }); //we don't call updateUI because there's no need to update the properties dialog
  		connect(m_imageRoot, &ccDBRoot::dbIsNotEmptyAnymore,	[&]() { updateUIWithSelection(); updateMenus(); }); //we don't call updateUI because there's no need to update the properties dialog
		connect(m_imageRoot, &ccDBRoot::itemClicked,			[&]() { updateDBSelection(CC_TYPES::DB_IMAGE); });
	}
	switchDatabase(CC_TYPES::DB_MAINDB);

	//MDI Area
	{
		m_mdiArea = new QMdiArea(this);
		setCentralWidget(m_mdiArea);
		connect(m_mdiArea, &QMdiArea::subWindowActivated, this, &MainWindow::updateMenus);
		connect(m_mdiArea, &QMdiArea::subWindowActivated, this, &MainWindow::on3DViewActivated);
		m_mdiArea->installEventFilter(this);
	}

	//picking hub
	{
		m_pickingHub = new ccPickingHub(this, this);
		connect(m_mdiArea, &QMdiArea::subWindowActivated, m_pickingHub, &ccPickingHub::onActiveWindowChanged);
	}

	m_UI->vboxLayout->setContentsMargins(0, 0, 0, 0);
	m_UI->vboxLayout1->setContentsMargins(0, 0, 0, 0);
	m_UI->vboxLayout1->setSpacing(0);
	m_UI->vboxLayout2->setContentsMargins(0, 0, 0, 0);
	m_UI->vboxLayout3->setContentsMargins(0, 0, 0, 0);
	m_UI->vboxLayout4->setContentsMargins(0, 0, 0, 0);
	m_UI->verticalLayout->setContentsMargins(0, 0, 0, 0); 
	m_UI->verticalLayout_2->setContentsMargins(0, 0, 0, 0);	
	m_UI->verticalLayout_3->setContentsMargins(0, 0, 0, 0);

	//////////////////////////////////////////////////////////////////////////
	// TODO: status bar
	m_progressLabel = new QLabel; 
	m_progressLabel->setText("items"); 
	m_progressLabel->setMaximumSize(300, 50);

	m_progressBar = new QProgressBar; 
	m_progressBar->setFixedWidth(500);
//	m_progressBar->setWindowModality(Qt::NonModal);

	m_progressButton = new QPushButton;
	m_progressButton->setText("Cancel");

	QStatusBar* status_bar = QMainWindow::statusBar();
	status_bar->addPermanentWidget(m_progressLabel); m_progressLabel->hide();
	status_bar->addPermanentWidget(m_progressBar); m_progressBar->hide();
	status_bar->addPermanentWidget(m_progressButton); m_progressButton->hide();

	// TODO: COORDINATE
	m_status_depth = new QLabel();
	m_status_depth->setToolTip("GL depth");
	m_status_depth->setStatusTip("GL depth at current cursor");
	m_status_depth->setMinimumWidth(100);
	status_bar->addPermanentWidget(m_status_depth);

	m_status_pointSnapBufferSpinBox = new QSpinBox();
	m_status_pointSnapBufferSpinBox->setMinimum(0);
	m_status_pointSnapBufferSpinBox->setToolTip("buffer distance to deduce GL depth for point snapping");
	m_status_pointSnapBufferSpinBox->setStatusTip("buffer distance to deduce GL depth for point snapping");
	connect(m_status_pointSnapBufferSpinBox, static_cast<void (QSpinBox::*)(int)>(&QSpinBox::valueChanged),
		this, &MainWindow::pointSnapBufferChanged);
	status_bar->addPermanentWidget(m_status_pointSnapBufferSpinBox);

	m_status_show_coord3D = new QToolButton();
	m_status_show_coord3D->setDefaultAction(m_UI->actionShowCursor3DCoordinates);
	status_bar->addPermanentWidget(m_status_show_coord3D);

	m_status_show_global = new QToolButton();
	m_status_show_global->setDefaultAction(m_UI->actionDisplayGlobalCoord);
	status_bar->addPermanentWidget(m_status_show_global);

	m_status_coord3D = new QLabel();
	m_status_coord3D->setToolTip("3D coord snapped");
	m_status_coord3D->setStatusTip("3D coord the cursor snapped to");
	m_status_coord3D->setMinimumWidth(200);
	status_bar->addPermanentWidget(m_status_coord3D);

	m_status_coord2D = new QLabel();
	m_status_coord2D->setToolTip("Image Coord");
	m_status_coord2D->setStatusTip("Image Coord");
	m_status_coord2D->setMinimumWidth(150);
	status_bar->addPermanentWidget(m_status_coord2D);
	//////////////////////////////////////////////////////////////////////////

	m_pbdrSettingBDSegDlg = new bdrSettingBDSegDlg(this);
	//////////////////////////////////////////////////////////////////////////

	connectActions();

	new3DView(true);

	CreateImageEditor();

	CreateEditorPanel();

	setupInputDevices();

	freezeUI(false);

	updateUI();

	QMainWindow::statusBar()->showMessage(QString("Ready"));
	
#ifdef USE_TBB
	ccConsole::Print( QStringLiteral( "[TBB] Using Intel's Threading Building Blocks %1.%2" )
					  .arg( QString::number( TBB_VERSION_MAJOR ), QString::number( TBB_VERSION_MINOR ) ) );
#endif
	
	ccConsole::Print("BlockBuilder started!");

#ifdef USE_STOCKER
	Logger::initialize();
	Logger::instance()->set_value(Logger::LOG_REGISTER_FEATURES, "*");
#endif // USE_STOCKER

}

MainWindow::~MainWindow()
{
	destroyInputDevices();

	cancelPreviousPickingOperation(false); //just in case

	assert(m_ccRoot && m_mdiArea && m_buildingRoot && m_imageRoot);
	m_ccRoot->disconnect();
	m_buildingRoot->disconnect();
	m_imageRoot->disconnect();
	m_mdiArea->disconnect();

	//we don't want any other dialog/function to use the following structures
	ccDBRoot* ccRoot = m_ccRoot;
	m_ccRoot = nullptr;

	ccDBRoot* bdRoot = m_buildingRoot;
	m_buildingRoot = nullptr;

	ccDBRoot* imgRoot = m_imageRoot;
	m_imageRoot = nullptr;

	//remove all entities from 3D views before quitting to avoid any side-effect
	//(this won't be done automatically since we've just reset m_ccRoot)
	ccRoot->getRootEntity()->setDisplay_recursive(nullptr);
	bdRoot->getRootEntity()->setDisplay_recursive(nullptr);
	imgRoot->getRootEntity()->setDisplay_recursive(nullptr);
	for (int i = 0; i < getGLWindowCount(); ++i)
	{	
		getGLWindow(i)->getSceneDB().clear();
	}

	m_cpeDlg = nullptr;
	m_gsTool = nullptr;
	m_seTool = nullptr;
	m_transTool = nullptr;
	m_clipTool = nullptr;
	m_compDlg = nullptr;
	m_ppDlg = nullptr;
	m_plpDlg = nullptr;
	m_pprDlg = nullptr;
	m_pfDlg = nullptr;

	m_pbdrPSDlg = nullptr;
	m_pbdrl3dDlg = nullptr;
	m_pbdrddtDlg = nullptr;
	m_pbdrpfDlg = nullptr;
	m_pbdrffDlg = nullptr;
	m_pbdrSettingLoD2Dlg = nullptr;
	
	m_pbdrImshow = nullptr;
	m_pbdrImagePanel = nullptr;
	m_pbdrPlaneEditDlg = nullptr;

	Logger::terminate();

	//release all 'overlay' dialogs
	while (!m_mdiDialogs.empty())
	{
		ccMDIDialogs mdiDialog = m_mdiDialogs.back();
		m_mdiDialogs.pop_back();

		mdiDialog.dialog->disconnect();
		mdiDialog.dialog->stop(false);
		mdiDialog.dialog->setParent(0);
		delete mdiDialog.dialog;
	}
	//m_mdiDialogs.clear();
	m_mdiArea->closeAllSubWindows();

	if (ccRoot)
	{
		delete ccRoot;
		ccRoot = nullptr;
	}
	if (bdRoot)
	{
		delete bdRoot;
		bdRoot = nullptr;
	}
	if (imgRoot)
	{
		delete imgRoot;
		imgRoot = nullptr;
	}

	delete m_UI;
	m_UI = nullptr;
	
	ccConsole::ReleaseInstance(false); //if we flush the console, it will try to display the console window while we are destroying everything!
}

void MainWindow::initPlugins( )
{
	m_pluginUIManager->init();
	
	// Set up dynamic tool bars
// 	addToolBar( Qt::RightToolBarArea, m_pluginUIManager->glFiltersToolbar() );
// 	addToolBar( Qt::RightToolBarArea, m_pluginUIManager->mainPluginToolbar() );
// 	
// 	for ( QToolBar *toolbar : m_pluginUIManager->additionalPluginToolbars() )
// 	{
// 		addToolBar( Qt::TopToolBarArea, toolbar );
// 	}
	
	// Set up dynamic menus
	m_UI->menubar->insertMenu( m_UI->menu3DViews->menuAction(), m_pluginUIManager->pluginMenu() );
	m_UI->menuDisplay->insertMenu( m_UI->menuActiveScalarField->menuAction(), m_pluginUIManager->shaderAndFilterMenu() );

// 	m_UI->menuToolbars->addAction( m_pluginUIManager->actionShowMainPluginToolbar() );
// 	m_UI->menuToolbars->addAction( m_pluginUIManager->actionShowGLFilterToolbar() );
}

void MainWindow::doEnableQtWarnings(bool state)
{
	ccConsole::EnableQtMessages(state);
}

void MainWindow::increasePointSize()
{
	//active window?
	ccGLWindow* win = getActiveGLWindow();
	if (win)
	{
		win->setPointSize(win->getViewportParameters().defaultPointSize + 1);
		win->redraw();
	}
}

void MainWindow::decreasePointSize()
{
	//active window?
	ccGLWindow* win = getActiveGLWindow();
	if (win)
	{
		win->setPointSize(win->getViewportParameters().defaultPointSize - 1);
		win->redraw();
	}
}

void MainWindow::setupInputDevices()
{
#ifdef CC_3DXWARE_SUPPORT
	m_3DMouseManager = new cc3DMouseManager( this, this );
	m_UI->menuFile->insertMenu(m_UI->actionCloseAll, m_3DMouseManager->menu());
#endif

#ifdef CC_GAMEPADS_SUPPORT
	m_gamepadManager = new ccGamepadManager( this, this );
	m_UI->menuFile->insertMenu(m_UI->actionCloseAll, m_gamepadManager->menu());
#endif

#if defined(CC_3DXWARE_SUPPORT) || defined(CC_GAMEPADS_SUPPORT)
	m_UI->menuFile->insertSeparator(m_UI->actionCloseAll);
#endif
}

void MainWindow::destroyInputDevices()
{
#ifdef CC_GAMEPADS_SUPPORT
	delete m_gamepadManager;
	m_gamepadManager = nullptr;
#endif

#ifdef CC_3DXWARE_SUPPORT
	delete m_3DMouseManager;
	m_3DMouseManager = nullptr;
#endif
}

void MainWindow::connectActions()
{
	assert(m_ccRoot);
	assert(m_buildingRoot);
	assert(m_imageRoot);
	assert(m_mdiArea);
	
	//Keyboard shortcuts
	
	//'A': toggles selected items activation
	connect(m_UI->actionToggleActivation, &QAction::triggered, this, [=]() {
		toggleSelectedEntitiesProperty( ccEntityAction::TOGGLE_PROPERTY::ACTIVE );
	});

	//'V': toggles selected items visibility
	connect(m_UI->actionToggleVisibility, &QAction::triggered, this, [=]() {
		toggleSelectedEntitiesProperty( ccEntityAction::TOGGLE_PROPERTY::VISIBLE );
	});

	//'N': toggles selected items normals visibility
	connect(m_UI->actionToggleNormals, &QAction::triggered, this, [=]() {
		toggleSelectedEntitiesProperty( ccEntityAction::TOGGLE_PROPERTY::NORMALS );
	});

	//'C': toggles selected items colors visibility
	connect(m_UI->actionToggleColors,	&QAction::triggered, this, [=]() {
		toggleSelectedEntitiesProperty( ccEntityAction::TOGGLE_PROPERTY::COLOR );
	});

	//'S': toggles selected items SF visibility
	connect(m_UI->actionToggleSF, &QAction::triggered, this, [=]() {
		toggleSelectedEntitiesProperty( ccEntityAction::TOGGLE_PROPERTY::SCALAR_FIELD );
	});

	//'D': toggles selected items '3D name' visibility
	connect(m_UI->actionToggleShowName, &QAction::triggered, this, [=]() {
		toggleSelectedEntitiesProperty( ccEntityAction::TOGGLE_PROPERTY::NAME );
	});

	//'M': toggles selected items materials/textures visibility
	connect(m_UI->actionToggleMaterials, &QAction::triggered, this, [=]() {
		toggleSelectedEntitiesProperty( ccEntityAction::TOGGLE_PROPERTY::MATERIAL );
	});

	//TODO... but not ready yet ;)
	m_UI->actionLoadShader->setVisible(false);
	m_UI->actionDeleteShader->setVisible(false);
	m_UI->actionKMeans->setVisible(false);
	m_UI->actionFrontPropagation->setVisible(false);

	/*** MAIN MENU ***/

	//"File" menu
	connect(m_UI->actionOpen,					&QAction::triggered, this, &MainWindow::doActionLoadFile);
	connect(m_UI->actionSave,					&QAction::triggered, this, &MainWindow::doActionSaveFile);
	connect(m_UI->actionGlobalShiftSettings,	&QAction::triggered, this, &MainWindow::doActionGlobalShiftSeetings);
	connect(m_UI->actionPrimitiveFactory,		&QAction::triggered, this, &MainWindow::doShowPrimitiveFactory);
	connect(m_UI->actionCloseAll,				&QAction::triggered, this, &MainWindow::closeAll);
	connect(m_UI->actionQuit,					&QAction::triggered, this, &QWidget::close);

	//"Edit > Colors" menu
	connect(m_UI->actionSetUniqueColor,				&QAction::triggered, this, &MainWindow::doActionSetUniqueColor);
	connect(m_UI->actionSetColorGradient,			&QAction::triggered, this, &MainWindow::doActionSetColorGradient);
	connect(m_UI->actionChangeColorLevels,			&QAction::triggered, this, &MainWindow::doActionChangeColorLevels);
	connect(m_UI->actionColorize,					&QAction::triggered, this, &MainWindow::doActionColorize);
	connect(m_UI->actionRGBToGreyScale,				&QAction::triggered, this, &MainWindow::doActionRGBToGreyScale);
	connect(m_UI->actionInterpolateColors,			&QAction::triggered, this, &MainWindow::doActionInterpolateColors);
	connect(m_UI->actionEnhanceRGBWithIntensities,	&QAction::triggered, this, &MainWindow::doActionEnhanceRGBWithIntensities);
	connect(m_UI->actionClearColor, &QAction::triggered, this, [=]() {
		clearSelectedEntitiesProperty( ccEntityAction::CLEAR_PROPERTY::COLORS );
	});

	//"Edit > Normals" menu
	connect(m_UI->actionComputeNormals,				&QAction::triggered, this, &MainWindow::doActionComputeNormals);
	connect(m_UI->actionInvertNormals,				&QAction::triggered, this, &MainWindow::doActionInvertNormals);
	connect(m_UI->actionConvertNormalToHSV,			&QAction::triggered, this, &MainWindow::doActionConvertNormalsToHSV);
	connect(m_UI->actionConvertNormalToDipDir,		&QAction::triggered, this, &MainWindow::doActionConvertNormalsToDipDir);
	connect(m_UI->actionOrientNormalsMST,			&QAction::triggered, this, &MainWindow::doActionOrientNormalsMST);
	connect(m_UI->actionOrientNormalsFM,			&QAction::triggered, this, &MainWindow::doActionOrientNormalsFM);
	connect(m_UI->actionClearNormals, &QAction::triggered, this, [=]() {
		clearSelectedEntitiesProperty( ccEntityAction::CLEAR_PROPERTY::NORMALS );
	});

	//"Edit > Octree" menu
	connect(m_UI->actionComputeOctree,		&QAction::triggered, this, &MainWindow::doActionComputeOctree);
	connect(m_UI->actionResampleWithOctree,	&QAction::triggered, this, &MainWindow::doActionResampleWithOctree);

	//"Edit > Grid" menu
	connect(m_UI->actionDeleteScanGrid,		&QAction::triggered, this, &MainWindow::doActionDeleteScanGrids);

	//"Edit > Mesh" menu
	connect(m_UI->actionComputeMeshAA,				&QAction::triggered, this, &MainWindow::doActionComputeMeshAA);
	connect(m_UI->actionComputeMeshLS,				&QAction::triggered, this, &MainWindow::doActionComputeMeshLS);
	connect(m_UI->actionMeshTwoPolylines,			&QAction::triggered, this, &MainWindow::doMeshTwoPolylines);
	connect(m_UI->actionMeshScanGrids,				&QAction::triggered, this, &MainWindow::doActionMeshScanGrids);
	connect(m_UI->actionConvertTextureToColor,		&QAction::triggered, this, &MainWindow::doActionConvertTextureToColor);
	connect(m_UI->actionSamplePointsOnMesh,			&QAction::triggered, this, &MainWindow::doActionSamplePointsOnMesh);
	connect(m_UI->actionSmoothMeshLaplacian,		&QAction::triggered, this, &MainWindow::doActionSmoothMeshLaplacian);
	connect(m_UI->actionSubdivideMesh,				&QAction::triggered, this, &MainWindow::doActionSubdivideMesh);
	connect(m_UI->actionMeasureMeshSurface,			&QAction::triggered, this, &MainWindow::doActionMeasureMeshSurface);
	connect(m_UI->actionMeasureMeshVolume,			&QAction::triggered, this, &MainWindow::doActionMeasureMeshVolume);
	connect(m_UI->actionFlagMeshVertices,			&QAction::triggered, this, &MainWindow::doActionFlagMeshVertices);
	//"Edit > Mesh > Scalar Field" menu
	connect(m_UI->actionSmoothMeshSF,				&QAction::triggered, this, &MainWindow::doActionSmoothMeshSF);
	connect(m_UI->actionEnhanceMeshSF,				&QAction::triggered, this, &MainWindow::doActionEnhanceMeshSF);
	//"Edit > Polyline" menu
	connect(m_UI->actionSamplePointsOnPolyline,		&QAction::triggered, this, &MainWindow::doActionSamplePointsOnPolyline);
	//"Edit > Plane" menu
	connect(m_UI->actionCreatePlane,				&QAction::triggered, this, &MainWindow::doActionCreatePlane);
	connect(m_UI->actionEditPlane,					&QAction::triggered, this, &MainWindow::doActionEditPlane);
	//"Edit > Sensor > Ground-Based lidar" menu
	connect(m_UI->actionShowDepthBuffer,			&QAction::triggered, this, &MainWindow::doActionShowDepthBuffer);
	connect(m_UI->actionExportDepthBuffer,			&QAction::triggered, this, &MainWindow::doActionExportDepthBuffer);
	connect(m_UI->actionComputePointsVisibility,	&QAction::triggered, this, &MainWindow::doActionComputePointsVisibility);
	//"Edit > Sensor" menu
	connect(m_UI->actionCreateGBLSensor,			&QAction::triggered, this, &MainWindow::doActionCreateGBLSensor);
	connect(m_UI->actionCreateCameraSensor,			&QAction::triggered, this, &MainWindow::doActionCreateCameraSensor);
	connect(m_UI->actionModifySensor,				&QAction::triggered, this, &MainWindow::doActionModifySensor);
	connect(m_UI->actionProjectUncertainty,			&QAction::triggered, this, &MainWindow::doActionProjectUncertainty);
	connect(m_UI->actionCheckPointsInsideFrustum,	&QAction::triggered, this, &MainWindow::doActionCheckPointsInsideFrustum);
	connect(m_UI->actionComputeDistancesFromSensor,	&QAction::triggered, this, &MainWindow::doActionComputeDistancesFromSensor);
	connect(m_UI->actionComputeScatteringAngles,	&QAction::triggered, this, &MainWindow::doActionComputeScatteringAngles);
	connect(m_UI->actionViewFromSensor,				&QAction::triggered, this, &MainWindow::doActionSetViewFromSensor);
	//"Edit > Scalar fields" menu
	connect(m_UI->actionShowHistogram,				&QAction::triggered, this, &MainWindow::showSelectedEntitiesHistogram);
	connect(m_UI->actionComputeStatParams,			&QAction::triggered, this, &MainWindow::doActionComputeStatParams);
	connect(m_UI->actionSFGradient,					&QAction::triggered, this, &MainWindow::doActionSFGradient);
	connect(m_UI->actionGaussianFilter,				&QAction::triggered, this, &MainWindow::doActionSFGaussianFilter);
	connect(m_UI->actionBilateralFilter,			&QAction::triggered, this, &MainWindow::doActionSFBilateralFilter);
	connect(m_UI->actionFilterByValue,				&QAction::triggered, this, &MainWindow::doActionFilterByValue);
	connect(m_UI->actionAddConstantSF,				&QAction::triggered, this, &MainWindow::doActionAddConstantSF);
	connect(m_UI->actionScalarFieldArithmetic,		&QAction::triggered, this, &MainWindow::doActionScalarFieldArithmetic);
	connect(m_UI->actionScalarFieldFromColor,		&QAction::triggered, this, &MainWindow::doActionScalarFieldFromColor);
	connect(m_UI->actionConvertToRGB,				&QAction::triggered, this, &MainWindow::doActionSFConvertToRGB);
	connect(m_UI->actionConvertToRandomRGB,			&QAction::triggered, this, &MainWindow::doActionSFConvertToRandomRGB);
	connect(m_UI->actionRenameSF,					&QAction::triggered, this, &MainWindow::doActionRenameSF);
	connect(m_UI->actionOpenColorScalesManager,		&QAction::triggered, this, &MainWindow::doActionOpenColorScalesManager);
	connect(m_UI->actionAddIdField,					&QAction::triggered, this, &MainWindow::doActionAddIdField);
	connect(m_UI->actionSetSFAsCoord,				&QAction::triggered, this, &MainWindow::doActionSetSFAsCoord);
	connect(m_UI->actionInterpolateSFs,				&QAction::triggered, this, &MainWindow::doActionInterpolateScalarFields);
	connect(m_UI->actionDeleteScalarField, &QAction::triggered, this, [=]() {
		clearSelectedEntitiesProperty( ccEntityAction::CLEAR_PROPERTY::CURRENT_SCALAR_FIELD );
	});
	connect(m_UI->actionDeleteAllSF, &QAction::triggered, this, [=]() {
		clearSelectedEntitiesProperty( ccEntityAction::CLEAR_PROPERTY::ALL_SCALAR_FIELDS );
	});
	
	//"Edit > Waveform" menu
	connect(m_UI->actionShowWaveDialog,				&QAction::triggered, this, &MainWindow::doActionShowWaveDialog);
	connect(m_UI->actionCompressFWFData,			&QAction::triggered, this, &MainWindow::doActionCompressFWFData);
	//"Edit" menu
	connect(m_UI->actionClone,						&QAction::triggered, this, &MainWindow::doActionClone);
	connect(m_UI->actionMerge,						&QAction::triggered, this, &MainWindow::doActionMerge);
	connect(m_UI->actionApplyTransformation,		&QAction::triggered, this, &MainWindow::doActionApplyTransformation);
	connect(m_UI->actionApplyScale,					&QAction::triggered, this, &MainWindow::doActionApplyScale);
	connect(m_UI->actionTranslateRotate,			&QAction::triggered, this, &MainWindow::activateTranslateRotateMode);
	connect(m_UI->actionSegment,					&QAction::triggered, this, &MainWindow::activateSegmentationMode);
    connect(m_UI->actionTracePolyline,				&QAction::triggered, this, &MainWindow::activateTracePolylineMode);

	connect(m_UI->actionCrop,						&QAction::triggered, this, &MainWindow::doActionCrop);
	connect(m_UI->actionEditGlobalShiftAndScale,	&QAction::triggered, this, &MainWindow::doActionEditGlobalShiftAndScale);
	connect(m_UI->actionSubsample,					&QAction::triggered, this, &MainWindow::doActionSubsample);
	connect(m_UI->actionDelete,						&QAction::triggered, m_buildingRoot,	&ccDBRoot::deleteSelectedEntities);	// TODO
	connect(m_UI->actionGotoNextZoom,				&QAction::triggered, m_buildingRoot,	&ccDBRoot::gotoNextZoom);

	//"Tools > Clean" menu
	connect(m_UI->actionSORFilter,					&QAction::triggered, this, &MainWindow::doActionSORFilter);
	connect(m_UI->actionNoiseFilter,				&QAction::triggered, this, &MainWindow::doActionFilterNoise);

	//"Tools > Projection" menu
	connect(m_UI->actionUnroll,						&QAction::triggered, this, &MainWindow::doActionUnroll);
	connect(m_UI->actionRasterize,					&QAction::triggered, this, &MainWindow::doActionRasterize);
	connect(m_UI->actionConvertPolylinesToMesh,		&QAction::triggered, this, &MainWindow::doConvertPolylinesToMesh);
	//connect(m_UI->actionCreateSurfaceBetweenTwoPolylines, &QAction::triggered, this, &MainWindow::doMeshTwoPolylines); //DGM: already connected to actionMeshTwoPolylines
	connect(m_UI->actionExportCoordToSF,			&QAction::triggered, this, &MainWindow::doActionExportCoordToSF);
	//"Tools > Registration" menu
	connect(m_UI->actionMatchBBCenters,				&QAction::triggered, this, &MainWindow::doActionMatchBBCenters);
	connect(m_UI->actionMatchScales,				&QAction::triggered, this, &MainWindow::doActionMatchScales);
	connect(m_UI->actionRegister,					&QAction::triggered, this, &MainWindow::doActionRegister);
	connect(m_UI->actionPointPairsAlign,			&QAction::triggered, this, &MainWindow::activateRegisterPointPairTool);
	connect(m_UI->actionBBCenterToOrigin,			&QAction::triggered, this, &MainWindow::doActionMoveBBCenterToOrigin);
	connect(m_UI->actionBBMinCornerToOrigin,		&QAction::triggered, this, &MainWindow::doActionMoveBBMinCornerToOrigin);
	connect(m_UI->actionBBMaxCornerToOrigin,		&QAction::triggered, this, &MainWindow::doActionMoveBBMaxCornerToOrigin);
	//"Tools > Distances" menu
	connect(m_UI->actionCloudCloudDist,				&QAction::triggered, this, &MainWindow::doActionCloudCloudDist);
	connect(m_UI->actionCloudMeshDist,				&QAction::triggered, this, &MainWindow::doActionCloudMeshDist);
	connect(m_UI->actionCPS,						&QAction::triggered, this, &MainWindow::doActionComputeCPS);
	connect(m_UI->actionCloudModelDist,				&QAction::triggered, this, &MainWindow::doActionCloudModelDist);
	//"Tools > Volume" menu
	connect(m_UI->actionCompute2HalfDimVolume,		&QAction::triggered, this, &MainWindow::doCompute2HalfDimVolume);
	//"Tools > Statistics" menu
	connect(m_UI->actionComputeStatParams2,			&QAction::triggered, this, &MainWindow::doActionComputeStatParams); //duplicated action --> we can't use the same otherwise we get an ugly console warning on Linux :(
	connect(m_UI->actionStatisticalTest,			&QAction::triggered, this, &MainWindow::doActionStatisticalTest);
	//"Tools > Segmentation" menu
	connect(m_UI->actionLabelConnectedComponents,	&QAction::triggered, this, &MainWindow::doActionLabelConnectedComponents);
	connect(m_UI->actionKMeans,						&QAction::triggered, this, &MainWindow::doActionKMeans);
	connect(m_UI->actionFrontPropagation,			&QAction::triggered, this, &MainWindow::doActionFrontPropagation);
	connect(m_UI->actionCrossSection,				&QAction::triggered, this, &MainWindow::activateClippingBoxMode);
	connect(m_UI->actionExtractSections,			&QAction::triggered, this, &MainWindow::activateSectionExtractionMode);
	//"Tools > Fit" menu
	connect(m_UI->actionFitPlane,					&QAction::triggered, this, &MainWindow::doActionFitPlane);
	connect(m_UI->actionFitSphere,					&QAction::triggered, this, &MainWindow::doActionFitSphere);
	connect(m_UI->actionFitFacet,					&QAction::triggered, this, &MainWindow::doActionFitFacet);
	connect(m_UI->actionFitQuadric,					&QAction::triggered, this, &MainWindow::doActionFitQuadric);
	//"Tools > Batch export" menu
	connect(m_UI->actionExportCloudInfo,			&QAction::triggered, this, &MainWindow::doActionExportCloudInfo);
	connect(m_UI->actionExportPlaneInfo,			&QAction::triggered, this, &MainWindow::doActionExportPlaneInfo);
	//"Tools > Other" menu
	connect(m_UI->actionComputeGeometricFeature,	&QAction::triggered, this, &MainWindow::doComputeGeometricFeature);
	connect(m_UI->actionRemoveDuplicatePoints,		&QAction::triggered, this, &MainWindow::doRemoveDuplicatePoints);
	//"Tools"
	connect(m_UI->actionLevel,						&QAction::triggered, this, &MainWindow::doLevel);
	connect(m_UI->actionPointListPicking,			&QAction::triggered, this, &MainWindow::activatePointListPickingMode);
	connect(m_UI->actionPointPicking,				&QAction::triggered, this, &MainWindow::activatePointPickingMode);

	//"Tools > Sand box (research)" menu
	connect(m_UI->actionComputeKdTree,				&QAction::triggered, this, &MainWindow::doActionComputeKdTree);
	connect(m_UI->actionDistanceMap,				&QAction::triggered, this, &MainWindow::doActionComputeDistanceMap);
	connect(m_UI->actionDistanceToBestFitQuadric3D,	&QAction::triggered, this, &MainWindow::doActionComputeDistToBestFitQuadric3D);
	connect(m_UI->actionComputeBestFitBB,			&QAction::triggered, this, &MainWindow::doComputeBestFitBB);
	connect(m_UI->actionAlign,						&QAction::triggered, this, &MainWindow::doAction4pcsRegister); //Aurelien BEY le 13/11/2008
	connect(m_UI->actionSNETest,					&QAction::triggered, this, &MainWindow::doSphericalNeighbourhoodExtractionTest);
	connect(m_UI->actionCNETest,					&QAction::triggered, this, &MainWindow::doCylindricalNeighbourhoodExtractionTest);
	connect(m_UI->actionFindBiggestInnerRectangle,	&QAction::triggered, this, &MainWindow::doActionFindBiggestInnerRectangle);
	connect(m_UI->actionCreateCloudFromEntCenters,	&QAction::triggered, this, &MainWindow::doActionCreateCloudFromEntCenters);
	connect(m_UI->actionComputeBestICPRmsMatrix,	&QAction::triggered, this, &MainWindow::doActionComputeBestICPRmsMatrix);

	//"Display" menu
	connect(m_UI->actionFullScreen,						&QAction::toggled, this, &MainWindow::toggleFullScreen);
	connect(m_UI->actionExclusiveFullScreen,			&QAction::toggled, this, &MainWindow::toggleExclusiveFullScreen);
	connect(m_UI->actionRefresh,						&QAction::triggered, this, &MainWindow::refreshAll);
	connect(m_UI->actionTestFrameRate,					&QAction::triggered, this, &MainWindow::testFrameRate);
	connect(m_UI->actionToggleCenteredPerspective,		&QAction::triggered, this, &MainWindow::toggleActiveWindowCenteredPerspective);
	connect(m_UI->actionToggleViewerBasedPerspective,	&QAction::triggered, this, &MainWindow::toggleActiveWindowViewerBasedPerspective);
	connect(m_UI->actionShowCursor3DCoordinates,		&QAction::toggled, this, &MainWindow::toggleActiveWindowShowCursorCoords);
	connect(m_UI->actionLockRotationAxis,				&QAction::triggered, this, &MainWindow::toggleLockRotationAxis);
	connect(m_UI->actionEnterBubbleViewMode,			&QAction::triggered, this, &MainWindow::doActionEnableBubbleViewMode);
	connect(m_UI->actionEditCamera,						&QAction::triggered, this, &MainWindow::doActionEditCamera);
	connect(m_UI->actionAdjustZoom,						&QAction::triggered, this, &MainWindow::doActionAdjustZoom);
	connect(m_UI->actionSaveViewportAsObject,			&QAction::triggered, this, &MainWindow::doActionSaveViewportAsCamera);

	//"Display > Lights & Materials" menu
	connect(m_UI->actionDisplayOptions,				&QAction::triggered, this, &MainWindow::showDisplayOptions);
	connect(m_UI->actionToggleSunLight,				&QAction::triggered, this, &MainWindow::toggleActiveWindowSunLight);
	connect(m_UI->actionToggleCustomLight,			&QAction::triggered, this, &MainWindow::toggleActiveWindowCustomLight);
	connect(m_UI->actionRenderToFile,				&QAction::triggered, this, &MainWindow::doActionRenderToFile);
	//"Display > Shaders & filters" menu
	connect(m_UI->actionLoadShader,					&QAction::triggered, this, &MainWindow::doActionLoadShader);
	connect(m_UI->actionDeleteShader,				&QAction::triggered, this, &MainWindow::doActionDeleteShader);

	//"Display > Active SF" menu
	connect(m_UI->actionToggleActiveSFColorScale,	&QAction::triggered, this, &MainWindow::doActionToggleActiveSFColorScale);
	connect(m_UI->actionShowActiveSFPrevious,		&QAction::triggered, this, &MainWindow::doActionShowActiveSFPrevious);
	connect(m_UI->actionShowActiveSFNext,			&QAction::triggered, this, &MainWindow::doActionShowActiveSFNext);

	//"Display" menu
	connect(m_UI->actionResetGUIElementsPos,		&QAction::triggered, this, &MainWindow::doActionResetGUIElementsPos);
	connect(m_UI->actionDisplayShowBBox,			&QAction::triggered, this, &MainWindow::doActionToggleDrawBBox);
	connect(m_UI->actionDisplayGlobalCoord,			&QAction::triggered, this, &MainWindow::doActionDisplayGlobalCoord);

	//"3D Views" menu
	connect(m_UI->menu3DViews,						&QMenu::aboutToShow, this, &MainWindow::update3DViewsMenu);
	connect(m_UI->actionNew3DView,					&QAction::triggered, this, &MainWindow::new3DView);
	connect(m_UI->actionZoomIn,						&QAction::triggered, this, &MainWindow::zoomIn);
	connect(m_UI->actionZoomOut,					&QAction::triggered, this, &MainWindow::zoomOut);
	connect(m_UI->actionClose3DView,				&QAction::triggered, m_mdiArea, &QMdiArea::closeActiveSubWindow);
	connect(m_UI->actionCloseAll3DViews,			&QAction::triggered, m_mdiArea, &QMdiArea::closeAllSubWindows);
	connect(m_UI->actionTile3DViews,				&QAction::triggered, m_mdiArea, &QMdiArea::tileSubWindows);
	connect(m_UI->actionCascade3DViews,				&QAction::triggered, m_mdiArea, &QMdiArea::cascadeSubWindows);
	connect(m_UI->actionNext3DView,					&QAction::triggered, m_mdiArea, &QMdiArea::activateNextSubWindow);
	connect(m_UI->actionPrevious3DView,				&QAction::triggered, m_mdiArea, &QMdiArea::activatePreviousSubWindow);

	connect(m_UI->actionPointViewEditMode,			&QAction::toggled, this, &MainWindow::toggleActiveWindowPointViewEditMode);
	

	//"About" menu entry
	connect(m_UI->actionHelp,						&QAction::triggered, this, &MainWindow::doActionShowHelpDialog);
	connect(m_UI->actionAboutPlugins,				&QAction::triggered, m_pluginUIManager, &ccPluginUIManager::showAboutDialog);
	connect(m_UI->actionEnableQtWarnings,			&QAction::toggled, this, &MainWindow::doEnableQtWarnings);

	connect(m_UI->actionAbout,	&QAction::triggered, this, [this] () {
		ccAboutDialog* aboutDialog = new ccAboutDialog(this);
		aboutDialog->exec();
	});

	/*** Toolbars ***/

	//View toolbar
	connect(m_UI->actionGlobalZoom,					&QAction::triggered, this, &MainWindow::setGlobalZoom);
	connect(m_UI->actionPickRotationCenter,			&QAction::triggered, this, &MainWindow::doPickRotationCenter);
	connect(m_UI->actionZoomAndCenter,				&QAction::triggered, this, &MainWindow::zoomOnSelectedEntities);
	connect(m_UI->actionSetPivotAlwaysOn,			&QAction::triggered, this, &MainWindow::setPivotAlwaysOn);
	connect(m_UI->actionSetPivotRotationOnly,		&QAction::triggered, this, &MainWindow::setPivotRotationOnly);
	connect(m_UI->actionSetPivotOff,				&QAction::triggered, this, &MainWindow::setPivotOff);
	
	connect(m_UI->actionSetOrthoView,               &QAction::triggered, this, [this] () {
		setOrthoView( getActiveGLWindow() );
	});
	connect(m_UI->actionSetCenteredPerspectiveView, &QAction::triggered, this, [this] () {
		setCenteredPerspectiveView( getActiveGLWindow() );
	});
	connect(m_UI->actionSetViewerPerspectiveView,   &QAction::triggered, this, [this] () {
		setViewerPerspectiveView( getActiveGLWindow() );
	});
	
	connect(m_UI->actionEnableStereo,				&QAction::toggled, this, &MainWindow::toggleActiveWindowStereoVision);
	connect(m_UI->actionAutoPickRotationCenter,		&QAction::toggled, this, &MainWindow::toggleActiveWindowAutoPickRotCenter);
	
	connect(m_UI->actionSetViewTop,                 &QAction::triggered, this, [=]() { setView( CC_TOP_VIEW ); });
	connect(m_UI->actionSetViewBottom,              &QAction::triggered, this, [=]() { setView( CC_BOTTOM_VIEW ); });
	connect(m_UI->actionSetViewFront,               &QAction::triggered, this, [=]() { setView( CC_FRONT_VIEW ); });
	connect(m_UI->actionSetViewBack,                &QAction::triggered, this, [=]() { setView( CC_BACK_VIEW ); });
	connect(m_UI->actionSetViewLeft,                &QAction::triggered, this, [=]() { setView( CC_LEFT_VIEW ); });
	connect(m_UI->actionSetViewRight,               &QAction::triggered, this, [=]() { setView( CC_RIGHT_VIEW ); });
	connect(m_UI->actionSetViewIso1,                &QAction::triggered, this, [=]() { setView( CC_ISO_VIEW_1 ); });
	connect(m_UI->actionSetViewIso2,                &QAction::triggered, this, [=]() { setView( CC_ISO_VIEW_2 ); });
	
	//hidden
	connect(m_UI->actionEnableVisualDebugTraces,	&QAction::triggered, this, &MainWindow::toggleVisualDebugTraces);

	//////////////////////////////////////////////////////////////////////////
	//Building Reconstruction
	connect(m_UI->actionBDProjectLoad,				&QAction::triggered, this, &MainWindow::doActionBDProjectLoad);
	connect(m_UI->actionBDProjectSave,				&QAction::triggered, this, &MainWindow::doActionBDProjectSave);
	connect(m_UI->actionBDImagesLoad,				&QAction::triggered, this, &MainWindow::doActionBDImagesLoad);
	
	connect(m_UI->actionBDPlaneSegmentation,		&QAction::triggered, this, &MainWindow::doActionBDPlaneSegmentation);
	connect(m_UI->actionBDRetrieve,					&QAction::triggered, this, &MainWindow::doActionBDRetrieve);
	connect(m_UI->actionBDRetrievePlanePoints,		&QAction::triggered, this, &MainWindow::doActionBDRetrievePlanePoints);
	connect(m_UI->actionBDImage_Lines,				&QAction::triggered, this, &MainWindow::doActionBDImageLines);
	connect(m_UI->actionBDPrimIntersections,		&QAction::triggered, this, &MainWindow::doActionBDPrimIntersections);
	connect(m_UI->actionBDPrimAssignSharpLines,		&QAction::triggered, this, &MainWindow::doActionBDPrimAssignSharpLines);
	connect(m_UI->actionBDPrimPlaneFromSharp,		&QAction::triggered, this, &MainWindow::doActionBDPrimPlaneFromSharp);
	connect(m_UI->actionBDPrimBoundary,				&QAction::triggered, this, &MainWindow::doActionBDPrimBoundary);
	connect(m_UI->actionBDPrimOutline,				&QAction::triggered, this, &MainWindow::doActionBDPrimOutline);
	connect(m_UI->actionBDPrimPlaneFrame,			&QAction::triggered, this, &MainWindow::doActionBDPrimPlaneFrame);
	connect(m_UI->actionBDPrimMergePlane,			&QAction::triggered, this, &MainWindow::doActionBDPrimMergePlane);
	connect(m_UI->actionBDPrimSplitPlane,			&QAction::triggered, this, &MainWindow::doActionBDPrimSplitPlane);	
	connect(m_UI->actionBDPrimCreateGround,			&QAction::triggered, this, &MainWindow::doActionBDPrimCreateGround);
	connect(m_UI->actionBDPrimPointProjection,		&QAction::triggered, this, &MainWindow::doActionBDPrimPointProjection);
	connect(m_UI->actionBDPrimShrinkPlane,			&QAction::triggered, this, &MainWindow::doActionBDPrimShrinkPlane);
	connect(m_UI->actionBDPlaneFromPoints,			&QAction::triggered, this, &MainWindow::doActionBDPlaneFromPoints);
	connect(m_UI->actionBDPlaneFromPolygon,			&QAction::triggered, this, &MainWindow::doActionBDPlaneFromPolygon);
	connect(m_UI->actionBDPlane_Deduction,			&QAction::triggered, this, &MainWindow::doActionBDPlaneDeduction);	
		
	connect(m_UI->actionBDPrimMakePlane,			&QAction::triggered, this, &MainWindow::doActionBDPlaneCreate);
	connect(m_UI->actionBDPolyFit,					&QAction::triggered, this, &MainWindow::doActionBDPolyFit);
	connect(m_UI->actionBDPolyFitHypothesis,		&QAction::triggered, this, &MainWindow::doActionBDPolyFitHypothesis);
	connect(m_UI->actionBDPolyFitConfidence,		&QAction::triggered, this, &MainWindow::doActionBDPolyFitConfidence);
	connect(m_UI->actionBDPolyFitSelection,			&QAction::triggered, this, &MainWindow::doActionBDPolyFitSelection);
	connect(m_UI->actionBDPolyFitFacetFilter,		&QAction::triggered, this, &MainWindow::doActionBDPolyFitFacetFilter);
	connect(m_UI->actionBDPolyFitSettings,			&QAction::triggered, this, &MainWindow::doActionBDPolyFitSettings);
	connect(m_UI->actionBDLoD1Generation,			&QAction::triggered, this, &MainWindow::doActionBDLoD1Generation);
	connect(m_UI->actionBD3D4EM,					&QAction::triggered, this, &MainWindow::doActionBDLoD2Generation);
	connect(m_UI->actionSettingLoD2,				&QAction::triggered, this, &MainWindow::doActionSettingsLoD2);

	connect(m_UI->actionBDTextureMapping,			&QAction::triggered, this, &MainWindow::doActionBDTextureMapping);
	connect(m_UI->actionBDConstrainedMesh,			&QAction::triggered, this, &MainWindow::doActionBDConstrainedMesh);
	connect(m_UI->actionBDDisplayPlaneOn,			&QAction::triggered, this, &MainWindow::doActionBDDisplayPlaneOn);
	connect(m_UI->actionBDDisplayPlaneOff,			&QAction::triggered, this, &MainWindow::doActionBDDisplayPlaneOff);
	connect(m_UI->actionBDDisplayPointOn,			&QAction::triggered, this, &MainWindow::doActionBDDisplayPointOn);
	connect(m_UI->actionBDDisplayPointOff,			&QAction::triggered, this, &MainWindow::doActionBDDisplayPointOff);
	connect(m_UI->actionDisplayWireframe,			&QAction::triggered, this, &MainWindow::doActionDisplayWireframe);
	connect(m_UI->actionDisplayFace,				&QAction::triggered, this, &MainWindow::doActionDisplayFace);
	connect(m_UI->actionDisplayNormalPerFace,		&QAction::triggered, this, &MainWindow::doActionDisplayNormalPerFace);
	connect(m_UI->actionDisplayNormalPerVertex,		&QAction::triggered, this, &MainWindow::doActionDisplayNormalPerVertex);
	connect(m_UI->actionBDFootPrintAuto,			&QAction::triggered, this, &MainWindow::doActionBDFootPrintAuto);
	connect(m_UI->actionBDFootPrintManual,			&QAction::triggered, this, &MainWindow::doActionBDFootPrintManual); 
	connect(m_UI->actionBDFootPrintPack,			&QAction::triggered, this, &MainWindow::doActionBDFootPrintPack);
	connect(m_UI->actionBDFootPrintGetPlane,		&QAction::triggered, this, &MainWindow::doActionBDFootPrintGetPlane);
	connect(m_UI->actionBDMeshToBlock,				&QAction::triggered, this, &MainWindow::doActionBDMeshToBlock);
	connect(m_UI->actionShowBestImage,				&QAction::triggered, this, &MainWindow::doActionShowBestImage); 
	connect(m_UI->actionShowSelectedImage,			&QAction::triggered, this, &MainWindow::doActionShowSelectedImage);
	connect(m_UI->ProjectTabWidget,					SIGNAL(currentChanged(int)), this, SLOT(doActionChangeTabTree(int)));
	connect(m_UI->actionImageOverlay,				&QAction::triggered, this, &MainWindow::toggleImageOverlay);
	connect(m_UI->actionProjectToImage,				&QAction::triggered, this, &MainWindow::doActionProjectToImage); 
	connect(m_UI->actionSelectWorkingPlane,			&QAction::triggered, this, &MainWindow::doActionSelectWorkingPlane); 
	connect(m_UI->actionTogglePlaneEditState,		&QAction::triggered, this, &MainWindow::doActionTogglePlaneEditState);
	connect(m_UI->actionEditSelectedItem,			&QAction::triggered, this, &MainWindow::doActionEditSelectedItem);

	connect(m_UI->NewDatabaseToolButton,			&QAbstractButton::clicked, this, &MainWindow::doActionCreateDatabase);
	connect(m_UI->OpenDatabaseToolButton,			&QAbstractButton::clicked, this, &MainWindow::doActionOpenDatabase);
	connect(m_UI->SaveDatabaseToolButton,			&QAbstractButton::clicked, this, &MainWindow::doActionSaveDatabase);
	QMenu* menuImport = new QMenu(m_UI->ImportDataToolButton);
	//menuImport->addAction(m_UI->actionImportFile);
	menuImport->addAction(m_UI->actionImportFolder);
	m_UI->ImportDataToolButton->setMenu(menuImport);
	m_UI->ImportDataToolButton->setDefaultAction(m_UI->actionImportFile);
	connect(m_UI->actionImportFile,					&QAction::triggered, this, &MainWindow::doActionImportData);
	connect(m_UI->actionImportFolder,				&QAction::triggered, this, &MainWindow::doActionImportFolder);
	connect(m_UI->EditDatabaseToolButton,			&QAbstractButton::clicked, this, &MainWindow::doActionEditDatabase);
	connect(m_UI->createBuildingProjectToolButton,	&QAbstractButton::clicked, this, &MainWindow::doActionCreateBuildingProject);
	

	//! Segmentation
	connect(m_UI->actionGroundFilteringBatch,		&QAction::triggered, this, &MainWindow::doActionGroundFilteringBatch);
	connect(m_UI->actionClassificationBatch,		&QAction::triggered, this, &MainWindow::doActionClassificationBatch);
	connect(m_UI->actionBuildingSegmentationBatch,	&QAction::triggered, this, &MainWindow::doActionBuildingSegmentationBatch);

	connect(m_UI->actionBuildingSegmentEditor,		&QAction::triggered, this, &MainWindow::doActionBuildingSegmentEditor);
	connect(m_UI->actionPointClassEditor,			&QAction::triggered, this, &MainWindow::doActionPointClassEditor);

	connect(m_UI->actionSettingsGroundFiltering, &QAction::triggered, this, &MainWindow::doAactionSettingsGroundFiltering);
	connect(m_UI->actionSettingsClassification, &QAction::triggered, this, &MainWindow::doActionSettingsClassification);
	connect(m_UI->actionSettingsBuildingSeg, &QAction::triggered, this, &MainWindow::doActionSettingsBuildingSeg);

	//! schedule
	connect(m_UI->actionScheduleProjectID, &QAction::triggered, this, &MainWindow::doActionScheduleProjectID);
	
	connect(m_UI->actionClearEmptyItems, &QAction::triggered, this, &MainWindow::doActionClearEmptyItems);
	
}

void MainWindow::doActionChangeTabTree(int index)
{
	m_UI->propertiesTreeView_Main->setVisible(index == 0);
 	m_UI->propertiesTreeView_Build->setVisible(index == 1);
 	m_UI->propertiesTreeView_Image->setVisible(index == 2);
}

void MainWindow::updateDBSelection(CC_TYPES::DB_SOURCE type)
{
	if (!(QApplication::keyboardModifiers() & Qt::ControlModifier)) {
		switch (type)
		{
		case CC_TYPES::DB_MAINDB:
			m_buildingRoot->unselectAllEntities();
			m_imageRoot->unselectAllEntities();
			break;
		case CC_TYPES::DB_BUILDING:
			m_ccRoot->unselectAllEntities();
			m_imageRoot->unselectAllEntities();
			break;
		case CC_TYPES::DB_IMAGE:
			m_ccRoot->unselectAllEntities();
			m_buildingRoot->unselectAllEntities();
			break;
		default:
			break;
		}
	}	
}

//bool s_display_overlay_image = false;
void MainWindow::toggleImageOverlay()
{
//	s_display_overlay_image = !s_display_overlay_image;
//	m_UI->actionImageOverlay->setChecked(s_display_overlay_image);
//	m_pbdrImagePanel->OverlayToolButton->setChecked(s_display_overlay_image);

	//! add a camera sensor to GL database
	//ccCameraSensor* camera_sensor = new ccCameraSensor();
}

void MainWindow::clearImagePanel()
{
	m_pbdrImagePanel->clearAll();
}

void MainWindow::CreateImageEditor()
{
	m_pbdrImshow = new bdr2Point5DimEditor();
	m_pbdrImshow->create2DView(m_UI->mapFrame);
	m_pbdrImshow->getGLWindow()->addSceneDB(m_imageRoot->getRootEntity());
	connect(m_pbdrImshow->getGLWindow(), &ccGLWindow::mouseMoved3D, this, &MainWindow::echoImageCursorPos);

	m_pbdrImagePanel = new bdrImageEditorPanel(m_pbdrImshow, m_imageRoot, this);	
	m_UI->verticalLayoutImageEditor->addWidget(m_pbdrImagePanel);	
	
//	connect(m_pbdrImagePanel->OverlayToolButton, &QAbstractButton::clicked, this, &MainWindow::toggleImageOverlay);
//	connect(m_pbdrImagePanel->displayBestToolButton, &QAbstractButton::clicked, this, &MainWindow::doActionShowBestImage);

	connect(m_pbdrImagePanel, &bdrImageEditorPanel::imageDisplayed, this, &MainWindow::doActionShowSelectedImage);
}

void MainWindow::CreateEditorPanel()
{
	m_pbdrPlaneEditDlg = new bdrPlaneEditorDlg(m_pickingHub, this);
	m_pbdrPlaneEditDlg->hide();

	m_UI->verticalLayoutPanel->addWidget(m_pbdrPlaneEditDlg);
}

void MainWindow::Link3DAnd2DWindow()
{
	if (!m_pbdrImshow) { return; }
	m_pbdrImshow->setAssociate3DView(getActiveGLWindow());
	ccGLWindow* win = m_pbdrImshow->getAssociate3DView();
	if (win) {
		connect(win, &ccGLWindow::mouseMoved3D, m_pbdrImagePanel, &bdrImageEditorPanel::updateCursorPos);
//	connect(win, &ccGLWindow::destroyed, m_pbdrImshow, &bdr2Point5DimEditor::destroyAss3DView);
	}
}

ccGLWindow* MainWindow::getActiveGLWindow()
{
	if (!m_mdiArea)
	{
		return 0;
	}

	QMdiSubWindow *activeSubWindow = m_mdiArea->activeSubWindow();
	if (activeSubWindow)
	{
		return GLWindowFromWidget(activeSubWindow->widget());
	}
	else
	{
		QList<QMdiSubWindow*> subWindowList = m_mdiArea->subWindowList();
		if (!subWindowList.isEmpty())
		{
			return GLWindowFromWidget(subWindowList[0]->widget());
		}
	}

	return 0;
}

QMdiSubWindow* MainWindow::getMDISubWindow(ccGLWindow* win)
{
	QList<QMdiSubWindow*> subWindowList = m_mdiArea->subWindowList();
	for (int i = 0; i < subWindowList.size(); ++i)
	{
		if (GLWindowFromWidget(subWindowList[i]->widget()) == win)
			return subWindowList[i];
	}

	//not found!
	return 0;
}

ccGLWindow* MainWindow::getGLWindow(int index) const
{
	QList<QMdiSubWindow*> subWindowList = m_mdiArea->subWindowList();
	if (index >= 0 && index < subWindowList.size())
	{
		ccGLWindow* win = GLWindowFromWidget(subWindowList[index]->widget());
		assert(win);
		return win;
	}
	else
	{
		assert(false);
		return 0;
	}
}

int MainWindow::getGLWindowCount() const
{
	return m_mdiArea ? m_mdiArea->subWindowList().size() : 0;
}

void MainWindow::prepareWindowDeletion(QObject* glWindow)
{
	if (!m_ccRoot || !m_imageRoot || !m_buildingRoot)
		return;

	//we assume only ccGLWindow can be connected to this slot!
	ccGLWindow* win = qobject_cast<ccGLWindow*>(glWindow);

	m_ccRoot->hidePropertiesView();
	m_ccRoot->getRootEntity()->removeFromDisplay_recursive(win);
	m_ccRoot->updatePropertiesView();

	m_buildingRoot->hidePropertiesView();
	m_buildingRoot->getRootEntity()->removeFromDisplay_recursive(win);
	m_buildingRoot->updatePropertiesView();

	m_imageRoot->hidePropertiesView();
	m_imageRoot->getRootEntity()->removeFromDisplay_recursive(win);
	m_imageRoot->updatePropertiesView();
}

void MainWindow::showEvent(QShowEvent* event)
{
	QMainWindow::showEvent(event);

	if (!m_FirstShow)
	{
		return;
	}

	QSettings settings;
	QVariant  geometry = settings.value(ccPS::MainWinGeom());

	if (geometry.isValid())
	{
		restoreGeometry(geometry.toByteArray());
		restoreState(settings.value(ccPS::MainWinState()).toByteArray());
	}

	m_FirstShow = false;

	if (!geometry.isValid())
	{
		showMaximized();
	}

	if (isFullScreen())
	{
		m_UI->actionFullScreen->setChecked(true);
	}

#ifdef Q_OS_MAC
	if (isFullScreen())
	{
		m_UI->actionFullScreen->setText(tr("Exit Full Screen"));
	}
	else
	{
		m_UI->actionFullScreen->setText(tr("Enter Full Screen"));
	}
#endif
}

static bool s_autoSaveGuiElementPos = true;
void MainWindow::closeEvent(QCloseEvent *event)
{
	// If we don't have anything displayed, then just close...
	if (m_ccRoot && (m_ccRoot->getRootEntity()->getChildrenNumber() == 0) &&
		m_buildingRoot && (m_buildingRoot->getRootEntity()->getChildrenNumber() == 0) &&
		m_imageRoot && (m_imageRoot->getRootEntity()->getChildrenNumber() == 0))
	{
		event->accept();
	}
	else	// ...otherwise confirm
	{
		QMessageBox message_box(QMessageBox::Question,
			tr("Quit"),
			tr("Are you sure you want to quit?"),
			QMessageBox::Ok | QMessageBox::Cancel,
			this);

		if (message_box.exec() == QMessageBox::Ok)
		{
			event->accept();
		}
		else
		{
			event->ignore();
		}
	}

	if (s_autoSaveGuiElementPos)
	{
		saveGUIElementsPos();
	}
}

void MainWindow::saveGUIElementsPos()
{
	//save the state as settings
	QSettings settings;
	settings.setValue(ccPS::MainWinGeom(), saveGeometry());
	settings.setValue(ccPS::MainWinState(), saveState());
}

void MainWindow::moveEvent(QMoveEvent* event)
{
	QMainWindow::moveEvent(event);

	updateOverlayDialogsPlacement();
}

void MainWindow::resizeEvent(QResizeEvent* event)
{
	QMainWindow::resizeEvent(event);

	updateOverlayDialogsPlacement();
}

void MainWindow::registerOverlayDialog(ccOverlayDialog* dlg, Qt::Corner pos)
{
	//check for existence
	for (ccMDIDialogs& mdi : m_mdiDialogs)
	{
		if (mdi.dialog == dlg)
		{
			//we only update its position in this case
			mdi.position = pos;
			repositionOverlayDialog(mdi);
			return;
		}
	}

	//otherwise we add it to DB
	m_mdiDialogs.push_back(ccMDIDialogs(dlg, pos));

	//automatically update the dialog placement when its shown
	connect(dlg, &ccOverlayDialog::shown, this, [=]()
	{
		//check for existence
		for (ccMDIDialogs& mdi : m_mdiDialogs)
		{
			if (mdi.dialog == dlg)
			{
				repositionOverlayDialog(mdi);
				break;
			}
		}
	});

	repositionOverlayDialog(m_mdiDialogs.back());
}

void MainWindow::unregisterOverlayDialog(ccOverlayDialog* dialog)
{
	for (std::vector<ccMDIDialogs>::iterator it = m_mdiDialogs.begin(); it != m_mdiDialogs.end(); ++it)
	{
		if (it->dialog == dialog)
		{
			m_mdiDialogs.erase(it);
			break;
		}
	}
}

bool MainWindow::eventFilter(QObject *obj, QEvent *event)
{
	switch (event->type())
	{
	case QEvent::Resize:
	case QEvent::Move:
		updateOverlayDialogsPlacement();
		break;
	default:
		//nothing to do
		break;
	}

	// standard event processing
	return QObject::eventFilter(obj, event);
}

void MainWindow::keyPressEvent(QKeyEvent *event)
{
	switch (event->key())
	{
	case Qt::Key_Escape:
	{
		if (s_pickingWindow != nullptr)
		{
			cancelPreviousPickingOperation(true);
		}
		break;
	}

	default:
		QMainWindow::keyPressEvent(event);
	}
}

void MainWindow::updateOverlayDialogsPlacement()
{
	for (ccMDIDialogs& mdiDlg : m_mdiDialogs)
	{
		repositionOverlayDialog(mdiDlg);
	}
}

void MainWindow::repositionOverlayDialog(ccMDIDialogs& mdiDlg)
{
	if (!mdiDlg.dialog || !mdiDlg.dialog->isVisible() || !m_mdiArea)
		return;

	int dx = 0;
	int dy = 0;
	static const int margin = 5;
	switch (mdiDlg.position)
	{
	case Qt::TopLeftCorner:
		dx = margin;
		dy = margin;
		break;
	case Qt::TopRightCorner:
		dx = std::max(margin, m_mdiArea->width() - mdiDlg.dialog->width() - margin);
		dy = margin;
		break;
	case Qt::BottomLeftCorner:
		dx = margin;
		dy = std::max(margin, m_mdiArea->height() - mdiDlg.dialog->height() - margin);
		break;
	case Qt::BottomRightCorner:
		dx = std::max(margin, m_mdiArea->width() - mdiDlg.dialog->width() - margin);
		dy = std::max(margin, m_mdiArea->height() - mdiDlg.dialog->height() - margin);
		break;
	}

	//show();
	mdiDlg.dialog->move(m_mdiArea->mapToGlobal(QPoint(dx, dy)));
	mdiDlg.dialog->raise();
}

void MainWindow::freezeUI(bool state)
{
	//freeze standard plugins
	m_UI->toolBarMainTools->setDisabled(state);
	m_UI->toolBarSFTools->setDisabled(state);

	m_pluginUIManager->mainPluginToolbar()->setDisabled(state);

	//freeze plugin toolbars
	for (QToolBar *toolbar : m_pluginUIManager->additionalPluginToolbars())
	{
		toolbar->setDisabled(state);
	}

	m_UI->DockableDBTree->setDisabled(state);
	m_UI->menubar->setDisabled(state);

	if (state)
	{
		m_UI->menuEdit->setDisabled(true);
		m_UI->menuTools->setDisabled(true);
	}
	else
	{
		updateMenus();
	}

	m_uiFrozen = state;
}

void MainWindow::enablePickingOperation(ccGLWindow* win, QString message)
{
	if (!win)
	{
		assert(false);
		return;
	}

	assert(m_pickingHub);
	if (!m_pickingHub->addListener(this))
	{
		ccLog::Error("Can't start the picking mechanism (another tool is already using it)");
		return;
	}

	//specific case: we prevent the 'point-pair based alignment' tool to process the picked point!
	//if (m_pprDlg)
	//	m_pprDlg->pause(true);

	s_pickingWindow = win;
	win->displayNewMessage(message, ccGLWindow::LOWER_LEFT_MESSAGE, true, 24 * 3600);
	win->redraw(true, false);

	freezeUI(true);
}

void MainWindow::cancelPreviousPickingOperation(bool aborted)
{
	if (!s_pickingWindow)
		return;

	switch (s_currentPickingOperation)
	{
	case PICKING_ROTATION_CENTER:
		//nothing to do
		break;
	case PICKING_LEVEL_POINTS:
		if (s_levelMarkersCloud)
		{
			s_pickingWindow->removeFromOwnDB(s_levelMarkersCloud);
			delete s_levelMarkersCloud;
			s_levelMarkersCloud = nullptr;
		}
		break;
	default:
		assert(false);
		break;
	}

	if (aborted)
	{
		s_pickingWindow->displayNewMessage(QString(), ccGLWindow::LOWER_LEFT_MESSAGE); //clear previous messages
		s_pickingWindow->displayNewMessage("Picking operation aborted", ccGLWindow::LOWER_LEFT_MESSAGE);
	}
	s_pickingWindow->redraw(false);

	//specific case: we allow the 'point-pair based alignment' tool to process the picked point!
	if (m_pprDlg)
		m_pprDlg->pause(false);

	freezeUI(false);

	m_pickingHub->removeListener(this);

	s_pickingWindow = nullptr;
	s_currentPickingOperation = NO_PICKING_OPERATION;
}

void MainWindow::onItemPicked(const PickedItem& pi)
{
	if (!s_pickingWindow || !m_pickingHub)
	{
		return;
	}

	if (!pi.entity)
	{
		return;
	}

	if (m_pickingHub->activeWindow() != s_pickingWindow)
	{
		ccLog::Warning("The point picked was picked in the wrong window");
		return;
	}

	CCVector3 pickedPoint = pi.P3D;
	switch (s_currentPickingOperation)
	{
	case PICKING_LEVEL_POINTS:
	{
		//we only accept points picked on the right entity!
		//if (obj != s_levelEntity)
		//{
		//	ccLog::Warning(QString("[Level] Only points picked on '%1' are considered!").arg(s_levelEntity->getName()));
		//	return;
		//}

		if (!s_levelMarkersCloud)
		{
			assert(false);
			cancelPreviousPickingOperation(true);
		}

		for (unsigned i = 0; i < s_levelMarkersCloud->size(); ++i)
		{
			const CCVector3* P = s_levelMarkersCloud->getPoint(i);
			if ((pickedPoint - *P).norm() < 1.0e-6)
			{
				ccLog::Warning("[Level] Point is too close from the others!");
				return;
			}
		}

		//add the corresponding marker
		s_levelMarkersCloud->addPoint(pickedPoint);
		unsigned markerCount = s_levelMarkersCloud->size();
		cc2DLabel* label = new cc2DLabel();
		label->addPickedPoint(s_levelMarkersCloud, markerCount - 1);
		label->setName(QString("P#%1").arg(markerCount));
		label->setDisplayedIn2D(false);
		label->setDisplay(s_pickingWindow);
		label->setVisible(true);
		s_levelMarkersCloud->addChild(label);
		s_pickingWindow->redraw();

		if (markerCount == 3)
		{
			//we have enough points!
			const CCVector3* A = s_levelMarkersCloud->getPoint(0);
			const CCVector3* B = s_levelMarkersCloud->getPoint(1);
			const CCVector3* C = s_levelMarkersCloud->getPoint(2);
			CCVector3 X = *B - *A;
			CCVector3 Y = *C - *A;
			CCVector3 Z = X.cross(Y);
			//we choose 'Z' so that it points 'upward' relatively to the camera (assuming the user will be looking from the top)
			CCVector3d viewDir = s_pickingWindow->getCurrentViewDir();
			if (CCVector3d::fromArray(Z.u).dot(viewDir) > 0)
			{
				Z = -Z;
			}
			Y = Z.cross(X);
			X.normalize();
			Y.normalize();
			Z.normalize();

			ccGLMatrixd trans;
			double* mat = trans.data();
			mat[0] = X.x; mat[4] = X.y; mat[8] = X.z; mat[12] = 0;
			mat[1] = Y.x; mat[5] = Y.y; mat[9] = Y.z; mat[13] = 0;
			mat[2] = Z.x; mat[6] = Z.y; mat[10] = Z.z; mat[14] = 0;
			mat[3] = 0; mat[7] = 0; mat[11] = 0; mat[15] = 1;

			CCVector3d T = -CCVector3d::fromArray(A->u);
			trans.apply(T);
			T += CCVector3d::fromArray(A->u);
			trans.setTranslation(T);

			assert(haveOneSelection() && m_selectedEntities.front() == s_levelEntity);
			applyTransformation(trans);

			//clear message
			s_pickingWindow->displayNewMessage(QString(), ccGLWindow::LOWER_LEFT_MESSAGE, false); //clear previous message
			s_pickingWindow->setView(CC_TOP_VIEW);
		}
		else
		{
			//we need more points!
			return;
		}
	}
	//we use the next 'case' entry (PICKING_ROTATION_CENTER) to redefine the rotation center as well!
	assert(s_levelMarkersCloud && s_levelMarkersCloud->size() != 0);
	pickedPoint = *s_levelMarkersCloud->getPoint(0);
	//break;

	case PICKING_ROTATION_CENTER:
	{
		CCVector3d newPivot = CCVector3d::fromArray(pickedPoint.u);
		//specific case: transformation tool is enabled
		if (m_transTool && m_transTool->started())
		{
			m_transTool->setRotationCenter(newPivot);
			const unsigned& precision = s_pickingWindow->getDisplayParameters().displayedNumPrecision;
			s_pickingWindow->displayNewMessage(QString(), ccGLWindow::LOWER_LEFT_MESSAGE, false); //clear previous message
			s_pickingWindow->displayNewMessage(QString("Point (%1 ; %2 ; %3) set as rotation center for interactive transformation")
				.arg(pickedPoint.x, 0, 'f', precision)
				.arg(pickedPoint.y, 0, 'f', precision)
				.arg(pickedPoint.z, 0, 'f', precision),
				ccGLWindow::LOWER_LEFT_MESSAGE, true);
		}
		else
		{
			const ccViewportParameters& params = s_pickingWindow->getViewportParameters();
			if (!params.perspectiveView || params.objectCenteredView)
			{
				//apply current GL transformation (if any)
				pi.entity->getGLTransformation().apply(newPivot);
				s_pickingWindow->setPivotPoint(newPivot, true, true);
			}
		}
		//s_pickingWindow->redraw(); //already called by 'cancelPreviousPickingOperation' (see below)
	}
	break;

	default:
		assert(false);
		break;
	}

	cancelPreviousPickingOperation(false);
}

void MainWindow::unselectAllInDB()
{
	if (m_ccRoot)
	{
		m_ccRoot->unselectAllEntities(); //we don't want any entity selected (especially existing labels!)
	}
	if (m_buildingRoot)
	{
		m_buildingRoot->unselectAllEntities(); //we don't want any entity selected (especially existing labels!)
	}
	if (m_imageRoot)
	{
		m_imageRoot->unselectAllEntities(); //we don't want any entity selected (especially existing labels!)
	}
}

void MainWindow::switchDatabase(CC_TYPES::DB_SOURCE src)
{
	int i = -1;
	switch (src)
	{
	case CC_TYPES::DB_MAINDB:
		i = 0;
		break;
	case CC_TYPES::DB_BUILDING:
		i = 1;
		break;
	case CC_TYPES::DB_IMAGE:
		i = 2;
		break;
	default:
		break;
	}
	if (i < 0)return;
	
	m_UI->ProjectTabWidget->setCurrentIndex(i);
	if (m_UI->propertiesTreeView_Main->isVisible() != (i == 0)) {
		m_UI->propertiesTreeView_Main->setVisible(i == 0);
	}
	if (m_UI->propertiesTreeView_Build->isVisible() != (i == 1)) {
		m_UI->propertiesTreeView_Build->setVisible(i == 1);
	}
	if (m_UI->propertiesTreeView_Image->isVisible() != (i == 2)) {
		m_UI->propertiesTreeView_Image->setVisible(i == 2);
	}
}

ccDBRoot * MainWindow::db(CC_TYPES::DB_SOURCE tp)
{
	switch (tp)
	{
	case CC_TYPES::DB_MAINDB:
		return db_main();
		break;
	case CC_TYPES::DB_BUILDING:
		return db_building();
		break;
	case CC_TYPES::DB_IMAGE:
		return db_image();
		break;
	default:
		break;
	}
	return nullptr;
}

ccPointCloud* MainWindow::askUserToSelectACloud(ccHObject* defaultCloudEntity/*=0*/, QString inviteMessage/*=QString()*/)
{
	ccHObject::Container clouds;
	ccDBRoot* root = db(getCurrentDB());
	root->getRootEntity()->filterChildren(clouds, true, CC_TYPES::POINT_CLOUD, true);
	if (clouds.empty())
	{
		ccConsole::Error("No cloud in database!");
		return 0;
	}
	//default selected index
	int selectedIndex = 0;
	if (defaultCloudEntity)
	{
		for (size_t i = 1; i < clouds.size(); ++i)
		{
			if (clouds[i] == defaultCloudEntity)
			{
				selectedIndex = static_cast<int>(i);
				break;
			}
		}
	}
	//ask the user to choose a cloud
	{
		selectedIndex = ccItemSelectionDlg::SelectEntity(clouds, selectedIndex, this, inviteMessage);
		if (selectedIndex < 0)
			return 0;
	}

	assert(selectedIndex >= 0 && static_cast<size_t>(selectedIndex) < clouds.size());
	return ccHObjectCaster::ToPointCloud(clouds[selectedIndex]);
}

void MainWindow::spawnHistogramDialog(const std::vector<unsigned>& histoValues, double minVal, double maxVal, QString title, QString xAxisLabel)
{
	ccHistogramWindowDlg* hDlg = new ccHistogramWindowDlg(this);
	hDlg->setAttribute(Qt::WA_DeleteOnClose, true);
	hDlg->setWindowTitle("Histogram");

	ccHistogramWindow* histogram = hDlg->window();
	{
		histogram->setTitle(title);
		histogram->fromBinArray(histoValues, minVal, maxVal);
		histogram->setAxisLabels(xAxisLabel, "Count");
		histogram->refresh();
	}

	hDlg->show();
}

ccColorScalesManager* MainWindow::getColorScalesManager()
{
	return ccColorScalesManager::GetUniqueInstance();
}

//////////////////////////////////////////////////////////////////////////

// DB

CC_TYPES::DB_SOURCE MainWindow::getCurrentDB()
{
	CC_TYPES::DB_SOURCE tp;
	if (m_UI->ProjectTabWidget->currentIndex() == 0) {
		tp = CC_TYPES::DB_MAINDB;
	}
	else if (m_UI->ProjectTabWidget->currentIndex() == 1) {
		tp = CC_TYPES::DB_BUILDING;
	}
	else if (m_UI->ProjectTabWidget->currentIndex() == 2) {
		tp = CC_TYPES::DB_IMAGE;
	}
	return tp;
}

void MainWindow::removeFromDB(ccHObject* obj, bool autoDelete/*=true*/)
{
	if (!obj)
		return;

	//remove dependency to avoid deleting the object when removing it from DB tree
	if (!autoDelete && obj->getParent())
		obj->getParent()->removeDependencyWith(obj);

	ccDBRoot* root = db(obj->getDBSourceType());
	if (root)
		root->removeElement(obj);
}

void MainWindow::setSelectedInDB(ccHObject* obj, bool selected)
{

	ccDBRoot* root = obj ? db(obj->getDBSourceType()) : nullptr;
	if (root)
	{
		if (selected)
			root->selectEntity(obj);
		else
			root->unselectEntity(obj);
	}
}

void MainWindow::addToDB(ccHObject* obj,
	CC_TYPES::DB_SOURCE dest,
	bool updateZoom/*=true*/,
	bool autoExpandDBTree/*=true*/,
	bool checkDimensions/*=true*/,
	bool autoRedraw/*=true*/)
{
	obj->setDBSourceType_recursive(dest);

	//let's check that the new entity is not too big nor too far from scene center!
	if (checkDimensions)
	{
		//get entity bounding box
		ccBBox bBox = obj->getBB_recursive();

		CCVector3 center = bBox.getCenter();
		PointCoordinateType diag = bBox.getDiagNorm();

		CCVector3d P = CCVector3d::fromArray(center.u);
		CCVector3d Pshift(0, 0, 0);
		double scale = 1.0;
		bool preserveCoordinateShift = true;
		//here we must test that coordinates are not too big whatever the case because OpenGL
		//really doesn't like big ones (even if we work with GLdoubles :( ).
		if (ccGlobalShiftManager::Handle(P, diag, ccGlobalShiftManager::DIALOG_IF_NECESSARY, false, Pshift, &preserveCoordinateShift, &scale))
		{
			bool needRescale = (scale != 1.0);
			bool needShift = (Pshift.norm2() > 0);

			if (needRescale || needShift)
			{
				ccGLMatrix mat;
				mat.toIdentity();
				mat.data()[0] = mat.data()[5] = mat.data()[10] = static_cast<float>(scale);
				mat.setTranslation(Pshift);
				obj->applyGLTransformation_recursive(&mat);
				ccConsole::Warning(QString("Entity '%1' has been translated: (%2,%3,%4) and rescaled of a factor %5 [original position will be restored when saving]").arg(obj->getName()).arg(Pshift.x, 0, 'f', 2).arg(Pshift.y, 0, 'f', 2).arg(Pshift.z, 0, 'f', 2).arg(scale, 0, 'f', 6));
			}

			//update 'global shift' and 'global scale' for ALL clouds recursively
			if (preserveCoordinateShift)
			{
				//FIXME: why don't we do that all the time by the way?!
				ccHObject::Container children;
				children.push_back(obj);
				while (!children.empty())
				{
					ccHObject* child = children.back();
					children.pop_back();

					if (child->isKindOf(CC_TYPES::POINT_CLOUD))
					{
						ccGenericPointCloud* pc = ccHObjectCaster::ToGenericPointCloud(child);
						pc->setGlobalShift(pc->getGlobalShift() + Pshift);
						pc->setGlobalScale(pc->getGlobalScale() * scale);
					}

					for (unsigned i = 0; i < child->getChildrenNumber(); ++i)
					{
						children.push_back(child->getChild(i));
					}
				}
			}
		}
	}

	//add object to DB root
	ccDBRoot* root = db(dest);

	if (/*m_ccRoot*/root)
	{
		//force a 'global zoom' if the DB was emtpy!
		if (!root->getRootEntity() || root->getRootEntity()->getChildrenNumber() == 0)
		{
			updateZoom = true;
		}
		root->addElement(obj, autoExpandDBTree);
	}
	else
	{
		ccLog::Warning("[MainWindow::addToDB] Internal error: no associated db?!");
		assert(false);
	}

	//we can now set destination display (if none already)
	if (!obj->getDisplay())
	{
		ccGLWindow* activeWin = getActiveGLWindow();
		if (!activeWin)
		{
			//no active GL window?!
			return;
		}
		obj->setDisplay_recursive(activeWin);
	}

	//eventually we update the corresponding display
	assert(obj->getDisplay());
	if (updateZoom)
	{
		static_cast<ccGLWindow*>(obj->getDisplay())->zoomGlobal(); //automatically calls ccGLWindow::redraw
	}
	else if (autoRedraw)
	{
		obj->redrawDisplay();
	}
}

void MainWindow::addToDB(ccHObject* obj,
	bool updateZoom/* = false*/,
	bool autoExpandDBTree/* = true*/,
	bool checkDimensions /*= false*/,
	bool autoRedraw /*= true*/) 
{
	addToDB(obj, getCurrentDB(), updateZoom, autoExpandDBTree, checkDimensions, autoRedraw);
}

void MainWindow::addToDBAuto(const QStringList& filenames)
{
	ccGLWindow* win = qobject_cast<ccGLWindow*>(QObject::sender());
	ccHObject::Container loaded = addToDB(filenames, getCurrentDB(), QString(), win);
	
	for (ccHObject* obj : loaded) {
		ccHObject::Container pcs;
		if (obj->isGroup()) {
			pcs = GetEnabledObjFromGroup(obj, CC_TYPES::POINT_CLOUD, false);
		}
		else {
			if (obj->isA(CC_TYPES::POINT_CLOUD)) {
				pcs.push_back(obj);
			}
		}
		int point_size = 0;

		ProgStartNorm("prepare point clouds", pcs.size())
			for (ccHObject* _p : pcs) {
				ccPointCloud* pcObj = ccHObjectCaster::ToPointCloud(_p);
				if (!pcObj) { continue; }
				bool exportDims[3] = { false,false,true };
				pcObj->exportCoordToSF(exportDims);
				point_size += pcObj->size();

				pcObj->prepareDisplayForRefresh();
				ProgStep()
			}
		ProgEnd

			if (point_size > 10000000) {
				ccEntityAction::computeOctree(pcs, this, true);
				std::cout << point_size << " points lod computed" << std::endl;
			}
	}
	refreshAll();
	UpdateUI();
}

std::vector<ccHObject*> MainWindow::addToDB(const QStringList& filenames,
	CC_TYPES::DB_SOURCE dest,
	QString fileFilter/*=QString()*/,
	ccGLWindow* destWin/*=0*/)
{
	ccHObject::Container loads;
	//to use the same 'global shift' for multiple files
	CCVector3d loadCoordinatesShift(0, 0, 0);
	bool loadCoordinatesTransEnabled = false;

	FileIOFilter::LoadParameters parameters;
	{
		parameters.alwaysDisplayLoadDialog = true;
		parameters.shiftHandlingMode = ccGlobalShiftManager::DIALOG_IF_NECESSARY;
		parameters.coordinatesShift = &loadCoordinatesShift;
		parameters.coordinatesShiftEnabled = &loadCoordinatesTransEnabled;
		parameters.parentWidget = this;
	}

	//the same for 'addToDB' (if the first one is not supported, or if the scale remains too big)
	CCVector3d addCoordinatesShift(0, 0, 0);

	const ccOptions& options = ccOptions::Instance();
	FileIOFilter::ResetSesionCounter();

	for (const QString &filename : filenames)
	{
		CC_FILE_ERROR result = CC_FERR_NO_ERROR;
		ccHObject* newGroup = FileIOFilter::LoadFromFile(filename, parameters, result, fileFilter);

		if (newGroup)
		{
			if (!options.normalsDisplayedByDefault)
			{
				//disable the normals on all loaded clouds!
				ccHObject::Container clouds;
				newGroup->filterChildren(clouds, true, CC_TYPES::POINT_CLOUD);
				for (ccHObject* cloud : clouds)
				{
					if (cloud)
					{
						static_cast<ccGenericPointCloud*>(cloud)->showNormals(false);
					}
				}
			}

			if (destWin)
			{
				newGroup->setDisplay_recursive(destWin);
			}
			addToDB(newGroup, dest, true, true, false);
			newGroup->setPath(filename);
			loads.push_back(newGroup);

			m_recentFiles->addFilePath(filename);
		}

		if (result == CC_FERR_CANCELED_BY_USER)
		{
			//stop importing the file if the user has cancelled the current process!
			break;
		}
	}

	QMainWindow::statusBar()->showMessage(QString("%1 file(s) loaded").arg(filenames.size()), 2000);
	return loads;
}

ccHObject* MainWindow::dbRootObject(CC_TYPES::DB_SOURCE rt)
{
	ccDBRoot* root = db(rt);
	return (root ? root->getRootEntity() : nullptr);
}

ccHObject* MainWindow::dbRootObject()
{
	return dbRootObject(getCurrentDB());
}

MainWindow::ccHObjectContext MainWindow::removeObjectTemporarilyFromDBTree(ccHObject* obj)
{
	ccHObjectContext context;

	assert(obj);
	ccDBRoot* root = db(obj->getDBSourceType());
	if (!root || !obj)
		return context;

	//mandatory (to call putObjectBackIntoDBTree)
	context.parent = obj->getParent();

	//remove the object's dependency to its father (in case it undergoes "severe" modifications)
	if (context.parent)
	{
		context.parentFlags = context.parent->getDependencyFlagsWith(obj);
		context.childFlags = obj->getDependencyFlagsWith(context.parent);

		context.parent->removeDependencyWith(obj);
		obj->removeDependencyWith(context.parent);
	}

	root->removeElement(obj);

	return context;
}

void MainWindow::putObjectBackIntoDBTree(ccHObject* obj, const ccHObjectContext& context)
{
	assert(obj);
	if (!obj || (!m_ccRoot && !m_buildingRoot && !m_imageRoot))
		return;

	if (context.parent)
	{
		context.parent->addChild(obj, context.parentFlags);
		obj->addDependency(context.parent, context.childFlags);
	}

	//DGM: we must call 'notifyGeometryUpdate' as any call to this method
	//while the object was temporarily 'cut' from the DB tree were
	//ineffective!
	obj->notifyGeometryUpdate();

	ccDBRoot* root = db(obj->getDBSourceType());
	if (root) {
		root->addElement(obj, false);
	}
}

void MainWindow::handleNewLabel(ccHObject* entity)
{
	if (entity)
	{
		addToDB(entity, getCurrentDB()); // TODO
	}
	else
	{
		assert(false);
	}
}

void MainWindow::forceConsoleDisplay()
{
	//if the console is hidden, we autoamtically display it!
	if (m_UI->DockableConsole && m_UI->DockableConsole->isHidden())
	{
		m_UI->DockableConsole->show();
		QApplication::processEvents();
	}
}

ccHObject* MainWindow::askUserToSelect(CC_CLASS_ENUM type, ccHObject* defaultCloudEntity/*=0*/, QString inviteMessage/*=QString()*/)
{
	ccHObject::Container entites;
	ccDBRoot* root = db(getCurrentDB());
	if (root) {
		root->getRootEntity()->filterChildren(entites, true, type, true);
	}
	
	if (entites.empty()) {
		ccConsole::Error("No data in database!");
		return 0;
	}
	//default selected index
	int selectedIndex = 0;
	if (defaultCloudEntity) {
		for (size_t i = 1; i < entites.size(); ++i) {
			if (entites[i] == defaultCloudEntity) {
				selectedIndex = static_cast<int>(i);
				break;
			}
		}
	}
	//ask the user to choose a cloud
	{
		selectedIndex = ccItemSelectionDlg::SelectEntity(entites, selectedIndex, this, inviteMessage);
		if (selectedIndex < 0)
			return 0;
	}

	assert(selectedIndex >= 0 && static_cast<size_t>(selectedIndex) < entites.size());
	return entites[selectedIndex];
}

//////////////////////////////////////////////////////////////////////////

void MainWindow::on3DViewActivated(QMdiSubWindow* mdiWin)
{
	ccGLWindow* win = mdiWin ? GLWindowFromWidget(mdiWin->widget()) : nullptr;
	if (win)
	{
		updateViewModePopUpMenu(win);
		updatePivotVisibilityPopUpMenu(win);

		m_UI->actionLockRotationAxis->blockSignals(true);
		m_UI->actionLockRotationAxis->setChecked(win->isRotationAxisLocked());
		m_UI->actionLockRotationAxis->blockSignals(false);

		m_UI->actionEnableStereo->blockSignals(true);
		m_UI->actionEnableStereo->setChecked(win->stereoModeIsEnabled());
		m_UI->actionEnableStereo->blockSignals(false);

		m_UI->actionExclusiveFullScreen->blockSignals(true);
		m_UI->actionExclusiveFullScreen->setChecked(win->exclusiveFullScreen());
		m_UI->actionExclusiveFullScreen->blockSignals(false);

		m_UI->actionShowCursor3DCoordinates->blockSignals(true);
		m_UI->actionShowCursor3DCoordinates->setChecked(win->cursorCoordinatesShown());
		m_UI->actionShowCursor3DCoordinates->blockSignals(false);

		m_UI->actionPointViewEditMode->blockSignals(true);
		m_UI->actionPointViewEditMode->setChecked(win->pointViewEditMode());
		m_UI->actionPointViewEditMode->blockSignals(false);

		m_UI->actionAutoPickRotationCenter->blockSignals(true);
		m_UI->actionAutoPickRotationCenter->setChecked(win->autoPickPivotAtCenter());
		m_UI->actionAutoPickRotationCenter->blockSignals(false);
	}
	Link3DAnd2DWindow();

	m_UI->actionLockRotationAxis->setEnabled(win != nullptr);
	m_UI->actionEnableStereo->setEnabled(win != nullptr);
	m_UI->actionExclusiveFullScreen->setEnabled(win != nullptr);
}

void MainWindow::updateViewModePopUpMenu(ccGLWindow* win)
{
	if (!m_viewModePopupButton)
		return;

	//update the view mode pop-up 'top' icon
	if (win)
	{
		bool objectCentered = true;
		bool perspectiveEnabled = win->getPerspectiveState(objectCentered);

		QAction* currentModeAction = nullptr;
		if (!perspectiveEnabled)
		{
			currentModeAction = m_UI->actionSetOrthoView;
		}
		else if (objectCentered)
		{
			currentModeAction = m_UI->actionSetCenteredPerspectiveView;
		}
		else
		{
			currentModeAction = m_UI->actionSetViewerPerspectiveView;
		}

		assert(currentModeAction);
		m_viewModePopupButton->setIcon(currentModeAction->icon());
		m_viewModePopupButton->setEnabled(true);
	}
	else
	{
		m_viewModePopupButton->setIcon(QIcon());
		m_viewModePopupButton->setEnabled(false);
	}
}

void MainWindow::updatePivotVisibilityPopUpMenu(ccGLWindow* win)
{
	if (!m_pivotVisibilityPopupButton)
		return;

	//update the pivot visibility pop-up 'top' icon
	if (win)
	{
		QAction* visibilityAction = nullptr;
		switch (win->getPivotVisibility())
		{
		case ccGLWindow::PIVOT_HIDE:
			visibilityAction = m_UI->actionSetPivotOff;
			break;
		case ccGLWindow::PIVOT_SHOW_ON_MOVE:
			visibilityAction = m_UI->actionSetPivotRotationOnly;
			break;
		case ccGLWindow::PIVOT_ALWAYS_SHOW:
			visibilityAction = m_UI->actionSetPivotAlwaysOn;
			break;
		default:
			assert(false);
		}

		if (visibilityAction)
			m_pivotVisibilityPopupButton->setIcon(visibilityAction->icon());

		//pivot is not available in viewer-based perspective!
		bool objectCentered = true;
		win->getPerspectiveState(objectCentered);
		m_pivotVisibilityPopupButton->setEnabled(objectCentered);
	}
	else
	{
		m_pivotVisibilityPopupButton->setIcon(QIcon());
		m_pivotVisibilityPopupButton->setEnabled(false);
	}
}

void MainWindow::updateMenus()
{
	ccGLWindow* active3DView = getActiveGLWindow();
	bool hasMdiChild = (active3DView != nullptr);
	int mdiChildCount = getGLWindowCount();
	bool hasLoadedEntities = (m_ccRoot && m_ccRoot->getRootEntity() && m_ccRoot->getRootEntity()->getChildrenNumber() != 0) ||
		(m_buildingRoot && m_buildingRoot->getRootEntity() && m_buildingRoot->getRootEntity()->getChildrenNumber() != 0) ||
		(m_imageRoot && m_imageRoot->getRootEntity() && m_imageRoot->getRootEntity()->getChildrenNumber() != 0);
	bool hasSelectedEntities = (m_ccRoot && m_ccRoot->countSelectedEntities() > 0) ||
		(m_buildingRoot && m_buildingRoot->countSelectedEntities() > 0) ||
		(m_imageRoot && m_imageRoot->countSelectedEntities() > 0);

	//General Menu
	m_UI->menuEdit->setEnabled(true/*hasSelectedEntities*/);
	m_UI->menuTools->setEnabled(true/*hasSelectedEntities*/);

	//3D Views Menu
	m_UI->actionClose3DView->setEnabled(hasMdiChild);
	m_UI->actionCloseAll3DViews->setEnabled(mdiChildCount != 0);
	m_UI->actionTile3DViews->setEnabled(mdiChildCount > 1);
	m_UI->actionCascade3DViews->setEnabled(mdiChildCount > 1);
	m_UI->actionNext3DView->setEnabled(mdiChildCount > 1);
	m_UI->actionPrevious3DView->setEnabled(mdiChildCount > 1);

	//Shaders & Filters display Menu
	bool shadersEnabled = (active3DView ? active3DView->areShadersEnabled() : false);
	m_UI->actionLoadShader->setEnabled(shadersEnabled);
	m_UI->actionDeleteShader->setEnabled(shadersEnabled);

	//View Menu
	m_UI->toolBarView->setEnabled(hasMdiChild);

	//oher actions
	m_UI->actionSegment->setEnabled(hasMdiChild && hasSelectedEntities);
	m_UI->actionTranslateRotate->setEnabled(hasMdiChild && hasSelectedEntities);
	m_UI->actionPointPicking->setEnabled(hasMdiChild && hasLoadedEntities);
	m_UI->actionTestFrameRate->setEnabled(hasMdiChild);
	m_UI->actionRenderToFile->setEnabled(hasMdiChild);
	m_UI->actionToggleSunLight->setEnabled(hasMdiChild);
	m_UI->actionToggleCustomLight->setEnabled(hasMdiChild);
	m_UI->actionToggleCenteredPerspective->setEnabled(hasMdiChild);
	m_UI->actionToggleViewerBasedPerspective->setEnabled(hasMdiChild);

	//plugins
	m_pluginUIManager->updateMenus();
}

void MainWindow::update3DViewsMenu()
{
	m_UI->menu3DViews->clear();
	m_UI->menu3DViews->addAction(m_UI->actionNew3DView);
	m_UI->menu3DViews->addSeparator();
	m_UI->menu3DViews->addAction(m_UI->actionZoomIn);
	m_UI->menu3DViews->addAction(m_UI->actionZoomOut);
	m_UI->menu3DViews->addSeparator();
	m_UI->menu3DViews->addAction(m_UI->actionClose3DView);
	m_UI->menu3DViews->addAction(m_UI->actionCloseAll3DViews);
	m_UI->menu3DViews->addSeparator();
	m_UI->menu3DViews->addAction(m_UI->actionTile3DViews);
	m_UI->menu3DViews->addAction(m_UI->actionCascade3DViews);
	m_UI->menu3DViews->addSeparator();
	m_UI->menu3DViews->addAction(m_UI->actionNext3DView);
	m_UI->menu3DViews->addAction(m_UI->actionPrevious3DView);

	QList<QMdiSubWindow *> windows = m_mdiArea->subWindowList();
	if (!windows.isEmpty())
	{
		//Dynamic Separator
		QAction* separator = new QAction(this);
		separator->setSeparator(true);
		m_UI->menu3DViews->addAction(separator);

		int i = 0;

		for (QMdiSubWindow *window : windows)
		{
			ccGLWindow *child = GLWindowFromWidget(window->widget());

			QString text = QString("&%1 %2").arg(++i).arg(child->windowTitle());
			QAction *action = m_UI->menu3DViews->addAction(text);

			action->setCheckable(true);
			action->setChecked(child == getActiveGLWindow());

			connect(action, &QAction::triggered, this, [=]() {
				setActiveSubWindow(window);
			});
		}
	}
}

void MainWindow::setActiveSubWindow(QWidget *window)
{
	if (!window || !m_mdiArea)
		return;
	m_mdiArea->setActiveSubWindow(qobject_cast<QMdiSubWindow *>(window));
}

void MainWindow::redrawAll(bool only2D/*=false*/)
{
	for (QMdiSubWindow *window : m_mdiArea->subWindowList())
	{
		GLWindowFromWidget(window->widget())->redraw(only2D);
	}
}

void MainWindow::refreshAll(bool only2D/*=false*/)
{
	for (QMdiSubWindow *window : m_mdiArea->subWindowList())
	{
		GLWindowFromWidget(window->widget())->refresh(only2D);
	}
}

void MainWindow::updateUI()
{
	updateUIWithSelection();
	updateMenus();
	updatePropertiesView();
}

void MainWindow::updatePropertiesView()
{
	if (m_ccRoot)
	{
		m_ccRoot->updatePropertiesView();
	}
	if (m_buildingRoot)
	{
		m_buildingRoot->updatePropertiesView();
	}
	if (m_imageRoot)
	{
		m_imageRoot->updatePropertiesView();
	}
}

void MainWindow::updateUIWithSelection()
{
	dbTreeSelectionInfo selInfo;

	m_selectedEntities.clear();

	if (m_ccRoot)
	{
		m_ccRoot->getSelectedEntities(m_selectedEntities, CC_TYPES::OBJECT, &selInfo);
	}

	ccHObject::Container sel_bd;
	if (m_buildingRoot)
	{
		dbTreeSelectionInfo selInfo_img;
		m_buildingRoot->getSelectedEntities(sel_bd, CC_TYPES::OBJECT, &selInfo_img);
		m_selectedEntities.insert(m_selectedEntities.end(), sel_bd.begin(), sel_bd.end());

		selInfo.selCount += selInfo_img.selCount;
		selInfo.sfCount += selInfo_img.sfCount;
		selInfo.colorCount += selInfo_img.colorCount;
		selInfo.normalsCount += selInfo_img.normalsCount;
		selInfo.groupCount += selInfo_img.groupCount;
		selInfo.cloudCount += selInfo_img.cloudCount;
		selInfo.octreeCount += selInfo_img.octreeCount;
		selInfo.gridCound += selInfo_img.gridCound;
		selInfo.meshCount += selInfo_img.meshCount;
		selInfo.planeCount += selInfo_img.planeCount;
		selInfo.polylineCount += selInfo_img.polylineCount;
		selInfo.sensorCount += selInfo_img.sensorCount;
		selInfo.gblSensorCount += selInfo_img.gblSensorCount;
		selInfo.cameraSensorCount += selInfo_img.cameraSensorCount;
		selInfo.kdTreeCount += selInfo_img.kdTreeCount;
	}

	ccHObject::Container sel_img;
	if (m_imageRoot)
	{
		dbTreeSelectionInfo selInfo_img;
		m_imageRoot->getSelectedEntities(sel_img, CC_TYPES::OBJECT, &selInfo_img);
		m_selectedEntities.insert(m_selectedEntities.end(), sel_img.begin(), sel_img.end());

		selInfo.selCount += selInfo_img.selCount;
		selInfo.sfCount += selInfo_img.sfCount;
		selInfo.colorCount += selInfo_img.colorCount;
		selInfo.normalsCount += selInfo_img.normalsCount;
		selInfo.groupCount += selInfo_img.groupCount;
		selInfo.cloudCount += selInfo_img.cloudCount;
		selInfo.octreeCount += selInfo_img.octreeCount;
		selInfo.gridCound += selInfo_img.gridCound;
		selInfo.meshCount += selInfo_img.meshCount;
		selInfo.planeCount += selInfo_img.planeCount;
		selInfo.polylineCount += selInfo_img.polylineCount;
		selInfo.sensorCount += selInfo_img.sensorCount;
		selInfo.gblSensorCount += selInfo_img.gblSensorCount;
		selInfo.cameraSensorCount += selInfo_img.cameraSensorCount;
		selInfo.kdTreeCount += selInfo_img.kdTreeCount;
	}

	switchDatabase(getCurrentDB());

	enableUIItems(selInfo);
	updateViewStateWithSelection();
}

void MainWindow::updateViewStateWithSelection()
{
	if (m_selectedEntities.size() != 1) {
		return;
	}
	ccHObject* obj = m_selectedEntities[0];
	if (obj->isKindOf(CC_TYPES::MESH)) {
		ccMesh* mesh = ccHObjectCaster::ToMesh(obj);
		if (mesh) {
			m_UI->actionDisplayWireframe->setChecked(mesh->isShownAsWire());
			m_UI->actionDisplayFace->setChecked(mesh->isShownAsFace());
			m_UI->actionDisplayNormalPerFace->setChecked(mesh->isShownAsFace() && mesh->triNormsShown());
			m_UI->actionDisplayNormalPerVertex->setChecked(mesh->isShownAsFace() && mesh->normalsShown() && !mesh->triNormsShown());
		}
	}
	else if (obj->isKindOf(CC_TYPES::POINT_CLOUD)) {
		ccGenericPointCloud* cloud = ccHObjectCaster::ToGenericPointCloud(obj);
		if (cloud) {
			m_UI->actionDisplayWireframe->setChecked(false);
			m_UI->actionDisplayFace->setChecked(false);
			m_UI->actionDisplayNormalPerFace->setChecked(false);
			m_UI->actionDisplayNormalPerVertex->setChecked(cloud->normalsShown());
		}
	}
}

void MainWindow::enableAll()
{
	for (QMdiSubWindow *window : m_mdiArea->subWindowList())
	{
		window->setEnabled(true);
	}
}

void MainWindow::disableAll()
{
	for (QMdiSubWindow *window : m_mdiArea->subWindowList())
	{
		window->setEnabled(false);
	}
}

void MainWindow::disableAllBut(ccGLWindow* win)
{
	//we disable all other windows
	for (QMdiSubWindow *window : m_mdiArea->subWindowList())
	{
		if (GLWindowFromWidget(window->widget()) != win)
		{
			window->setEnabled(false);
		}
	}
}

void MainWindow::enableUIItems(dbTreeSelectionInfo& selInfo)
{
	bool dbIsEmpty = (!m_ccRoot || !m_ccRoot->getRootEntity() || m_ccRoot->getRootEntity()->getChildrenNumber() == 0) &&
		(!m_buildingRoot || !m_buildingRoot->getRootEntity() || m_buildingRoot->getRootEntity()->getChildrenNumber() == 0) &&
		(!m_imageRoot || !m_imageRoot->getRootEntity() || m_imageRoot->getRootEntity()->getChildrenNumber() == 0);
	bool atLeastOneEntity = (selInfo.selCount > 0);
	bool atLeastOneCloud = (selInfo.cloudCount > 0);
	bool atLeastOneMesh = (selInfo.meshCount > 0);
	//bool atLeastOneOctree = (selInfo.octreeCount > 0);
	bool atLeastOneNormal = (selInfo.normalsCount > 0);
	bool atLeastOneColor = (selInfo.colorCount > 0);
	bool atLeastOneSF = (selInfo.sfCount > 0);
	bool atLeastOneGrid = (selInfo.gridCound > 0);

	//bool atLeastOneSensor = (selInfo.sensorCount > 0);
	bool atLeastOneGBLSensor = (selInfo.gblSensorCount > 0);
	bool atLeastOneCameraSensor = (selInfo.cameraSensorCount > 0);
	bool atLeastOnePolyline = (selInfo.polylineCount > 0);
	bool activeWindow = (getActiveGLWindow() != nullptr);

	//menuEdit->setEnabled(atLeastOneEntity);
	//menuTools->setEnabled(atLeastOneEntity);

	m_UI->actionTracePolyline->setEnabled(!dbIsEmpty);
	m_UI->actionZoomAndCenter->setEnabled(atLeastOneEntity && activeWindow);
	m_UI->actionSave->setEnabled(atLeastOneEntity);
	m_UI->actionClone->setEnabled(atLeastOneEntity);
	m_UI->actionDelete->setEnabled(atLeastOneEntity);
	m_UI->actionExportCoordToSF->setEnabled(atLeastOneEntity);
	m_UI->actionSegment->setEnabled(atLeastOneEntity && activeWindow);
	m_UI->actionTranslateRotate->setEnabled(atLeastOneEntity && activeWindow);
	m_UI->actionShowDepthBuffer->setEnabled(atLeastOneGBLSensor);
	m_UI->actionExportDepthBuffer->setEnabled(atLeastOneGBLSensor);
	m_UI->actionComputePointsVisibility->setEnabled(atLeastOneGBLSensor);
	m_UI->actionResampleWithOctree->setEnabled(atLeastOneCloud);
	m_UI->actionApplyScale->setEnabled(atLeastOneCloud || atLeastOneMesh || atLeastOnePolyline);
	m_UI->actionApplyTransformation->setEnabled(atLeastOneEntity);
	m_UI->actionComputeOctree->setEnabled(atLeastOneCloud || atLeastOneMesh);
	m_UI->actionComputeNormals->setEnabled(atLeastOneCloud || atLeastOneMesh);
	m_UI->actionChangeColorLevels->setEnabled(atLeastOneCloud || atLeastOneMesh);
	m_UI->actionEditGlobalShiftAndScale->setEnabled(atLeastOneCloud || atLeastOneMesh || atLeastOnePolyline);
	m_UI->actionCrop->setEnabled(atLeastOneCloud || atLeastOneMesh);
	m_UI->actionSetUniqueColor->setEnabled(atLeastOneEntity/*atLeastOneCloud || atLeastOneMesh*/); //DGM: we can set color to a group now!
	m_UI->actionColorize->setEnabled(atLeastOneEntity/*atLeastOneCloud || atLeastOneMesh*/); //DGM: we can set color to a group now!
	m_UI->actionDeleteScanGrid->setEnabled(atLeastOneGrid);

	m_UI->actionScalarFieldFromColor->setEnabled(atLeastOneEntity && atLeastOneColor);
	m_UI->actionComputeMeshAA->setEnabled(atLeastOneCloud);
	m_UI->actionComputeMeshLS->setEnabled(atLeastOneCloud);
	m_UI->actionMeshScanGrids->setEnabled(atLeastOneGrid);
	//actionComputeQuadric3D->setEnabled(atLeastOneCloud);
	m_UI->actionComputeBestFitBB->setEnabled(atLeastOneEntity);
	m_UI->actionComputeGeometricFeature->setEnabled(atLeastOneCloud);
	m_UI->actionRemoveDuplicatePoints->setEnabled(atLeastOneCloud);
	m_UI->actionFitPlane->setEnabled(atLeastOneEntity);
	m_UI->actionFitSphere->setEnabled(atLeastOneCloud);
	m_UI->actionLevel->setEnabled(atLeastOneEntity);
	m_UI->actionFitFacet->setEnabled(atLeastOneEntity);
	m_UI->actionFitQuadric->setEnabled(atLeastOneCloud);
	m_UI->actionSubsample->setEnabled(atLeastOneCloud);

	m_UI->actionSNETest->setEnabled(atLeastOneCloud);
	m_UI->actionExportCloudInfo->setEnabled(atLeastOneEntity);
	m_UI->actionExportPlaneInfo->setEnabled(atLeastOneEntity);

	m_UI->actionFilterByValue->setEnabled(atLeastOneSF);
	m_UI->actionConvertToRGB->setEnabled(atLeastOneSF);
	m_UI->actionConvertToRandomRGB->setEnabled(atLeastOneSF);
	m_UI->actionRenameSF->setEnabled(atLeastOneSF);
	m_UI->actionAddIdField->setEnabled(atLeastOneCloud);
	m_UI->actionComputeStatParams->setEnabled(atLeastOneSF);
	m_UI->actionComputeStatParams2->setEnabled(atLeastOneSF);
	m_UI->actionShowHistogram->setEnabled(atLeastOneSF);
	m_UI->actionGaussianFilter->setEnabled(atLeastOneSF);
	m_UI->actionBilateralFilter->setEnabled(atLeastOneSF);
	m_UI->actionDeleteScalarField->setEnabled(atLeastOneSF);
	m_UI->actionDeleteAllSF->setEnabled(atLeastOneSF);
	m_UI->actionMultiplySF->setEnabled(/*TODO: atLeastOneSF*/false);
	m_UI->actionSFGradient->setEnabled(atLeastOneSF);
	m_UI->actionSetSFAsCoord->setEnabled(atLeastOneSF && atLeastOneCloud);
	m_UI->actionInterpolateSFs->setEnabled(atLeastOneCloud || atLeastOneMesh);

	m_UI->actionSamplePointsOnMesh->setEnabled(atLeastOneMesh);
	m_UI->actionMeasureMeshSurface->setEnabled(atLeastOneMesh);
	m_UI->actionMeasureMeshVolume->setEnabled(atLeastOneMesh);
	m_UI->actionFlagMeshVertices->setEnabled(atLeastOneMesh);
	m_UI->actionSmoothMeshLaplacian->setEnabled(atLeastOneMesh);
	m_UI->actionConvertTextureToColor->setEnabled(atLeastOneMesh);
	m_UI->actionSubdivideMesh->setEnabled(atLeastOneMesh);
	m_UI->actionDistanceToBestFitQuadric3D->setEnabled(atLeastOneCloud);
	m_UI->actionDistanceMap->setEnabled(atLeastOneMesh || atLeastOneCloud);

	m_UI->menuMeshScalarField->setEnabled(atLeastOneSF && atLeastOneMesh);
	//actionSmoothMeshSF->setEnabled(atLeastOneSF && atLeastOneMesh);
	//actionEnhanceMeshSF->setEnabled(atLeastOneSF && atLeastOneMesh);

	m_UI->actionOrientNormalsMST->setEnabled(atLeastOneCloud && atLeastOneNormal);
	m_UI->actionOrientNormalsFM->setEnabled(atLeastOneCloud && atLeastOneNormal);
	m_UI->actionClearNormals->setEnabled(atLeastOneNormal);
	m_UI->actionInvertNormals->setEnabled(atLeastOneNormal);
	m_UI->actionConvertNormalToHSV->setEnabled(atLeastOneNormal);
	m_UI->actionConvertNormalToDipDir->setEnabled(atLeastOneNormal);
	m_UI->actionClearColor->setEnabled(atLeastOneColor);
	m_UI->actionRGBToGreyScale->setEnabled(atLeastOneColor);
	m_UI->actionEnhanceRGBWithIntensities->setEnabled(atLeastOneColor);

	// == 1
	bool exactlyOneEntity = (selInfo.selCount == 1);
	bool exactlyOneGroup = (selInfo.groupCount == 1);
	bool exactlyOneCloud = (selInfo.cloudCount == 1);
	bool exactlyOneMesh = (selInfo.meshCount == 1);
	bool exactlyOneSF = (selInfo.sfCount == 1);
	bool exactlyOneSensor = (selInfo.sensorCount == 1);
	bool exactlyOneCameraSensor = (selInfo.cameraSensorCount == 1);

	m_UI->actionConvertPolylinesToMesh->setEnabled(atLeastOnePolyline || exactlyOneGroup);
	m_UI->actionSamplePointsOnPolyline->setEnabled(atLeastOnePolyline);
	m_UI->actionMeshTwoPolylines->setEnabled(selInfo.selCount == 2 && selInfo.polylineCount == 2);
	m_UI->actionCreateSurfaceBetweenTwoPolylines->setEnabled(m_UI->actionMeshTwoPolylines->isEnabled()); //clone of actionMeshTwoPolylines
	m_UI->actionModifySensor->setEnabled(exactlyOneSensor);
	m_UI->actionComputeDistancesFromSensor->setEnabled(atLeastOneCameraSensor || atLeastOneGBLSensor);
	m_UI->actionComputeScatteringAngles->setEnabled(exactlyOneSensor);
	m_UI->actionViewFromSensor->setEnabled(exactlyOneSensor);
	m_UI->actionCreateGBLSensor->setEnabled(atLeastOneCloud);
	m_UI->actionCreateCameraSensor->setEnabled(selInfo.selCount <= 1); //free now
	m_UI->actionProjectUncertainty->setEnabled(exactlyOneCameraSensor);
	m_UI->actionCheckPointsInsideFrustum->setEnabled(exactlyOneCameraSensor);
	m_UI->actionLabelConnectedComponents->setEnabled(atLeastOneCloud);
	m_UI->actionSORFilter->setEnabled(atLeastOneCloud);
	m_UI->actionNoiseFilter->setEnabled(atLeastOneCloud);
	m_UI->actionUnroll->setEnabled(exactlyOneEntity);
	m_UI->actionStatisticalTest->setEnabled(exactlyOneEntity && exactlyOneSF);
	m_UI->actionAddConstantSF->setEnabled(exactlyOneCloud || exactlyOneMesh);
	m_UI->actionEditGlobalScale->setEnabled(exactlyOneCloud || exactlyOneMesh);
	m_UI->actionComputeKdTree->setEnabled(exactlyOneCloud || exactlyOneMesh);
	m_UI->actionShowWaveDialog->setEnabled(exactlyOneCloud);
	m_UI->actionCompressFWFData->setEnabled(atLeastOneCloud);

	m_UI->actionKMeans->setEnabled(/*TODO: exactlyOneEntity && exactlyOneSF*/false);
	m_UI->actionFrontPropagation->setEnabled(/*TODO: exactlyOneEntity && exactlyOneSF*/false);

	//actionCreatePlane->setEnabled(true);
	m_UI->actionEditPlane->setEnabled(selInfo.planeCount == 1);

	m_UI->actionFindBiggestInnerRectangle->setEnabled(exactlyOneCloud);

	m_UI->menuActiveScalarField->setEnabled((exactlyOneCloud || exactlyOneMesh) && selInfo.sfCount > 0);
	m_UI->actionCrossSection->setEnabled(atLeastOneCloud || atLeastOneMesh || (selInfo.groupCount != 0));
	m_UI->actionExtractSections->setEnabled(atLeastOneCloud);
	m_UI->actionRasterize->setEnabled(exactlyOneCloud);
	m_UI->actionCompute2HalfDimVolume->setEnabled(selInfo.cloudCount == selInfo.selCount && selInfo.cloudCount >= 1 && selInfo.cloudCount <= 2); //one or two clouds!

	m_UI->actionPointListPicking->setEnabled(exactlyOneCloud || exactlyOneMesh);

	// == 2
	bool exactlyTwoEntities = (selInfo.selCount == 2);
	bool exactlyTwoClouds = (selInfo.cloudCount == 2);
	//bool exactlyTwoSF = (selInfo.sfCount == 2);

	m_UI->actionRegister->setEnabled(exactlyTwoEntities);
	m_UI->actionInterpolateColors->setEnabled(exactlyTwoEntities && atLeastOneColor);
	m_UI->actionPointPairsAlign->setEnabled(exactlyOneEntity || exactlyTwoEntities);
	m_UI->actionAlign->setEnabled(exactlyTwoEntities); //Aurelien BEY le 13/11/2008
	m_UI->actionCloudCloudDist->setEnabled(exactlyTwoClouds);
	m_UI->actionCloudMeshDist->setEnabled(exactlyTwoEntities && atLeastOneMesh);
	m_UI->actionCPS->setEnabled(exactlyTwoClouds);
	m_UI->actionScalarFieldArithmetic->setEnabled(exactlyOneEntity && atLeastOneSF);

	//>1
	bool atLeastTwoEntities = (selInfo.selCount > 1);

	m_UI->actionMerge->setEnabled(atLeastTwoEntities);
	m_UI->actionMatchBBCenters->setEnabled(atLeastTwoEntities);
	m_UI->actionMatchScales->setEnabled(atLeastTwoEntities);

	//standard plugins
	m_pluginUIManager->handleSelectionChanged();

	//////////////////////////////////////////////////////////////////////////
	// Building Reconstruction
//	m_UI->actionBDImage_Lines->setEnabled(atLeastOneEntity);
	m_UI->actionBDPlane_Deduction->setEnabled(atLeastOneEntity);
	m_UI->actionBDPolyFit->setEnabled(atLeastOneEntity);
}

void MainWindow::echoMouseWheelRotate(float wheelDelta_deg)
{
	if (!m_UI->actionEnableCameraLink->isChecked())
		return;

	ccGLWindow* sendingWindow = dynamic_cast<ccGLWindow*>(sender());
	if (!sendingWindow)
		return;

	for (QMdiSubWindow *window : m_mdiArea->subWindowList())
	{
		ccGLWindow *child = GLWindowFromWidget(window->widget());
		if (child != sendingWindow)
		{
			child->blockSignals(true);
			child->onWheelEvent(wheelDelta_deg);
			child->blockSignals(false);
			child->redraw();
		}
	}
}

void MainWindow::echoCameraDisplaced(float ddx, float ddy)
{
	if (!m_UI->actionEnableCameraLink->isChecked())
		return;

	ccGLWindow* sendingWindow = dynamic_cast<ccGLWindow*>(sender());
	if (!sendingWindow)
		return;

	for (QMdiSubWindow *window : m_mdiArea->subWindowList())
	{
		ccGLWindow *child = GLWindowFromWidget(window->widget());
		if (child != sendingWindow)
		{
			child->blockSignals(true);
			child->moveCamera(ddx, ddy, 0.0f);
			child->blockSignals(false);
			child->redraw();
		}
	}
}

void MainWindow::echoBaseViewMatRotation(const ccGLMatrixd& rotMat)
{
	if (!m_UI->actionEnableCameraLink->isChecked())
		return;

	ccGLWindow* sendingWindow = dynamic_cast<ccGLWindow*>(sender());
	if (!sendingWindow)
		return;

	for (QMdiSubWindow *window : m_mdiArea->subWindowList())
	{
		ccGLWindow *child = GLWindowFromWidget(window->widget());
		if (child != sendingWindow)
		{
			child->blockSignals(true);
			child->rotateBaseViewMat(rotMat);
			child->blockSignals(false);
			child->redraw();
		}
	}
}

void MainWindow::echoCameraPosChanged(const CCVector3d& P)
{
	if (!m_UI->actionEnableCameraLink->isChecked())
		return;

	ccGLWindow* sendingWindow = dynamic_cast<ccGLWindow*>(sender());
	if (!sendingWindow)
		return;


	for (QMdiSubWindow *window : m_mdiArea->subWindowList())
	{
		ccGLWindow *child = GLWindowFromWidget(window->widget());
		if (child != sendingWindow)
		{
			child->blockSignals(true);
			child->setCameraPos(P);
			child->blockSignals(false);
			child->redraw();
		}
	}
}

void MainWindow::echoPivotPointChanged(const CCVector3d& P)
{
	if (!m_UI->actionEnableCameraLink->isChecked())
		return;

	ccGLWindow* sendingWindow = dynamic_cast<ccGLWindow*>(sender());
	if (!sendingWindow)
		return;

	for (QMdiSubWindow *window : m_mdiArea->subWindowList())
	{
		ccGLWindow *child = GLWindowFromWidget(window->widget());
		if (child != sendingWindow)
		{
			child->blockSignals(true);
			child->setPivotPoint(P);
			child->blockSignals(false);
			child->redraw();
		}
	}
}

void MainWindow::echoPixelSizeChanged(float pixelSize)
{
	if (!m_UI->actionEnableCameraLink->isChecked())
		return;

	ccGLWindow* sendingWindow = dynamic_cast<ccGLWindow*>(sender());
	if (!sendingWindow)
		return;

	for (QMdiSubWindow *window : m_mdiArea->subWindowList())
	{
		ccGLWindow *child = GLWindowFromWidget(window->widget());
		if (child != sendingWindow)
		{
			child->blockSignals(true);
			child->setPixelSize(pixelSize);
			child->blockSignals(false);
			child->redraw();
		}
	}
}

void MainWindow::echoMouseMoved3D(const CCVector3d & P, bool b3d)
{
	QString string = "3D ";
	if (b3d) {
		if (m_UI->actionDisplayGlobalCoord) {
			// TODO: 
		}
		string += QString("(%1, %2, %3)").arg(P.x).arg(P.y).arg(P.z);
	}
	m_status_coord3D->setText(string);
}

void MainWindow::echoMouseMoved2D(int x, int y, double depth)
{
	QString string = QString("GLdepth %1").arg(depth, 0, 'f', 6);
	m_status_depth->setText(string);
}

void MainWindow::echopointSnapBufferChanged(int buffer)
{
	m_status_pointSnapBufferSpinBox->setValue(buffer);
}

void MainWindow::echoImageCursorPos(const CCVector3d & P, bool b3d)
{
	setStatusImageCoord(P, b3d);
}

void MainWindow::pointSnapBufferChanged(int buffer)
{
	if (GetActiveGLWindow())
		GetActiveGLWindow()->setPointPickBuffer(buffer);
}

void MainWindow::setStatusImageCoord(const CCVector3d & P, bool b3d)
{
	QString string = "Image ";
	if (b3d) {
		string += QString("(%1, %2)").arg(P.x).arg(P.y);
	}
	m_status_coord2D->setText(string);
}

void MainWindow::dispToConsole(QString message, ConsoleMessageLevel level/*=STD_CONSOLE_MESSAGE*/)
{
	switch (level)
	{
	case STD_CONSOLE_MESSAGE:
		ccConsole::Print(message);
		break;
	case WRN_CONSOLE_MESSAGE:
		ccConsole::Warning(message);
		break;
	case ERR_CONSOLE_MESSAGE:
		ccConsole::Error(message);
		break;
	}
}

//////////////////////////////////////////////////////////////////////////

/************** STATIC METHODS ******************/

MainWindow* MainWindow::TheInstance()
{
	if (!s_instance)
		s_instance = new MainWindow();
	return s_instance;
}

void MainWindow::DestroyInstance()
{
	delete s_instance;
	s_instance = nullptr;
}

void MainWindow::GetGLWindows(std::vector<ccGLWindow*>& glWindows)
{
	const QList<QMdiSubWindow*> windows = TheInstance()->m_mdiArea->subWindowList();

	if (windows.empty())
		return;

	glWindows.clear();
	glWindows.reserve(windows.size());

	for (QMdiSubWindow *window : windows)
	{
		glWindows.push_back(GLWindowFromWidget(window->widget()));
	}
	ccGLWindow* imgGL = TheInstance()->m_pbdrImshow->getGLWindow();
	if (imgGL) {
		glWindows.push_back(imgGL);
	}
}

ccGLWindow* MainWindow::GetActiveGLWindow()
{
	return TheInstance()->getActiveGLWindow();
}

ccGLWindow* MainWindow::GetGLWindow(const QString& title)
{
	const QList<QMdiSubWindow *> windows = TheInstance()->m_mdiArea->subWindowList();

	if (windows.empty())
		return nullptr;

	for (QMdiSubWindow *window : windows)
	{
		ccGLWindow* win = GLWindowFromWidget(window->widget());
		if (win->windowTitle() == title)
			return win;
	}

	return nullptr;
}

void MainWindow::RefreshAllGLWindow(bool only2D/*=false*/)
{
	TheInstance()->refreshAll(only2D);
}

void MainWindow::UpdateUI()
{
	TheInstance()->updateUI();
}

void MainWindow::addEditPlaneAction(QMenu &menu) const
{
	menu.addAction(m_UI->actionEditPlane);
}

ccUniqueIDGenerator::Shared MainWindow::getUniqueIDGenerator()
{
	return ccObject::GetUniqueIDGenerator();
}

void MainWindow::createGLWindow(ccGLWindow*& window, QWidget*& widget) const
{
	bool stereoMode = QSurfaceFormat::defaultFormat().stereo();

	CreateGLWindow(window, widget, stereoMode);
	assert(window && widget);
}

void MainWindow::destroyGLWindow(ccGLWindow* view3D) const
{
	if (view3D)
	{
		view3D->setParent(0);
		delete view3D;
	}
}

///////////////////////////////////////////////////////////////////////// !Menu-General command
//! general

void MainWindow::toggleSelectedEntitiesProperty(ccEntityAction::TOGGLE_PROPERTY property)
{
	if (!ccEntityAction::toggleProperty(m_selectedEntities, property))
	{
		return;
	}

	refreshAll();
	updateUI();
}

void MainWindow::clearSelectedEntitiesProperty(ccEntityAction::CLEAR_PROPERTY property)
{
	if (!ccEntityAction::clearProperty(m_selectedEntities, property, this))
	{
		return;
	}

	refreshAll();
	updateUI();
}

//////////////////////////////////////////////////////////////////////////

//"File" menu

void MainWindow::doActionLoadFile()
{
	//persistent settings
	QSettings settings;
	settings.beginGroup(ccPS::LoadFile());
	QString currentPath = settings.value(ccPS::CurrentPath(), ccFileUtils::defaultDocPath()).toString();
	QString currentOpenDlgFilter = settings.value(ccPS::SelectedInputFilter(), BinFilter::GetFileFilter()).toString();

	// Add all available file I/O filters (with import capabilities)
	const QStringList filterStrings = FileIOFilter::ImportFilterList();
	const QString &allFilter = filterStrings.at(0);

	if (!filterStrings.contains(currentOpenDlgFilter))
	{
		currentOpenDlgFilter = allFilter;
	}

	//file choosing dialog
	QStringList selectedFiles = QFileDialog::getOpenFileNames(this,
		tr("Open file(s)"),
		currentPath,
		filterStrings.join(s_fileFilterSeparator),
		&currentOpenDlgFilter,
		CCFileDialogOptions());
	if (selectedFiles.isEmpty())
		return;

	//save last loading parameters
	currentPath = QFileInfo(selectedFiles[0]).absolutePath();
	settings.setValue(ccPS::CurrentPath(), currentPath);
	settings.setValue(ccPS::SelectedInputFilter(), currentOpenDlgFilter);
	settings.endGroup();

	if (currentOpenDlgFilter == allFilter)
	{
		currentOpenDlgFilter.clear(); //this way FileIOFilter will try to guess the file type automatically!
	}

	//load files
	addToDB(selectedFiles, getCurrentDB(), currentOpenDlgFilter);
}

//Helper: check for a filename validity
static bool IsValidFileName(QString filename)
{
#ifdef CC_WINDOWS
	QString sPattern("^(?!^(PRN|AUX|CLOCK\\$|NUL|CON|COM\\d|LPT\\d|\\..*)(\\..+)?$)[^\\x00-\\x1f\\\\?*:\\"";|/]+$");
#else
	QString sPattern("^(([a-zA-Z]:|\\\\)\\\\)?(((\\.)|(\\.\\.)|([^\\\\/:\\*\\?""\\|<>\\. ](([^\\\\/:\\*\\?""\\|<>\\. ])|([^\\\\/:\\*\\?""\\|<>]*[^\\\\/:\\*\\?""\\|<>\\. ]))?))\\\\)*[^\\\\/:\\*\\?""\\|<>\\. ](([^\\\\/:\\*\\?""\\|<>\\. ])|([^\\\\/:\\*\\?""\\|<>]*[^\\\\/:\\*\\?""\\|<>\\. ]))?$");
#endif

	return QRegExp(sPattern).exactMatch(filename);
}

void MainWindow::doActionSaveFile()
{
	if (!haveSelection())
		return;

	ccHObject clouds("clouds");
	ccHObject meshes("meshes");
	ccHObject images("images");
	ccHObject polylines("polylines");
	ccHObject other("other");
	ccHObject otherSerializable("serializable");
	ccHObject::Container entitiesToDispatch;
	entitiesToDispatch.insert(entitiesToDispatch.begin(), m_selectedEntities.begin(), m_selectedEntities.end());
	ccHObject entitiesToSave;
	while (!entitiesToDispatch.empty())
	{
		ccHObject* child = entitiesToDispatch.back();
		entitiesToDispatch.pop_back();

		if (child->isA(CC_TYPES::HIERARCHY_OBJECT))
		{
			for (unsigned j = 0; j < child->getChildrenNumber(); ++j)
				entitiesToDispatch.push_back(child->getChild(j));
		}
		else
		{
			//we put the entity in the container corresponding to its type
			ccHObject* dest = nullptr;
			if (child->isA(CC_TYPES::POINT_CLOUD))
				dest = &clouds;
			else if (child->isKindOf(CC_TYPES::MESH))
				dest = &meshes;
			else if (child->isKindOf(CC_TYPES::IMAGE))
				dest = &images;
			else if (child->isKindOf(CC_TYPES::POLY_LINE))
				dest = &polylines;
			else if (child->isSerializable())
				dest = &otherSerializable;
			else
				dest = &other;

			assert(dest);

			//we don't want double insertions if the user has clicked both the father and child
			if (!dest->find(child->getUniqueID()))
			{
				dest->addChild(child, ccHObject::DP_NONE);
				entitiesToSave.addChild(child, ccHObject::DP_NONE);
			}
		}
	}

	bool hasCloud = (clouds.getChildrenNumber() != 0);
	bool hasMesh = (meshes.getChildrenNumber() != 0);
	bool hasImages = (images.getChildrenNumber() != 0);
	bool hasPolylines = (polylines.getChildrenNumber() != 0);
	bool hasSerializable = (otherSerializable.getChildrenNumber() != 0);
	bool hasOther = (other.getChildrenNumber() != 0);

	int stdSaveTypes = static_cast<int>(hasCloud)
		+ static_cast<int>(hasMesh)
		+ static_cast<int>(hasImages)
		+ static_cast<int>(hasPolylines)
		+ static_cast<int>(hasSerializable);
	if (stdSaveTypes == 0)
	{
		ccConsole::Error("Can't save selected entity(ies) this way!");
		return;
	}

	//we set up the right file filters, depending on the selected
	//entities type (cloud, mesh, etc.).
	QStringList fileFilters;
	{
		for (const FileIOFilter::Shared &filter : FileIOFilter::GetFilters())
		{
			bool atLeastOneExclusive = false;

			//can this filter export one or several clouds?
			bool canExportClouds = true;
			if (hasCloud)
			{
				bool isExclusive = true;
				bool multiple = false;
				canExportClouds = (filter->canSave(CC_TYPES::POINT_CLOUD, multiple, isExclusive)
					&& (multiple || clouds.getChildrenNumber() == 1));
				atLeastOneExclusive |= isExclusive;
			}

			//can this filter export one or several meshes?
			bool canExportMeshes = true;
			if (hasMesh)
			{
				bool isExclusive = true;
				bool multiple = false;
				canExportMeshes = (filter->canSave(CC_TYPES::MESH, multiple, isExclusive)
					&& (multiple || meshes.getChildrenNumber() == 1));
				atLeastOneExclusive |= isExclusive;
			}

			//can this filter export one or several polylines?
			bool canExportPolylines = true;
			if (hasPolylines)
			{
				bool isExclusive = true;
				bool multiple = false;
				canExportPolylines = (filter->canSave(CC_TYPES::POLY_LINE, multiple, isExclusive)
					&& (multiple || polylines.getChildrenNumber() == 1));
				atLeastOneExclusive |= isExclusive;
			}

			//can this filter export one or several images?
			bool canExportImages = true;
			if (hasImages)
			{
				bool isExclusive = true;
				bool multiple = false;
				canExportImages = (filter->canSave(CC_TYPES::IMAGE, multiple, isExclusive)
					&& (multiple || images.getChildrenNumber() == 1));
				atLeastOneExclusive |= isExclusive;
			}

			//can this filter export one or several other serializable entities?
			bool canExportSerializables = true;
			if (hasSerializable)
			{
				//check if all entities have the same type
				{
					CC_CLASS_ENUM firstClassID = otherSerializable.getChild(0)->getUniqueID();
					for (unsigned j = 1; j < otherSerializable.getChildrenNumber(); ++j)
					{
						if (otherSerializable.getChild(j)->getUniqueID() != firstClassID)
						{
							//we add a virtual second 'stdSaveType' so as to properly handle exlusivity
							++stdSaveTypes;
							break;
						}
					}
				}

				for (unsigned j = 0; j < otherSerializable.getChildrenNumber(); ++j)
				{
					ccHObject* child = otherSerializable.getChild(j);
					bool isExclusive = true;
					bool multiple = false;
					canExportSerializables &= (filter->canSave(child->getClassID(), multiple, isExclusive)
						&& (multiple || otherSerializable.getChildrenNumber() == 1));
					atLeastOneExclusive |= isExclusive;
				}
			}

			bool useThisFilter = canExportClouds
				&& canExportMeshes
				&&	canExportImages
				&&	canExportPolylines
				&&	canExportSerializables
				&& (!atLeastOneExclusive || stdSaveTypes == 1);

			if (useThisFilter)
			{
				QStringList ff = filter->getFileFilters(false);
				for (int j = 0; j < ff.size(); ++j)
					fileFilters.append(ff[j]);
			}
		}
	}

	//persistent settings
	QSettings settings;
	settings.beginGroup(ccPS::SaveFile());

	//default filter
	QString selectedFilter = fileFilters.first();
	if (hasCloud)
		selectedFilter = settings.value(ccPS::SelectedOutputFilterCloud(), selectedFilter).toString();
	else if (hasMesh)
		selectedFilter = settings.value(ccPS::SelectedOutputFilterMesh(), selectedFilter).toString();
	else if (hasImages)
		selectedFilter = settings.value(ccPS::SelectedOutputFilterImage(), selectedFilter).toString();
	else if (hasPolylines)
		selectedFilter = settings.value(ccPS::SelectedOutputFilterPoly(), selectedFilter).toString();

	//default output path (+ filename)
	QString currentPath = settings.value(ccPS::CurrentPath(), ccFileUtils::defaultDocPath()).toString();
	QString fullPathName = currentPath;

	if (haveOneSelection())
	{
		//hierarchy objects have generally as name: 'filename.ext (fullpath)'
		//so we must only take the first part! (otherwise this type of name
		//with a path inside perturbs the QFileDialog a lot ;))
		QString defaultFileName(m_selectedEntities.front()->getName());
		if (m_selectedEntities.front()->isA(CC_TYPES::HIERARCHY_OBJECT))
		{
			QStringList parts = defaultFileName.split(' ', QString::SkipEmptyParts);
			if (!parts.empty())
			{
				defaultFileName = parts[0];
			}
		}

		//we remove the extension
		defaultFileName = QFileInfo(defaultFileName).baseName();

		if (!IsValidFileName(defaultFileName))
		{
			ccLog::Warning("[I/O] First entity's name would make an invalid filename! Can't use it...");
			defaultFileName = "project";
		}

		fullPathName += QString("/") + defaultFileName;
	}

	//ask the user for the output filename
	QString selectedFilename = QFileDialog::getSaveFileName(this,
		tr("Save file"),
		fullPathName,
		fileFilters.join(s_fileFilterSeparator),
		&selectedFilter,
		CCFileDialogOptions());

	if (selectedFilename.isEmpty())
	{
		//process cancelled by the user
		return;
	}

	//ignored items
	if (hasOther)
	{
		ccConsole::Warning("[I/O] The following selected entities won't be saved:");
		for (unsigned i = 0; i < other.getChildrenNumber(); ++i)
		{
			ccConsole::Warning(QString("\t- %1s").arg(other.getChild(i)->getName()));
		}
	}

	CC_FILE_ERROR result = CC_FERR_NO_ERROR;
	FileIOFilter::SaveParameters parameters;
	{
		parameters.alwaysDisplaySaveDialog = true;
		parameters.parentWidget = this;
	}

	//specific case: BIN format
	if (selectedFilter == BinFilter::GetFileFilter())
	{
		if (haveOneSelection())
		{
			result = FileIOFilter::SaveToFile(m_selectedEntities.front(), selectedFilename, parameters, selectedFilter);
		}
		else
		{
			//we'll regroup all selected entities in a temporary group
			ccHObject tempContainer;
			ConvertToGroup(m_selectedEntities, tempContainer, ccHObject::DP_NONE);
			if (tempContainer.getChildrenNumber())
			{
				result = FileIOFilter::SaveToFile(&tempContainer, selectedFilename, parameters, selectedFilter);
			}
			else
			{
				ccLog::Warning("[I/O] None of the selected entities can be saved this way...");
				result = CC_FERR_NO_SAVE;
			}
		}
	}
	else if (entitiesToSave.getChildrenNumber() != 0)
	{
		//ignored items
		//if (hasSerializable)
		//{
		//	if (!hasOther)
		//		ccConsole::Warning("[I/O] The following selected entites won't be saved:"); //display this warning only if not already done
		//	for (unsigned i = 0; i < otherSerializable.getChildrenNumber(); ++i)
		//		ccConsole::Warning(QString("\t- %1").arg(otherSerializable.getChild(i)->getName()));
		//}

		result = FileIOFilter::SaveToFile(entitiesToSave.getChildrenNumber() > 1 ? &entitiesToSave : entitiesToSave.getChild(0),
			selectedFilename,
			parameters,
			selectedFilter);

		if (result == CC_FERR_NO_ERROR)
		{
			unselectAllInDB();
		}
	}

	//update default filters
	if (hasCloud)
		settings.setValue(ccPS::SelectedOutputFilterCloud(), selectedFilter);
	if (hasMesh)
		settings.setValue(ccPS::SelectedOutputFilterMesh(), selectedFilter);
	if (hasImages)
		settings.setValue(ccPS::SelectedOutputFilterImage(), selectedFilter);
	if (hasPolylines)
		settings.setValue(ccPS::SelectedOutputFilterPoly(), selectedFilter);

	//we update current file path
	currentPath = QFileInfo(selectedFilename).absolutePath();
	settings.setValue(ccPS::CurrentPath(), currentPath);
	settings.endGroup();
}

void MainWindow::doActionGlobalShiftSeetings()
{
	QDialog dialog(this);
	Ui_GlobalShiftSettingsDialog ui;
	ui.setupUi(&dialog);

	ui.maxAbsCoordSpinBox->setValue(static_cast<int>(log10(ccGlobalShiftManager::MaxCoordinateAbsValue())));
	ui.maxAbsDiagSpinBox->setValue(static_cast<int>(log10(ccGlobalShiftManager::MaxBoundgBoxDiagonal())));

	if (!dialog.exec())
	{
		return;
	}

	double maxAbsCoord = pow(10.0, static_cast<double>(ui.maxAbsCoordSpinBox->value()));
	double maxAbsDiag = pow(10.0, static_cast<double>(ui.maxAbsDiagSpinBox->value()));

	ccGlobalShiftManager::SetMaxCoordinateAbsValue(maxAbsCoord);
	ccGlobalShiftManager::SetMaxBoundgBoxDiagonal(maxAbsDiag);

	ccLog::Print(QString("[Global Shift] Max abs. coord = %1 / max abs. diag = %2")
		.arg(ccGlobalShiftManager::MaxCoordinateAbsValue(), 0, 'e', 0)
		.arg(ccGlobalShiftManager::MaxBoundgBoxDiagonal(), 0, 'e', 0));

	//save to persistent settings
	{
		QSettings settings;
		settings.beginGroup(ccPS::GlobalShift());
		settings.setValue(ccPS::MaxAbsCoord(), maxAbsCoord);
		settings.setValue(ccPS::MaxAbsDiag(), maxAbsDiag);
		settings.endGroup();
	}
}

void MainWindow::doShowPrimitiveFactory()
{
	if (!m_pfDlg)
		m_pfDlg = new ccPrimitiveFactoryDlg(this);

	m_pfDlg->setModal(false);
	m_pfDlg->setWindowModality(Qt::NonModal);
	m_pfDlg->show();
}

void MainWindow::closeAll()
{
	if (!m_ccRoot || !m_imageRoot || !m_buildingRoot)
	{
		return;
	}

	QMessageBox message_box(QMessageBox::Question,
		tr("Close all"),
		tr("Are you sure you want to remove all loaded entities?"),
		QMessageBox::Yes | QMessageBox::No,
		this);

	if (message_box.exec() == QMessageBox::No)
	{
		return;
	}

	m_ccRoot->unloadAll();
	m_buildingRoot->unloadAll();
	m_imageRoot->unloadAll();

	redrawAll(false);
}

//////////////////////////////////////////////////////////////////////////

//"Edit > Colors" menu

void MainWindow::doActionColorize()
{
	doActionSetColor(true);
}

void MainWindow::doActionSetUniqueColor()
{
	doActionSetColor(false);
}

void MainWindow::doActionSetColor(bool colorize)
{
	if ( !ccEntityAction::setColor(m_selectedEntities, colorize, this) )
		return;

	refreshAll();
	updateUI();
}

void MainWindow::doActionRGBToGreyScale()
{
	if ( !ccEntityAction::rgbToGreyScale( m_selectedEntities ) )
		return;

	refreshAll();
}

void MainWindow::doActionSetColorGradient()
{
	if ( !ccEntityAction::setColorGradient(m_selectedEntities, this) )
		return;

	refreshAll();
	updateUI();
}

void MainWindow::doActionChangeColorLevels()
{
	ccEntityAction::changeColorLevels(m_selectedEntities, this);
}

void MainWindow::doActionInterpolateColors()
{
	if ( !ccEntityAction::interpolateColors(m_selectedEntities, this) )
		return;

	refreshAll();
	updateUI();
}


void MainWindow::doActionEnhanceRGBWithIntensities()
{
	if (!ccEntityAction::enhanceRGBWithIntensities(m_selectedEntities, this))
		return;

	refreshAll();
}

//////////////////////////////////////////////////////////////////////////

//"Edit > Normals" menu

void MainWindow::doActionComputeNormals()
{
	if (!ccEntityAction::computeNormals(m_selectedEntities, this))
		return;

	refreshAll();
	updateUI();
}

void MainWindow::doActionInvertNormals()
{
	if ( !ccEntityAction::invertNormals(m_selectedEntities) )
		return;

	refreshAll();
}

void MainWindow::doActionConvertNormalsToHSV()
{
	if (!ccEntityAction::convertNormalsTo(m_selectedEntities,
		ccEntityAction::NORMAL_CONVERSION_DEST::HSV_COLORS))
	{
		return;
	}

	refreshAll();
	updateUI();
}

void MainWindow::doActionConvertNormalsToDipDir()
{
	if ( !ccEntityAction::convertNormalsTo(	m_selectedEntities,
											ccEntityAction::NORMAL_CONVERSION_DEST::DIP_DIR_SFS) )
	{
		return;
	}

	refreshAll();
	updateUI();
}

void MainWindow::doActionOrientNormalsMST()
{
	if (!ccEntityAction::orientNormalsMST(m_selectedEntities, this))
		return;

	refreshAll();
	updateUI();
}

void MainWindow::doActionOrientNormalsFM()
{
	if (!ccEntityAction::orientNormalsFM(m_selectedEntities, this))
		return;

	refreshAll();
	updateUI();
}

//////////////////////////////////////////////////////////////////////////

//"Edit > Octree" menu

static double s_kdTreeMaxErrorPerCell = 0.1;
void MainWindow::doActionComputeKdTree()
{
	ccGenericPointCloud* cloud = nullptr;

	if ( haveOneSelection() )
	{
		ccHObject* ent = m_selectedEntities.back();
		bool lockedVertices;
		cloud = ccHObjectCaster::ToGenericPointCloud(ent,&lockedVertices);
		if (lockedVertices)
		{
			ccUtils::DisplayLockedVerticesWarning(ent->getName(),true);
			return;
		}
	}

	if (!cloud)
	{
		ccLog::Error("Selected one and only one point cloud or mesh!");
		return;
	}

	bool ok;
	s_kdTreeMaxErrorPerCell = QInputDialog::getDouble(this, "Compute Kd-tree", "Max error per leaf cell:", s_kdTreeMaxErrorPerCell, 1.0e-6, 1.0e6, 6, &ok);
	if (!ok)
		return;

	ccProgressDialog pDlg(true, this);

	//computation
	QElapsedTimer eTimer;
	eTimer.start();
	ccKdTree* kdtree = new ccKdTree(cloud);

	if (kdtree->build(s_kdTreeMaxErrorPerCell, CCLib::DistanceComputationTools::MAX_DIST_95_PERCENT, 4, 1000, &pDlg))
	{
		qint64 elapsedTime_ms = eTimer.elapsed();

		ccConsole::Print("[doActionComputeKdTree] Timing: %2.3f s",static_cast<double>(elapsedTime_ms)/1.0e3);
		cloud->setEnabled(true); //for mesh vertices!
		cloud->addChild(kdtree);
		kdtree->setDisplay(cloud->getDisplay());
		kdtree->setVisible(true);
		kdtree->prepareDisplayForRefresh();
#ifdef QT_DEBUG
		kdtree->convertCellIndexToSF();
#else
		kdtree->convertCellIndexToRandomColor();
#endif

		addToDB(kdtree, cloud->getDBSourceType());

		refreshAll();
		updateUI();
	}
	else
	{
		ccLog::Error("An error occurred!");
		delete kdtree;
		kdtree = nullptr;
	}
}

void MainWindow::doActionComputeOctree()
{
	if ( !ccEntityAction::computeOctree(m_selectedEntities, this) )
		return;

	refreshAll();
	updateUI();
}

void MainWindow::doActionResampleWithOctree()
{
	bool ok;
	int pointCount = QInputDialog::getInt(this,"Resample with octree", "Points (approx.)", 1000000, 1, INT_MAX, 100000, &ok);
	if (!ok)
		return;

	ccProgressDialog pDlg(false, this);
	pDlg.setAutoClose(false);

	assert(pointCount > 0);
	unsigned aimedPoints = static_cast<unsigned>(pointCount);

	bool errors = false;

	for ( ccHObject *entity : getSelectedEntities() )
	{
		ccPointCloud* cloud = nullptr;

		/*if (ent->isKindOf(CC_TYPES::MESH)) //TODO
			cloud = ccHObjectCaster::ToGenericMesh(ent)->getAssociatedCloud();
		else */
		if (entity->isKindOf(CC_TYPES::POINT_CLOUD))
		{
			cloud = static_cast<ccPointCloud*>(entity);
		}

		if (cloud)
		{
			ccOctree::Shared octree = cloud->getOctree();
			if (!octree)
			{
				octree = cloud->computeOctree(&pDlg);
				if (!octree)
				{
					ccConsole::Error(QString("Could not compute octree for cloud '%1'").arg(cloud->getName()));
					continue;
				}
			}

			cloud->setEnabled(false);
			QElapsedTimer eTimer;
			eTimer.start();
			CCLib::GenericIndexedCloud* result = CCLib::CloudSamplingTools::resampleCloudWithOctree
			(
				cloud,
				aimedPoints,
				CCLib::CloudSamplingTools::CELL_GRAVITY_CENTER,
				&pDlg,
				octree.data()
			);

			if (result)
			{
				ccConsole::Print("[ResampleWithOctree] Timing: %3.2f s.", eTimer.elapsed() / 1.0e3);
				ccPointCloud* newCloud = ccPointCloud::From(result, cloud);

				delete result;
				result = nullptr;

				if (newCloud)
				{
					addToDB(newCloud, cloud->getDBSourceType());
					newCloud->setDisplay(cloud->getDisplay());
					newCloud->prepareDisplayForRefresh();
				}
				else
				{
					errors = true;
				}
			}
		}
	}

	if (errors)
		ccLog::Error("[ResampleWithOctree] Errors occurred during the process! Result may be incomplete!");

	refreshAll();
}

//////////////////////////////////////////////////////////////////////////

//"Edit > Grid" menu

void MainWindow::doActionDeleteScanGrids()
{
	//look for clouds with scan grids
	for (ccHObject *entity : getSelectedEntities())
	{
		if (!entity || !entity->isA(CC_TYPES::POINT_CLOUD))
		{
			continue;
		}

		ccPointCloud* cloud = ccHObjectCaster::ToPointCloud(entity);
		assert(cloud);

		if (cloud->gridCount() > 0)
		{
			cloud->removeGrids();
		}
	}
	refreshAll();
	updateUI();
}

//////////////////////////////////////////////////////////////////////////

//"Edit > Mesh" menu

void MainWindow::doActionComputeMesh(CC_TRIANGULATION_TYPES type)
{
	//ask the user for the max edge length
	static double s_meshMaxEdgeLength = 0.0;
	{
		bool ok = true;
		double maxEdgeLength = QInputDialog::getDouble(this, "Triangulate", "Max edge length (0 = no limit)", s_meshMaxEdgeLength, 0, 1.0e9, 8, &ok);
		if (!ok)
			return;
		s_meshMaxEdgeLength = maxEdgeLength;
	}

	//select candidates
	ccHObject::Container clouds;
	bool hadNormals = false;
	{
		for (ccHObject *entity : getSelectedEntities())
		{
			if (entity->isKindOf(CC_TYPES::POINT_CLOUD))
			{
				clouds.push_back(entity);
				if (entity->isA(CC_TYPES::POINT_CLOUD))
				{
					hadNormals |= static_cast<ccPointCloud*>(entity)->hasNormals();
				}
			}
		}
	}

	//if the cloud(s) already had normals, ask the use if wants to update them or keep them as is (can look strange!)
	bool updateNormals = false;
	if (hadNormals)
	{
		updateNormals = (QMessageBox::question(this,
			"Keep old normals?",
			"Cloud(s) already have normals. Do you want to update them (yes) or keep the old ones (no)?",
			QMessageBox::Yes,
			QMessageBox::No) == QMessageBox::Yes);
	}

	ccProgressDialog pDlg(false, this);
	pDlg.setAutoClose(false);
	pDlg.setWindowTitle(tr("Triangulation"));
	pDlg.setInfo(tr("Triangulation in progress..."));
	pDlg.setRange(0, 0);
	pDlg.show();
	QApplication::processEvents();

	bool errors = false;
	for (size_t i = 0; i < clouds.size(); ++i)
	{
		ccHObject* ent = clouds[i];
		assert(ent->isKindOf(CC_TYPES::POINT_CLOUD));

		//compute mesh
		ccGenericPointCloud* cloud = ccHObjectCaster::ToGenericPointCloud(ent);
		ccMesh* mesh = ccMesh::Triangulate(cloud,
			type,
			updateNormals,
			static_cast<PointCoordinateType>(s_meshMaxEdgeLength),
			2 //XY plane by default
		);
		if (mesh)
		{
			cloud->setVisible(false); //can't disable the cloud as the resulting mesh will be its child!
			cloud->addChild(mesh);
			cloud->prepareDisplayForRefresh_recursive();
			addToDB(mesh, cloud->getDBSourceType());
			if (i == 0)
			{
				setSelectedInDB(mesh, true); //auto-select first element
			}
		}
		else
		{
			errors = true;
		}
	}

	if (errors)
	{
		ccConsole::Error("Error(s) occurred! See the Console messages");
	}

	refreshAll();
	updateUI();
}

void MainWindow::doActionComputeMeshAA()
{
	doActionComputeMesh(DELAUNAY_2D_AXIS_ALIGNED);
}

void MainWindow::doActionComputeMeshLS()
{
	doActionComputeMesh(DELAUNAY_2D_BEST_LS_PLANE);
}

void MainWindow::doMeshTwoPolylines()
{
	if (m_selectedEntities.size() != 2)
		return;

	ccPolyline* p1 = ccHObjectCaster::ToPolyline(m_selectedEntities[0]);
	ccPolyline* p2 = ccHObjectCaster::ToPolyline(m_selectedEntities[1]);
	if (!p1 || !p2)
	{
		ccConsole::Error("Select 2 and only 2 polylines");
		return;
	}

	//Ask the user how the 2D projection should be computed
	bool useViewingDir = false;
	CCVector3 viewingDir(0, 0, 0);
	if (p1->getDisplay())
	{
		useViewingDir = (QMessageBox::question(this, "Projection method", "Use best fit plane (yes) or the current viewing direction (no)", QMessageBox::Yes, QMessageBox::No) == QMessageBox::No);
		if (useViewingDir)
		{
			viewingDir = -CCVector3::fromArray(static_cast<ccGLWindow*>(p1->getDisplay())->getCurrentViewDir().u);
		}
	}

	ccMesh* mesh = ccMesh::TriangulateTwoPolylines(p1, p2, useViewingDir ? &viewingDir : 0);
	if (mesh)
	{
		addToDB(mesh, p1->getDBSourceType());
		if (mesh->computePerVertexNormals())
		{
			mesh->showNormals(true);
		}
		else
		{
			ccLog::Warning("[Mesh two polylines] Failed to compute normals!");
		}

		if (mesh->getDisplay())
		{
			mesh->getDisplay()->redraw();
		}
	}
	else
	{
		ccLog::Error("Failed to create mesh (see Console)");
		forceConsoleDisplay();
	}
}

void MainWindow::doActionMeshScanGrids()
{
	//ask the user for the min angle (inside triangles)
	static double s_meshMinTriangleAngle_deg = 1.0;
	{
		bool ok = true;
		double minAngle_deg = QInputDialog::getDouble(this, "Triangulate", "Min triangle angle (in degrees)", s_meshMinTriangleAngle_deg, 0, 90.0, 3, &ok);
		if (!ok)
			return;
		s_meshMinTriangleAngle_deg = minAngle_deg;
	}

	//look for clouds with scan grids
	for (ccHObject *entity : getSelectedEntities())
	{
		if (!entity || !entity->isA(CC_TYPES::POINT_CLOUD))
		{
			continue;
		}

		ccPointCloud* cloud = ccHObjectCaster::ToPointCloud(entity);
		assert(cloud);

		for (size_t i = 0; i < cloud->gridCount(); ++i)
		{
			ccPointCloud::Grid::Shared grid = cloud->grid(i);
			if (!grid)
			{
				assert(false);
				continue;
			}

			ccMesh* gridMesh = cloud->triangulateGrid(*grid, s_meshMinTriangleAngle_deg);
			if (gridMesh)
			{
				cloud->addChild(gridMesh);
				cloud->setVisible(false); //hide the cloud
				gridMesh->setDisplay(cloud->getDisplay());
				addToDB(gridMesh, cloud->getDBSourceType(), false, true, false, false);
				gridMesh->prepareDisplayForRefresh();
			}
		}
	}

	refreshAll();
	updateUI();
}

void MainWindow::doActionConvertTextureToColor()
{
	if (!ccEntityAction::convertTextureToColor(m_selectedEntities, this))
		return;

	refreshAll();
	updateUI();
}

void MainWindow::doActionSamplePointsOnMesh()
{
	static unsigned s_ptsSamplingCount = 1000000;
	static double s_ptsSamplingDensity = 10.0;
	static bool s_ptsSampleNormals = true;
	static bool s_useDensity = false;

	ccPtsSamplingDlg dlg(this);
	//restore last parameters
	dlg.setPointsNumber(s_ptsSamplingCount);
	dlg.setDensityValue(s_ptsSamplingDensity);
	dlg.setGenerateNormals(s_ptsSampleNormals);
	dlg.setUseDensity(s_useDensity);
	if (!dlg.exec())
		return;

	ccProgressDialog pDlg(false, this);
	pDlg.setAutoClose(false);

	bool withNormals = dlg.generateNormals();
	bool withRGB = dlg.interpolateRGB();
	bool withTexture = dlg.interpolateTexture();
	s_useDensity = dlg.useDensity();
	assert(dlg.getPointsNumber() >= 0);
	s_ptsSamplingCount = static_cast<unsigned>(dlg.getPointsNumber());
	s_ptsSamplingDensity = dlg.getDensityValue();
	s_ptsSampleNormals = withNormals;

	bool errors = false;

	for (ccHObject *entity : getSelectedEntities())
	{
		if (!entity->isKindOf(CC_TYPES::MESH))
			continue;

		ccGenericMesh* mesh = ccHObjectCaster::ToGenericMesh(entity);
		assert(mesh);

		ccPointCloud* cloud = mesh->samplePoints(s_useDensity,
			s_useDensity ? s_ptsSamplingDensity : s_ptsSamplingCount,
			withNormals,
			withRGB,
			withTexture,
			&pDlg);

		if (cloud)
		{
			addToDB(cloud, entity->getDBSourceType());
		}
		else
		{
			errors = true;
		}
	}

	if (errors)
		ccLog::Error("[doActionSamplePointsOnMesh] Errors occurred during the process! Result may be incomplete!");

	refreshAll();
}

void MainWindow::doActionSmoothMeshLaplacian()
{
	static unsigned	s_laplacianSmooth_nbIter = 20;
	static double	s_laplacianSmooth_factor = 0.2;

	bool ok;
	s_laplacianSmooth_nbIter = QInputDialog::getInt(this, "Smooth mesh", "Iterations:", s_laplacianSmooth_nbIter, 1, 1000, 1, &ok);
	if (!ok)
		return;
	s_laplacianSmooth_factor = QInputDialog::getDouble(this, "Smooth mesh", "Smoothing factor:", s_laplacianSmooth_factor, 0, 100, 3, &ok);
	if (!ok)
		return;

	ccProgressDialog pDlg(true, this);
	pDlg.setAutoClose(false);

	for (ccHObject *entity : getSelectedEntities())
	{
		if (entity->isA(CC_TYPES::MESH) || entity->isA(CC_TYPES::PRIMITIVE)) //FIXME: can we really do this with primitives?
		{
			ccMesh* mesh = ccHObjectCaster::ToMesh(entity);

			if (mesh->laplacianSmooth(s_laplacianSmooth_nbIter,
				static_cast<PointCoordinateType>(s_laplacianSmooth_factor),
				&pDlg))
			{
				mesh->prepareDisplayForRefresh_recursive();
			}
			else
			{
				ccConsole::Warning(QString("Failed to apply Laplacian smoothing to mesh '%1'").arg(mesh->getName()));
			}
		}
	}

	refreshAll();
	updateUI();
}

static double s_subdivideMaxArea = 1.0;
void MainWindow::doActionSubdivideMesh()
{
	bool ok;
	s_subdivideMaxArea = QInputDialog::getDouble(this, "Subdivide mesh", "Max area per triangle:", s_subdivideMaxArea, 1e-6, 1e6, 8, &ok);
	if (!ok)
		return;

	//ccProgressDialog pDlg(true, this);
	//pDlg.setAutoClose(false);

	for (ccHObject *entity : getSelectedEntities())
	{
		if (entity->isKindOf(CC_TYPES::MESH))
		{
			//single mesh?
			if (entity->isA(CC_TYPES::MESH))
			{
				ccMesh* mesh = static_cast<ccMesh*>(entity);

				ccMesh* subdividedMesh = nullptr;
				try
				{
					subdividedMesh = mesh->subdivide(static_cast<PointCoordinateType>(s_subdivideMaxArea));
				}
				catch (...)
				{
					ccLog::Error(QString("[Subdivide] An error occurred while trying to subdivide mesh '%1' (not enough memory?)").arg(mesh->getName()));
				}

				if (subdividedMesh)
				{
					subdividedMesh->setName(QString("%1.subdivided(S<%2)").arg(mesh->getName()).arg(s_subdivideMaxArea));
					subdividedMesh->setDisplay(mesh->getDisplay());
					mesh->redrawDisplay();
					mesh->setEnabled(false);
					addToDB(subdividedMesh, entity->getDBSourceType());
				}
				else
				{
					ccConsole::Warning(QString("[Subdivide] Failed to subdivide mesh '%1' (not enough memory?)").arg(mesh->getName()));
				}
			}
			else
			{
				ccLog::Warning("[Subdivide] Works only on real meshes!");
			}
		}
	}

	refreshAll();
	updateUI();
}

void MainWindow::doActionMeasureMeshSurface()
{
	for (ccHObject *entity : getSelectedEntities())
	{
		if (entity->isKindOf(CC_TYPES::MESH))
		{
			ccGenericMesh* mesh = ccHObjectCaster::ToGenericMesh(entity);
			if (mesh)
			{
				double S = CCLib::MeshSamplingTools::computeMeshArea(mesh);
				//we force the console to display itself
				forceConsoleDisplay();
				ccConsole::Print(QString("[Mesh Surface] Mesh '%1': S=%2 (square units)").arg(entity->getName()).arg(S));
				if (mesh->size())
				{
					ccConsole::Print(QString("[Mesh Surface] Average triangle surface: %1 (square units)").arg(S / double(mesh->size())));
				}
			}
			else
			{
				assert(false);
			}
		}
	}
}

void MainWindow::doActionMeasureMeshVolume()
{
	for (ccHObject *entity : getSelectedEntities())
	{
		if (entity->isKindOf(CC_TYPES::MESH))
		{
			ccMesh* mesh = ccHObjectCaster::ToMesh(entity);
			if (mesh)
			{
				//we compute the mesh volume
				double V = CCLib::MeshSamplingTools::computeMeshVolume(mesh);
				//we force the console to display itself
				forceConsoleDisplay();
				ccConsole::Print(QString("[Mesh Volume] Mesh '%1': V=%2 (cube units)").arg(entity->getName()).arg(V));

				//check that the mesh is closed
				CCLib::MeshSamplingTools::EdgeConnectivityStats stats;
				if (CCLib::MeshSamplingTools::computeMeshEdgesConnectivity(mesh, stats))
				{
					if (stats.edgesNotShared != 0)
					{
						ccConsole::Warning(QString("[Mesh Volume] The above volume might be invalid (mesh has holes)"));
					}
					else if (stats.edgesSharedByMore != 0)
					{
						ccConsole::Warning(QString("[Mesh Volume] The above volume might be invalid (mesh has non-manifold edges)"));
					}
				}
				else
				{
					ccConsole::Warning(QString("[Mesh Volume] The above volume might be invalid (not enough memory to check if the mesh is closed)"));
				}
			}
			else
			{
				assert(false);
			}
		}
	}
}

void MainWindow::doActionFlagMeshVertices()
{
	bool errors = false;
	bool success = false;

	for (ccHObject *entity : getSelectedEntities())
	{
		if (entity->isKindOf(CC_TYPES::MESH))
		{
			ccGenericMesh* mesh = ccHObjectCaster::ToGenericMesh(entity);
			ccPointCloud* vertices = ccHObjectCaster::ToPointCloud(mesh ? mesh->getAssociatedCloud() : 0);
			if (mesh && vertices)
			{
				//prepare a new scalar field
				int sfIdx = vertices->getScalarFieldIndexByName(CC_DEFAULT_MESH_VERT_FLAGS_SF_NAME);
				if (sfIdx < 0)
				{
					sfIdx = vertices->addScalarField(CC_DEFAULT_MESH_VERT_FLAGS_SF_NAME);
					if (sfIdx < 0)
					{
						ccConsole::Warning(QString("Not enough memory to flag the vertices of mesh '%1'!").arg(mesh->getName()));
						errors = true;
						continue;
					}
				}
				CCLib::ScalarField* flags = vertices->getScalarField(sfIdx);

				CCLib::MeshSamplingTools::EdgeConnectivityStats stats;
				if (CCLib::MeshSamplingTools::flagMeshVerticesByType(mesh, flags, &stats))
				{
					vertices->setCurrentDisplayedScalarField(sfIdx);
					ccScalarField* sf = vertices->getCurrentDisplayedScalarField();
					if (sf)
					{
						sf->setColorScale(ccColorScalesManager::GetDefaultScale(ccColorScalesManager::VERTEX_QUALITY));
						//sf->setColorRampSteps(3); //ugly :(
					}
					vertices->showSF(true);
					mesh->showSF(true);
					mesh->prepareDisplayForRefresh_recursive();
					success = true;

					//display stats in the Console as well
					ccConsole::Print(QString("[Mesh Quality] Mesh '%1' edges: %2 total (normal: %3 / on hole borders: %4 / non-manifold: %5)").arg(entity->getName()).arg(stats.edgesCount).arg(stats.edgesSharedByTwo).arg(stats.edgesNotShared).arg(stats.edgesSharedByMore));
				}
				else
				{
					vertices->deleteScalarField(sfIdx);
					sfIdx = -1;
					ccConsole::Warning(QString("Not enough memory to flag the vertices of mesh '%1'!").arg(mesh->getName()));
					errors = true;
				}
			}
			else
			{
				assert(false);
			}
		}
	}

	refreshAll();
	updateUI();

	if (success)
	{
		//display reminder
		forceConsoleDisplay();
		ccConsole::Print(QString("[Mesh Quality] SF flags: %1 (NORMAL) / %2 (BORDER) / (%3) NON-MANIFOLD").arg(CCLib::MeshSamplingTools::VERTEX_NORMAL).arg(CCLib::MeshSamplingTools::VERTEX_BORDER).arg(CCLib::MeshSamplingTools::VERTEX_NON_MANIFOLD));
	}

	if (errors)
	{
		ccConsole::Error("Error(s) occurred! Check the console...");
	}
}

//"Edit > Mesh > Scalar Field" menu

void MainWindow::doActionSmoothMeshSF()
{
	if (!ccEntityAction::processMeshSF(m_selectedEntities, ccMesh::SMOOTH_MESH_SF, this))
		return;

	refreshAll();
	updateUI();
}

void MainWindow::doActionEnhanceMeshSF()
{
	if (!ccEntityAction::processMeshSF(m_selectedEntities, ccMesh::ENHANCE_MESH_SF, this))
		return;

	refreshAll();
	updateUI();
}

//////////////////////////////////////////////////////////////////////////

//"Edit > Polyline" menu
void MainWindow::doActionSamplePointsOnPolyline()
{
	static unsigned s_ptsSamplingCount = 1000;
	static double s_ptsSamplingDensity = 10.0;
	static bool s_useDensity = false;

	ccPtsSamplingDlg dlg(this);
	//restore last parameters
	dlg.setPointsNumber(s_ptsSamplingCount);
	dlg.setDensityValue(s_ptsSamplingDensity);
	dlg.setUseDensity(s_useDensity);
	dlg.optionsFrame->setVisible(false);
	if (!dlg.exec())
		return;

	assert(dlg.getPointsNumber() >= 0);
	s_ptsSamplingCount = static_cast<unsigned>(dlg.getPointsNumber());
	s_ptsSamplingDensity = dlg.getDensityValue();
	s_useDensity = dlg.useDensity();

	bool errors = false;

	for (ccHObject *entity : getSelectedEntities())
	{
		if (!entity->isKindOf(CC_TYPES::POLY_LINE))
			continue;

		ccPolyline* poly = ccHObjectCaster::ToPolyline(entity);
		assert(poly);

		ccPointCloud* cloud = poly->samplePoints(s_useDensity,
			s_useDensity ? s_ptsSamplingDensity : s_ptsSamplingCount,
			true);

		if (cloud)
		{
			addToDB(cloud, entity->getDBSourceType());
		}
		else
		{
			errors = true;
		}
	}

	if (errors)
	{
		ccLog::Error("[doActionSamplePointsOnPolyline] Errors occurred during the process! Result may be incomplete!");
	}

	refreshAll();
}

//////////////////////////////////////////////////////////////////////////

//"Edit > Plane" menu

void MainWindow::doActionCreatePlane()
{
	ccPlaneEditDlg* peDlg = new ccPlaneEditDlg(m_pickingHub, this);
	peDlg->show();
}

void MainWindow::doActionEditPlane()
{
	if (!haveSelection())
	{
		assert(false);
		return;
	}

	ccPlane* plane = ccHObjectCaster::ToPlane(m_selectedEntities.front());
	if (!plane)
	{
		assert(false);
		return;
	}

	ccPlaneEditDlg* peDlg = new ccPlaneEditDlg(m_pickingHub, this);
	peDlg->initWithPlane(plane);
	peDlg->show();
}

//////////////////////////////////////////////////////////////////////////

//"Edit > Sensor > Ground-Based lidar" menu

void MainWindow::doActionShowDepthBuffer()
{
	if (!haveSelection())
		return;

	for (ccHObject *entity : getSelectedEntities())
	{
		if (entity->isKindOf(CC_TYPES::GBL_SENSOR))
		{
			ccGBLSensor* sensor = static_cast<ccGBLSensor*>(m_selectedEntities[0]);
			if (sensor->getDepthBuffer().zBuff.empty())
			{
				//look for depending cloud
				ccGenericPointCloud* cloud = ccHObjectCaster::ToGenericPointCloud(entity->getParent());
				if (cloud)
				{
					//force depth buffer computation
					int errorCode;
					if (!sensor->computeDepthBuffer(cloud, errorCode))
					{
						ccConsole::Error(ccGBLSensor::GetErrorString(errorCode));
					}
				}
				else
				{
					ccConsole::Error(QString("Internal error: sensor ('%1') parent is not a point cloud!").arg(sensor->getName()));
					return;
				}
			}

			ccRenderingTools::ShowDepthBuffer(sensor, this);
		}
	}
}

void MainWindow::doActionExportDepthBuffer()
{
	if (!haveSelection())
		return;

	//persistent settings
	QSettings settings;
	settings.beginGroup(ccPS::SaveFile());
	QString currentPath = settings.value(ccPS::CurrentPath(), ccFileUtils::defaultDocPath()).toString();

	QString filename = QFileDialog::getSaveFileName(this,
		"Select output file",
		currentPath,
		DepthMapFileFilter::GetFileFilter(),
		nullptr,
		CCFileDialogOptions()
	);
	if (filename.isEmpty())
	{
		//process cancelled by user
		return;
	}

	//save last saving location
	settings.setValue(ccPS::CurrentPath(), QFileInfo(filename).absolutePath());
	settings.endGroup();

	ccHObject* toSave = nullptr;
	bool multEntities = false;
	if (haveOneSelection())
	{
		toSave = m_selectedEntities.front();
	}
	else
	{
		toSave = new ccHObject("Temp Group");

		for (ccHObject *entity : getSelectedEntities())
		{
			toSave->addChild(entity, ccHObject::DP_NONE);
		}
		multEntities = true;
	}

	DepthMapFileFilter::SaveParameters parameters;
	{
		parameters.alwaysDisplaySaveDialog = true;
	}
	CC_FILE_ERROR result = DepthMapFileFilter().saveToFile(toSave, filename, parameters);

	if (result != CC_FERR_NO_ERROR)
	{
		FileIOFilter::DisplayErrorMessage(result, "saving", filename);
	}
	else
	{
		ccLog::Print(QString("[I/O] File '%1' saved successfully").arg(filename));
	}

	if (multEntities)
	{
		delete toSave;
		toSave = nullptr;
	}
}

void MainWindow::doActionComputePointsVisibility()
{
	//there should be only one camera sensor in the current selection!
	if (!haveOneSelection() || !m_selectedEntities[0]->isKindOf(CC_TYPES::GBL_SENSOR))
	{
		ccConsole::Error("Select one and only one GBL/TLS sensor!");
		return;
	}

	ccGBLSensor* sensor = ccHObjectCaster::ToGBLSensor(m_selectedEntities[0]);
	if (!sensor)
		return;

	//we need a cloud to filter!
	ccHObject* defaultCloud = sensor->getParent() && sensor->getParent()->isA(CC_TYPES::POINT_CLOUD) ? sensor->getParent() : 0;
	ccPointCloud* pointCloud = askUserToSelectACloud(defaultCloud, "Select a cloud to filter:");
	if (!pointCloud)
	{
		return;
	}

	if (sensor->getDepthBuffer().zBuff.empty())
	{
		if (defaultCloud)
		{
			//the sensor has no depth buffer, we'll ask the user if he wants to compute it first
			if (QMessageBox::warning(this,
				"Depth buffer.",
				"Sensor has no depth buffer: do you want to compute it now?",
				QMessageBox::Yes | QMessageBox::No,
				QMessageBox::Yes) == QMessageBox::No)
			{
				//we can stop then...
				return;
			}

			int errorCode;
			if (sensor->computeDepthBuffer(static_cast<ccPointCloud*>(defaultCloud), errorCode))
			{
				ccRenderingTools::ShowDepthBuffer(sensor, this);
			}
			else
			{
				ccConsole::Error(ccGBLSensor::GetErrorString(errorCode));
				return;
			}
		}
		else
		{
			ccConsole::Error("Sensor has no depth buffer (and no associated cloud?)");
			return;
		}
	}

	// scalar field
	const char sfName[] = "Sensor visibility";
	int sfIdx = pointCloud->getScalarFieldIndexByName(sfName);
	if (sfIdx < 0)
		sfIdx = pointCloud->addScalarField(sfName);
	if (sfIdx < 0)
	{
		ccLog::Error("Failed to allocate memory for output scalar field!");
		return;
	}

	CCLib::ScalarField* sf = pointCloud->getScalarField(sfIdx);
	assert(sf);
	if (sf)
	{
		sf->fill(0);

		//progress bar
		ccProgressDialog pdlg(true);
		CCLib::NormalizedProgress nprogress(&pdlg, pointCloud->size());
		pdlg.setMethodTitle(tr("Compute visibility"));
		pdlg.setInfo(tr("Points: %L1").arg(pointCloud->size()));
		pdlg.start();
		QApplication::processEvents();

		for (unsigned i = 0; i < pointCloud->size(); i++)
		{
			const CCVector3* P = pointCloud->getPoint(i);
			unsigned char visibility = sensor->checkVisibility(*P);
			ScalarType visValue = static_cast<ScalarType>(visibility);

			sf->setValue(i, visValue);

			if (!nprogress.oneStep())
			{
				//cancelled by user
				pointCloud->deleteScalarField(sfIdx);
				sf = nullptr;
				break;
			}
		}

		if (sf)
		{
			sf->computeMinAndMax();
			pointCloud->setCurrentDisplayedScalarField(sfIdx);
			pointCloud->showSF(true);

			ccConsole::Print(QString("Visibility computed for cloud '%1'").arg(pointCloud->getName()));
			ccConsole::Print(QString("\tVisible = %1").arg(POINT_VISIBLE));
			ccConsole::Print(QString("\tHidden = %1").arg(POINT_HIDDEN));
			ccConsole::Print(QString("\tOut of range = %1").arg(POINT_OUT_OF_RANGE));
			ccConsole::Print(QString("\tOut of fov = %1").arg(POINT_OUT_OF_FOV));
		}
		pointCloud->redrawDisplay();
	}

	updateUI();
}

//////////////////////////////////////////////////////////////////////////

//"Edit > Sensor" menu

void MainWindow::doActionCreateGBLSensor()
{
	ccGBLSensorProjectionDlg spDlg(this);
	if (!spDlg.exec())
		return;

	//We create the corresponding sensor for each input cloud (in a perfect world, there should be only one ;)
	for (ccHObject *entity : getSelectedEntities())
	{
		if (entity->isKindOf(CC_TYPES::POINT_CLOUD))
		{
			ccGenericPointCloud* cloud = ccHObjectCaster::ToGenericPointCloud(entity);

			//we create a new sensor
			ccGBLSensor* sensor = new ccGBLSensor();

			//we init its parameters with the dialog
			spDlg.updateGBLSensor(sensor);

			//we compute projection
			if (sensor->computeAutoParameters(cloud))
			{
				cloud->addChild(sensor);

				//we try to guess the sensor relative size (dirty)
				ccBBox bb = cloud->getOwnBB();
				double diag = bb.getDiagNorm();
				if (diag < 1.0)
					sensor->setGraphicScale(static_cast<PointCoordinateType>(1.0e-3));
				else if (diag > 10000.0)
					sensor->setGraphicScale(static_cast<PointCoordinateType>(1.0e3));

				//we display depth buffer
				int errorCode;
				if (sensor->computeDepthBuffer(cloud, errorCode))
				{
					ccRenderingTools::ShowDepthBuffer(sensor, this);
				}
				else
				{
					ccConsole::Error(ccGBLSensor::GetErrorString(errorCode));
				}

				////DGM: test
				//{
				//	//add positions
				//	const unsigned count = 1000;
				//	const PointCoordinateType R = 100;
				//	const PointCoordinateType dh = 100;
				//	for (unsigned i=0; i<1000; ++i)
				//	{
				//		float angle = (float)i/(float)count * 6 * M_PI;
				//		float X = R * cos(angle);
				//		float Y = R * sin(angle);
				//		float Z = (float)i/(float)count * dh;

				//		ccIndexedTransformation trans;
				//		trans.initFromParameters(-angle,CCVector3(0,0,1),CCVector3(X,Y,Z));
				//		sensor->addPosition(trans,i);
				//	}
				//}

				//set position
				//ccIndexedTransformation trans;
				//sensor->addPosition(trans,0);

				ccGLWindow* win = static_cast<ccGLWindow*>(cloud->getDisplay());
				if (win)
				{
					sensor->setDisplay_recursive(win);
					sensor->setVisible(true);
					ccBBox box = cloud->getOwnBB();
					win->updateConstellationCenterAndZoom(&box);
				}

				addToDB(sensor, entity->getDBSourceType());
			}
			else
			{
				ccLog::Error("Failed to create sensor");
				delete sensor;
				sensor = nullptr;
			}
		}
	}

	updateUI();
}

void MainWindow::doActionCreateCameraSensor()
{
	//we create the camera sensor
	ccCameraSensor* sensor = new ccCameraSensor();

	ccHObject* ent = nullptr;
	if (haveSelection())
	{
		assert(haveOneSelection());
		ent = m_selectedEntities.front();
	}

	//we try to guess the sensor relative size (dirty)
	if (ent && ent->isKindOf(CC_TYPES::POINT_CLOUD))
	{
		ccGenericPointCloud* cloud = ccHObjectCaster::ToGenericPointCloud(ent);
		ccBBox bb = cloud->getOwnBB();
		double diag = bb.getDiagNorm();
		if (diag < 1.0)
			sensor->setGraphicScale(static_cast<PointCoordinateType>(1.0e-3));
		else if (diag > 10000.0)
			sensor->setGraphicScale(static_cast<PointCoordinateType>(1.0e3));

		//set position
		ccIndexedTransformation trans;
		sensor->addPosition(trans, 0);
	}

	ccCamSensorProjectionDlg spDlg(this);
	//spDlg.initWithCamSensor(sensor); //DGM: we'd better leave the default parameters of the dialog!
	if (!spDlg.exec())
	{
		delete sensor;
		return;
	}
	spDlg.updateCamSensor(sensor);

	ccGLWindow* win = nullptr;
	if (ent)
	{
		ent->addChild(sensor);
		win = static_cast<ccGLWindow*>(ent->getDisplay());
	}
	else
	{
		win = getActiveGLWindow();
	}

	if (win)
	{
		sensor->setDisplay(win);
		sensor->setVisible(true);
		if (ent)
		{
			ccBBox box = ent->getOwnBB();
			win->updateConstellationCenterAndZoom(&box);
		}
	}

	addToDB(sensor, ent ? ent->getDBSourceType() : getCurrentDB());

	updateUI();
}

void MainWindow::doActionModifySensor()
{
	//there should be only one point cloud with sensor in current selection!
	if (!haveOneSelection() || !m_selectedEntities[0]->isKindOf(CC_TYPES::SENSOR))
	{
		ccConsole::Error("Select one and only one sensor!");
		return;
	}

	ccSensor* sensor = static_cast<ccSensor*>(m_selectedEntities[0]);

	//Ground based laser sensors
	if (sensor->isA(CC_TYPES::GBL_SENSOR))
	{
		ccGBLSensor* gbl = static_cast<ccGBLSensor*>(sensor);

		ccGBLSensorProjectionDlg spDlg(this);
		spDlg.initWithGBLSensor(gbl);

		if (!spDlg.exec())
			return;

		//we update its parameters
		spDlg.updateGBLSensor(gbl);

		//we re-project the associated cloud (if any)
		if (gbl->getParent() && gbl->getParent()->isKindOf(CC_TYPES::POINT_CLOUD))
		{
			ccGenericPointCloud* cloud = ccHObjectCaster::ToGenericPointCloud(gbl->getParent());

			int errorCode;
			if (gbl->computeDepthBuffer(cloud, errorCode))
			{
				//we display depth buffer
				ccRenderingTools::ShowDepthBuffer(gbl, this);
			}
			else
			{
				ccConsole::Error(ccGBLSensor::GetErrorString(errorCode));
			}
		}
		else
		{
			//ccConsole::Warning(QString("Internal error: sensor ('%1') parent is not a point cloud!").arg(sensor->getName()));
		}
	}
	//Camera sensors
	else if (sensor->isA(CC_TYPES::CAMERA_SENSOR))
	{
		ccCameraSensor* cam = static_cast<ccCameraSensor*>(sensor);

		ccCamSensorProjectionDlg spDlg(this);
		spDlg.initWithCamSensor(cam);

		if (!spDlg.exec())
			return;

		//we update its parameters
		spDlg.updateCamSensor(cam);
	}
	else
	{
		ccConsole::Error("Can't modify this kind of sensor!");
		return;
	}

	if (sensor->isVisible() && sensor->isEnabled())
	{
		sensor->prepareDisplayForRefresh();
		refreshAll();
	}

	updateUI();
}

void MainWindow::doActionProjectUncertainty()
{
	//there should only be one sensor in the current selection!
	if (!haveOneSelection() || !m_selectedEntities[0]->isKindOf(CC_TYPES::CAMERA_SENSOR))
	{
		ccConsole::Error("Select one and only one camera (projective) sensor!");
		return;
	}

	ccCameraSensor* sensor = ccHObjectCaster::ToCameraSensor(m_selectedEntities[0]);
	if (!sensor)
	{
		assert(false);
		return;
	}

	const ccCameraSensor::LensDistortionParameters::Shared& distParams = sensor->getDistortionParameters();
	if (!distParams || distParams->getModel() != ccCameraSensor::BROWN_DISTORTION)
	{
		ccLog::Error("Sensor has no associated uncertainty model! (Brown, etc.)");
		return;
	}

	//we need a cloud to project the uncertainty on!
	ccHObject* defaultCloud = sensor->getParent() && sensor->getParent()->isA(CC_TYPES::POINT_CLOUD) ? sensor->getParent() : 0;
	ccPointCloud* pointCloud = askUserToSelectACloud(defaultCloud, "Select a cloud on which to project the uncertainty:");
	if (!pointCloud)
	{
		return;
	}

	CCLib::ReferenceCloud points(pointCloud);
	if (!points.reserve(pointCloud->size()))
	{
		ccConsole::Error("Not enough memory!");
		return;
	}
	points.addPointIndex(0, pointCloud->size());

	// compute uncertainty
	std::vector< Vector3Tpl<ScalarType> > accuracy;
	if (!sensor->computeUncertainty(&points, accuracy/*, false*/))
	{
		ccConsole::Error("Not enough memory!");
		return;
	}

	/////////////
	// SIGMA D //
	/////////////
	const char dimChar[3] = { 'x','y','z' };
	for (unsigned d = 0; d < 3; ++d)
	{
		// add scalar field
		QString sfName = QString("[%1] Uncertainty (%2)").arg(sensor->getName()).arg(dimChar[d]);
		int sfIdx = pointCloud->getScalarFieldIndexByName(qPrintable(sfName));
		if (sfIdx < 0)
			sfIdx = pointCloud->addScalarField(qPrintable(sfName));
		if (sfIdx < 0)
		{
			ccLog::Error("An error occurred! (see console)");
			return;
		}

		// fill scalar field
		CCLib::ScalarField* sf = pointCloud->getScalarField(sfIdx);
		assert(sf);
		if (sf)
		{
			unsigned count = static_cast<unsigned>(accuracy.size());
			assert(count == pointCloud->size());
			for (unsigned i = 0; i < count; i++)
				sf->setValue(i, accuracy[i].u[d]);
			sf->computeMinAndMax();
		}
	}

	/////////////////
	// SIGMA TOTAL //
	/////////////////

	// add scalar field
	{
		QString sfName = QString("[%1] Uncertainty (3D)").arg(sensor->getName());
		int sfIdx = pointCloud->getScalarFieldIndexByName(qPrintable(sfName));
		if (sfIdx < 0)
			sfIdx = pointCloud->addScalarField(qPrintable(sfName));
		if (sfIdx < 0)
		{
			ccLog::Error("An error occurred! (see console)");
			return;
		}

		// fill scalar field
		CCLib::ScalarField* sf = pointCloud->getScalarField(sfIdx);
		assert(sf);
		if (sf)
		{
			unsigned count = static_cast<unsigned>(accuracy.size());
			assert(count == pointCloud->size());
			for (unsigned i = 0; i < count; i++)
				sf->setValue(i, accuracy[i].norm());
			sf->computeMinAndMax();
		}

		pointCloud->showSF(true);
		pointCloud->setCurrentDisplayedScalarField(sfIdx);
		pointCloud->prepareDisplayForRefresh();
	}

	refreshAll();
}

void MainWindow::doActionCheckPointsInsideFrustum()
{
	//there should be only one camera sensor in the current selection!
	if (!haveOneSelection() || !m_selectedEntities[0]->isKindOf(CC_TYPES::CAMERA_SENSOR))
	{
		ccConsole::Error("Select one and only one camera sensor!");
		return;
	}

	ccCameraSensor* sensor = ccHObjectCaster::ToCameraSensor(m_selectedEntities[0]);
	if (!sensor)
		return;

	//we need a cloud to filter!
	ccHObject* defaultCloud = sensor->getParent() && sensor->getParent()->isA(CC_TYPES::POINT_CLOUD) ? sensor->getParent() : 0;
	ccPointCloud* pointCloud = askUserToSelectACloud(defaultCloud, "Select a cloud to filter:");
	if (!pointCloud)
	{
		return;
	}

	//comupte/get the point cloud's octree
	ccOctree::Shared octree = pointCloud->getOctree();
	if (!octree)
	{
		octree = pointCloud->computeOctree();
		if (!octree)
		{
			ccConsole::Error("Failed to compute the octree!");
			return;
		}
	}
	assert(octree);

	// filter octree then project the points
	std::vector<unsigned> inCameraFrustum;
	if (!octree->intersectWithFrustum(sensor, inCameraFrustum))
	{
		ccConsole::Error("Failed to intersect sensor frustum with octree!");
	}
	else
	{
		// scalar field
		const char sfName[] = "Frustum visibility";
		int sfIdx = pointCloud->getScalarFieldIndexByName(sfName);

		if (inCameraFrustum.empty())
		{
			ccConsole::Error("No point fell inside the frustum!");
			if (sfIdx >= 0)
				pointCloud->deleteScalarField(sfIdx);
		}
		else
		{
			if (sfIdx < 0)
				sfIdx = pointCloud->addScalarField(sfName);
			if (sfIdx < 0)
			{
				ccLog::Error("Failed to allocate memory for output scalar field!");
				return;
			}

			CCLib::ScalarField* sf = pointCloud->getScalarField(sfIdx);
			assert(sf);
			if (sf)
			{
				sf->fill(0);

				const ScalarType c_insideValue = static_cast<ScalarType>(1);

				for (unsigned index : inCameraFrustum)
				{
					sf->setValue(index, c_insideValue);
				}

				sf->computeMinAndMax();
				pointCloud->setCurrentDisplayedScalarField(sfIdx);
				pointCloud->showSF(true);

				pointCloud->redrawDisplay();
			}
		}
	}

	updateUI();
}

void MainWindow::doActionComputeDistancesFromSensor()
{
	//we support more than just one sensor in selection
	if (!haveSelection())
	{
		ccConsole::Error("Select at least a sensor.");
		return;
	}

	//start dialog
	ccSensorComputeDistancesDlg cdDlg(this);
	if (!cdDlg.exec())
		return;

	for (ccHObject *entity : getSelectedEntities())
	{
		ccSensor* sensor = ccHObjectCaster::ToSensor(entity);
		assert(sensor);
		if (!sensor)
			continue; //skip this entity

		//get associated cloud
		ccHObject* defaultCloud = sensor->getParent() && sensor->getParent()->isA(CC_TYPES::POINT_CLOUD) ? sensor->getParent() : 0;
		ccPointCloud* cloud = askUserToSelectACloud(defaultCloud, "Select a cloud on which to project the uncertainty:");
		if (!cloud)
		{
			return;
		}

		//sensor center
		CCVector3 sensorCenter;
		if (!sensor->getActiveAbsoluteCenter(sensorCenter))
			return;

		//squared required?
		bool squared = cdDlg.computeSquaredDistances();

		//set up a new scalar field
		const char* defaultRangesSFname = squared ? CC_DEFAULT_SQUARED_RANGES_SF_NAME : CC_DEFAULT_RANGES_SF_NAME;
		int sfIdx = cloud->getScalarFieldIndexByName(defaultRangesSFname);
		if (sfIdx < 0)
		{
			sfIdx = cloud->addScalarField(defaultRangesSFname);
			if (sfIdx < 0)
			{
				ccConsole::Error("Not enough memory!");
				return;
			}
		}
		CCLib::ScalarField* distances = cloud->getScalarField(sfIdx);

		for (unsigned i = 0; i < cloud->size(); ++i)
		{
			const CCVector3* P = cloud->getPoint(i);
			ScalarType s = static_cast<ScalarType>(squared ? (*P - sensorCenter).norm2() : (*P - sensorCenter).norm());
			distances->setValue(i, s);
		}

		distances->computeMinAndMax();
		cloud->setCurrentDisplayedScalarField(sfIdx);
		cloud->showSF(true);
		cloud->prepareDisplayForRefresh_recursive();
	}

	refreshAll();
	updateUI();
}

void MainWindow::doActionComputeScatteringAngles()
{
	//there should be only one sensor in current selection!
	if (!haveOneSelection() || !m_selectedEntities[0]->isKindOf(CC_TYPES::GBL_SENSOR))
	{
		ccConsole::Error("Select one and only one GBL sensor!");
		return;
	}

	ccSensor* sensor = ccHObjectCaster::ToSensor(m_selectedEntities[0]);
	assert(sensor);

	//sensor center
	CCVector3 sensorCenter;
	if (!sensor->getActiveAbsoluteCenter(sensorCenter))
		return;

	//get associated cloud
	ccHObject* defaultCloud = sensor->getParent() && sensor->getParent()->isA(CC_TYPES::POINT_CLOUD) ? sensor->getParent() : 0;
	ccPointCloud* cloud = askUserToSelectACloud(defaultCloud, "Select a cloud on which to project the uncertainty:");
	if (!cloud)
	{
		return;
	}
	if (!cloud->hasNormals())
	{
		ccConsole::Error("The cloud must have normals!");
		return;
	}

	ccSensorComputeScatteringAnglesDlg cdDlg(this);
	if (!cdDlg.exec())
		return;

	bool toDegreeFlag = cdDlg.anglesInDegrees();

	//prepare a new scalar field
	const char* defaultScatAnglesSFname = toDegreeFlag ? CC_DEFAULT_DEG_SCATTERING_ANGLES_SF_NAME : CC_DEFAULT_RAD_SCATTERING_ANGLES_SF_NAME;
	int sfIdx = cloud->getScalarFieldIndexByName(defaultScatAnglesSFname);
	if (sfIdx < 0)
	{
		sfIdx = cloud->addScalarField(defaultScatAnglesSFname);
		if (sfIdx < 0)
		{
			ccConsole::Error("Not enough memory!");
			return;
		}
	}
	CCLib::ScalarField* angles = cloud->getScalarField(sfIdx);

	//perform computations
	for (unsigned i = 0; i < cloud->size(); ++i)
	{
		//the point position
		const CCVector3* P = cloud->getPoint(i);

		//build the ray
		CCVector3 ray = *P - sensorCenter;
		ray.normalize();

		//get the current normal
		CCVector3 normal(cloud->getPointNormal(i));
		//normal.normalize(); //should already be the case!

		//compute the angle
		PointCoordinateType cosTheta = ray.dot(normal);
		ScalarType theta = std::acos(std::min(std::abs(cosTheta), 1.0f));

		if (toDegreeFlag)
			theta *= static_cast<ScalarType>(CC_RAD_TO_DEG);

		angles->setValue(i, theta);
	}

	angles->computeMinAndMax();
	cloud->setCurrentDisplayedScalarField(sfIdx);
	cloud->showSF(true);
	cloud->prepareDisplayForRefresh_recursive();

	refreshAll();
	updateUI();
}

void MainWindow::doActionSetViewFromSensor()
{
	//there should be only one sensor in current selection!
	if (!haveOneSelection() || !m_selectedEntities[0]->isKindOf(CC_TYPES::SENSOR))
	{
		ccConsole::Error("Select one and only one sensor!");
		return;
	}

	ccSensor* sensor = ccHObjectCaster::ToSensor(m_selectedEntities[0]);
	assert(sensor);

	//try to find the associated window
	ccGenericGLDisplay* win = sensor->getDisplay();
	if (!win)
	{
		//get associated cloud
		ccPointCloud * cloud = ccHObjectCaster::ToPointCloud(sensor->getParent());
		if (cloud)
			win = cloud->getDisplay();
	}

	if (sensor->applyViewport(win))
	{
		ccConsole::Print("[doActionSetViewFromSensor] Viewport applied");
	}
}

//////////////////////////////////////////////////////////////////////////

//"Edit > Scalar fields" menu

void MainWindow::showSelectedEntitiesHistogram()
{
	for (ccHObject *entity : getSelectedEntities())
	{
		//for "real" point clouds only
		ccPointCloud* cloud = ccHObjectCaster::ToPointCloud(entity);
		if (cloud)
		{
			//we display the histogram of the current scalar field
			ccScalarField* sf = static_cast<ccScalarField*>(cloud->getCurrentDisplayedScalarField());
			if (sf)
			{
				ccHistogramWindowDlg* hDlg = new ccHistogramWindowDlg(this);
				hDlg->setAttribute(Qt::WA_DeleteOnClose, true);
				hDlg->setWindowTitle(QString("Histogram [%1]").arg(cloud->getName()));

				ccHistogramWindow* histogram = hDlg->window();
				{
					unsigned numberOfPoints = cloud->size();
					unsigned numberOfClasses = static_cast<unsigned>(sqrt(static_cast<double>(numberOfPoints)));
					//we take the 'nearest' multiple of 4
					numberOfClasses &= (~3);
					numberOfClasses = std::max<unsigned>(4, numberOfClasses);
					numberOfClasses = std::min<unsigned>(256, numberOfClasses);

					histogram->setTitle(QString("%1 (%2 values) ").arg(sf->getName()).arg(numberOfPoints));
					bool showNaNValuesInGrey = sf->areNaNValuesShownInGrey();
					histogram->fromSF(sf, numberOfClasses, true, showNaNValuesInGrey);
					histogram->setAxisLabels(sf->getName(), "Count");
					histogram->refresh();
				}
				hDlg->show();
			}
		}
	}
}

void MainWindow::doActionSFGradient()
{
	if (!ccLibAlgorithms::ApplyCCLibAlgorithm(ccLibAlgorithms::CCLIB_ALGO_SF_GRADIENT, m_selectedEntities, this))
		return;
	refreshAll();
	updateUI();
}

void MainWindow::doActionSFGaussianFilter()
{
	if (!ccEntityAction::sfGaussianFilter(m_selectedEntities, this))
		return;

	refreshAll();
	updateUI();
}

void MainWindow::doActionSFBilateralFilter()
{
	if (!ccEntityAction::sfBilateralFilter(m_selectedEntities, this))
		return;

	refreshAll();
	updateUI();
}

void MainWindow::doActionFilterByValue()
{
	typedef std::pair<ccHObject*, ccPointCloud*> EntityAndVerticesType;
	std::vector<EntityAndVerticesType> toFilter;

	for (ccHObject *entity : getSelectedEntities())
	{
		ccGenericPointCloud* cloud = ccHObjectCaster::ToGenericPointCloud(entity);
		if (cloud && cloud->isA(CC_TYPES::POINT_CLOUD))
		{
			ccPointCloud* pc = static_cast<ccPointCloud*>(cloud);
			//la methode est activee sur le champ scalaire affiche
			CCLib::ScalarField* sf = pc->getCurrentDisplayedScalarField();
			if (sf)
			{
				toFilter.emplace_back(entity, pc);
			}
			else
			{
				ccConsole::Warning(QString("Entity [%1] has no active scalar field !").arg(entity->getName()));
			}
		}
	}

	if (toFilter.empty())
		return;

	double minVald = 0.0;
	double maxVald = 1.0;

	//compute min and max "displayed" scalar values of currently selected
	//entities (the ones with an active scalar field only!)
	{
		for (size_t i = 0; i < toFilter.size(); ++i)
		{
			ccScalarField* sf = toFilter[i].second->getCurrentDisplayedScalarField();
			assert(sf);

			if (i == 0)
			{
				minVald = static_cast<double>(sf->displayRange().start());
				maxVald = static_cast<double>(sf->displayRange().stop());
			}
			else
			{
				if (minVald > static_cast<double>(sf->displayRange().start()))
					minVald = static_cast<double>(sf->displayRange().start());
				if (maxVald < static_cast<double>(sf->displayRange().stop()))
					maxVald = static_cast<double>(sf->displayRange().stop());
			}
		}
	}

	ccFilterByValueDlg dlg(minVald, maxVald, -1.0e9, 1.0e9, this);
	if (!dlg.exec())
		return;

	ccFilterByValueDlg::Mode mode = dlg.mode();
	assert(mode != ccFilterByValueDlg::CANCEL);

	ScalarType minVal = static_cast<ScalarType>(dlg.minDoubleSpinBox->value());
	ScalarType maxVal = static_cast<ScalarType>(dlg.maxDoubleSpinBox->value());

	ccHObject::Container results;
	{
		for (auto &item : toFilter)
		{
			ccHObject* ent = item.first;
			ccPointCloud* pc = item.second;
			//CCLib::ScalarField* sf = pc->getCurrentDisplayedScalarField();
			//assert(sf);

			//we set as output (OUT) the currently displayed scalar field
			int outSfIdx = pc->getCurrentDisplayedScalarFieldIndex();
			assert(outSfIdx >= 0);
			pc->setCurrentOutScalarField(outSfIdx);
			//pc->setCurrentScalarField(outSfIdx);

			ccHObject* resultInside = nullptr;
			ccHObject* resultOutside = nullptr;
			if (ent->isKindOf(CC_TYPES::MESH))
			{
				pc->hidePointsByScalarValue(minVal, maxVal);
				if (ent->isA(CC_TYPES::MESH)/*|| ent->isKindOf(CC_TYPES::PRIMITIVE)*/) //TODO
					resultInside = ccHObjectCaster::ToMesh(ent)->createNewMeshFromSelection(false);
				else if (ent->isA(CC_TYPES::SUB_MESH))
					resultInside = ccHObjectCaster::ToSubMesh(ent)->createNewSubMeshFromSelection(false);

				if (mode == ccFilterByValueDlg::SPLIT)
				{
					pc->invertVisibilityArray();
					if (ent->isA(CC_TYPES::MESH)/*|| ent->isKindOf(CC_TYPES::PRIMITIVE)*/) //TODO
						resultOutside = ccHObjectCaster::ToMesh(ent)->createNewMeshFromSelection(false);
					else if (ent->isA(CC_TYPES::SUB_MESH))
						resultOutside = ccHObjectCaster::ToSubMesh(ent)->createNewSubMeshFromSelection(false);
				}

				pc->unallocateVisibilityArray();
			}
			else if (ent->isKindOf(CC_TYPES::POINT_CLOUD))
			{
				//pc->hidePointsByScalarValue(minVal,maxVal);
				//result = ccHObjectCaster::ToGenericPointCloud(ent)->hidePointsByScalarValue(false);
				//pc->unallocateVisibilityArray();

				//shortcut, as we know here that the point cloud is a "ccPointCloud"
				resultInside = pc->filterPointsByScalarValue(minVal, maxVal, false);

				if (mode == ccFilterByValueDlg::SPLIT)
				{
					resultOutside = pc->filterPointsByScalarValue(minVal, maxVal, true);
				}
			}

			if (resultInside)
			{
				ent->setEnabled(false);
				resultInside->setDisplay(ent->getDisplay());
				resultInside->prepareDisplayForRefresh();
				addToDB(resultInside, ent->getDBSourceType());

				results.push_back(resultInside);
			}
			if (resultOutside)
			{
				ent->setEnabled(false);
				resultOutside->setDisplay(ent->getDisplay());
				resultOutside->prepareDisplayForRefresh();
				resultOutside->setName(resultOutside->getName() + ".outside");
				addToDB(resultOutside, ent->getDBSourceType());

				results.push_back(resultOutside);
			}
			//*/
		}
	}

	if (!results.empty())
	{
		ccConsole::Warning("Previously selected entities (sources) have been hidden!");
		ccDBRoot* root = db(results.front()->getDBSourceType());
		if (root)
		{
			root->selectEntities(results);
		}
	}

	refreshAll();
}

static double s_constantSFValue = 0.0;
void MainWindow::doActionAddConstantSF()
{
	if (!haveOneSelection())
	{
		if (haveSelection())
			ccConsole::Error("Select only one cloud or one mesh!");
		return;
	}

	ccHObject* ent = m_selectedEntities[0];

	bool lockedVertices;
	ccPointCloud* cloud = ccHObjectCaster::ToPointCloud(ent, &lockedVertices);

	//for "real" point clouds only
	if (!cloud)
		return;
	if (lockedVertices && !ent->isAncestorOf(cloud))
	{
		ccUtils::DisplayLockedVerticesWarning(ent->getName(), true);
		return;
	}

	QString defaultName = "Constant";
	unsigned trys = 1;
	while (cloud->getScalarFieldIndexByName(qPrintable(defaultName)) >= 0 || trys > 99)
	{
		defaultName = QString("Constant #%1").arg(++trys);
	}

	//ask for a name
	bool ok;
	QString sfName = QInputDialog::getText(this, "New SF name", "SF name (must be unique)", QLineEdit::Normal, defaultName, &ok);
	if (!ok)
		return;
	if (sfName.isNull())
	{
		ccLog::Error("Invalid name");
		return;
	}
	if (cloud->getScalarFieldIndexByName(qPrintable(sfName)) >= 0)
	{
		ccLog::Error("Name already exists!");
		return;
	}

	ScalarType sfValue = static_cast<ScalarType>(QInputDialog::getDouble(this, "Add constant value", "value", s_constantSFValue, -1.0e9, 1.0e9, 8, &ok));
	if (!ok)
		return;

	int sfIdx = cloud->getScalarFieldIndexByName(qPrintable(sfName));
	if (sfIdx < 0)
		sfIdx = cloud->addScalarField(qPrintable(sfName));
	if (sfIdx < 0)
	{
		ccLog::Error("An error occurred! (see console)");
		return;
	}

	CCLib::ScalarField* sf = cloud->getScalarField(sfIdx);
	assert(sf);
	if (sf)
	{
		sf->fill(sfValue);
		sf->computeMinAndMax();
		cloud->setCurrentDisplayedScalarField(sfIdx);
		cloud->showSF(true);
		updateUI();
		if (cloud->getDisplay())
			cloud->getDisplay()->redraw(false);
	}

	ccLog::Print(QString("New scalar field added to %1 (constant value: %2)").arg(cloud->getName()).arg(sfValue));
}

void MainWindow::doActionScalarFieldArithmetic()
{
	if (!ccEntityAction::sfArithmetic(m_selectedEntities, this))
		return;

	refreshAll();
	updateUI();
}

void MainWindow::doActionScalarFieldFromColor()
{
	if (!ccEntityAction::sfFromColor(m_selectedEntities, this))
		return;

	refreshAll();
	updateUI();
}

void MainWindow::doActionSFConvertToRGB()
{
	if (!ccEntityAction::sfConvertToRGB(m_selectedEntities, this))
		return;

	refreshAll();
	updateUI();
}

void MainWindow::doActionSFConvertToRandomRGB()
{
	if (!ccEntityAction::sfConvertToRandomRGB(m_selectedEntities, this))
		return;

	refreshAll();
	updateUI();
}

void MainWindow::doActionRenameSF()
{
	if (!ccEntityAction::sfRename(m_selectedEntities, this))
		return;

	updateUI();
}

void MainWindow::doActionOpenColorScalesManager()
{
	ccColorScaleEditorDialog cseDlg(ccColorScalesManager::GetUniqueInstance(), this, ccColorScale::Shared(0), this);

	if (cseDlg.exec())
	{
		//save current scale manager state to persistent settings
		ccColorScalesManager::GetUniqueInstance()->toPersistentSettings();
	}

	updateUI();
}

void MainWindow::doActionAddIdField()
{
	if (!ccEntityAction::sfAddIdField(m_selectedEntities))
		return;

	refreshAll();
	updateUI();
}

void MainWindow::doActionSetSFAsCoord()
{
	if (!ccEntityAction::sfSetAsCoord(m_selectedEntities, this))
		return;

	refreshAll();
	updateUI();
}

void MainWindow::doActionInterpolateScalarFields()
{
	if (!ccEntityAction::interpolateSFs(m_selectedEntities, this))
		return;

	refreshAll();
	updateUI();
}

//////////////////////////////////////////////////////////////////////////

//"Edit > Waveform" menu

void MainWindow::doActionShowWaveDialog()
{
	if (!haveSelection())
		return;

	ccHObject* entity = haveOneSelection() ? m_selectedEntities[0] : nullptr;
	if (!entity || !entity->isKindOf(CC_TYPES::POINT_CLOUD))
	{
		ccConsole::Error("Select one point cloud!");
		return;
	}

	ccPointCloud* cloud = static_cast<ccPointCloud*>(entity);
	if (!cloud->hasFWF())
	{
		ccConsole::Error("Cloud has no associated waveform information");
		return;
	}

	ccWaveDialog* wDlg = new ccWaveDialog(cloud, m_pickingHub, this);
	wDlg->setAttribute(Qt::WA_DeleteOnClose);
	wDlg->setModal(false);
	wDlg->show();
}

void MainWindow::doActionCompressFWFData()
{
	for (ccHObject *entity : getSelectedEntities())
	{
		if (!entity || !entity->isKindOf(CC_TYPES::POINT_CLOUD))
		{
			continue;
		}

		ccPointCloud* cloud = static_cast<ccPointCloud*>(entity);
		cloud->compressFWFData();
	}
}

//////////////////////////////////////////////////////////////////////////

//"Edit" menu

void MainWindow::doActionClone()
{
	ccHObject* lastClone = nullptr;

	for (ccHObject *entity : getSelectedEntities())
	{
		ccHObject* clone = nullptr;

		if (entity->isKindOf(CC_TYPES::POINT_CLOUD))
		{
			clone = ccHObjectCaster::ToGenericPointCloud(entity)->clone();
			if (!clone)
			{
				ccConsole::Error(QString("An error occurred while cloning cloud %1").arg(entity->getName()));
			}
		}
		else if (entity->isKindOf(CC_TYPES::PRIMITIVE))
		{
			clone = static_cast<ccGenericPrimitive*>(entity)->clone();
			if (!clone)
			{
				ccConsole::Error(QString("An error occurred while cloning primitive %1").arg(entity->getName()));
			}
		}
		else if (entity->isA(CC_TYPES::MESH))
		{
			clone = ccHObjectCaster::ToMesh(entity)->cloneMesh();
			if (!clone)
			{
				ccConsole::Error(QString("An error occurred while cloning mesh %1").arg(entity->getName()));
			}
		}
		else if (entity->isA(CC_TYPES::POLY_LINE))
		{
			ccPolyline* poly = ccHObjectCaster::ToPolyline(entity);
			clone = (poly ? new ccPolyline(*poly) : 0);
			if (!clone)
			{
				ccConsole::Error(QString("An error occurred while cloning polyline %1").arg(entity->getName()));
			}
		}
		else if (entity->isA(CC_TYPES::FACET))
		{
			ccFacet* facet = ccHObjectCaster::ToFacet(entity);
			clone = (facet ? facet->clone() : 0);
			if (!clone)
			{
				ccConsole::Error(QString("An error occurred while cloning facet %1").arg(entity->getName()));
			}
		}
		else
		{
			ccLog::Warning(QString("Entity '%1' can't be cloned (type not supported yet!)").arg(entity->getName()));
		}

		if (clone)
		{
			//copy GL transformation history
			clone->setGLTransformationHistory(entity->getGLTransformationHistory());
			//copy display
			clone->setDisplay(entity->getDisplay());

			addToDB(clone, entity->getDBSourceType());
			lastClone = clone;
		}
	}

	if (lastClone)
	{
		setSelectedInDB(lastClone, true);
	}

	updateUI();
}

// helper for doActionMerge
void AddToRemoveList(ccHObject* toRemove, ccHObject::Container& toBeRemovedList)
{
	//is a parent or sibling already in the "toBeRemoved" list?
	int j = 0;
	int count = static_cast<int>(toBeRemovedList.size());
	while (j < count)
	{
		if (toBeRemovedList[j]->isAncestorOf(toRemove))
		{
			toRemove = 0;
			break;
		}
		else if (toRemove->isAncestorOf(toBeRemovedList[j]))
		{
			toBeRemovedList[j] = toBeRemovedList.back();
			toBeRemovedList.pop_back();
			count--;
			j++;
		}
		else
		{
			//forward
			j++;
		}
	}

	if (toRemove)
		toBeRemovedList.push_back(toRemove);
}

void MainWindow::doActionMerge()
{
	//let's look for clouds or meshes (warning: we don't mix them)
	std::vector<ccPointCloud*> clouds;
	std::vector<ccMesh*> meshes;

	try
	{
		for (ccHObject *entity : getSelectedEntities())
		{
			if (!entity)
				continue;

			if (entity->isA(CC_TYPES::POINT_CLOUD))
			{
				ccPointCloud* cloud = ccHObjectCaster::ToPointCloud(entity);
				clouds.push_back(cloud);
			}
			else if (entity->isKindOf(CC_TYPES::MESH))
			{
				ccMesh* mesh = ccHObjectCaster::ToMesh(entity);
				//this is a purely theoretical test for now!
				if (mesh && mesh->getAssociatedCloud() && mesh->getAssociatedCloud()->isA(CC_TYPES::POINT_CLOUD))
				{
					meshes.push_back(mesh);
				}
				else
				{
					ccConsole::Warning(QString("Only meshes with standard vertices are handled for now! Can't merge entity '%1'...").arg(entity->getName()));
				}
			}
			else
			{
				ccConsole::Warning(QString("Entity '%1' is neither a cloud nor a mesh, can't merge it!").arg(entity->getName()));
			}
		}
	}
	catch (const std::bad_alloc&)
	{
		ccLog::Error("Not enough memory!");
		return;
	}

	if (clouds.empty() && meshes.empty())
	{
		ccLog::Error("Select only clouds or meshes!");
		return;
	}
	if (!clouds.empty() && !meshes.empty())
	{
		ccLog::Error("Can't mix point clouds and meshes!");
	}

	//merge clouds?
	if (!clouds.empty())
	{
		//we deselect all selected entities (as most of them are going to disappear)
		unselectAllInDB();
		assert(!haveSelection());

		//we will remove the useless clouds/meshes later
		ccHObject::Container toBeRemoved;

		ccPointCloud* firstCloud = nullptr;
		ccHObjectContext firstCloudContext;

		//whether to generate the 'original cloud index' scalar field or not
		CCLib::ScalarField* ocIndexSF = nullptr;
		size_t cloudIndex = 0;

		for (size_t i = 0; i < clouds.size(); ++i)
		{
			ccPointCloud* pc = clouds[i];
			if (!firstCloud)
			{
				//we don't delete the first cloud (we'll merge the other one 'inside' it
				firstCloud = pc;
				//we still have to temporarily detach the first cloud, as it may undergo
				//"severe" modifications (octree deletion, etc.) --> see ccPointCloud::operator +=
				firstCloudContext = removeObjectTemporarilyFromDBTree(firstCloud);

				if (QMessageBox::question(this, "Original cloud index", "Do you want to generate a scalar field with the original cloud index?") == QMessageBox::Yes)
				{
					int sfIdx = pc->getScalarFieldIndexByName(CC_ORIGINAL_CLOUD_INDEX_SF_NAME);
					if (sfIdx < 0)
					{
						sfIdx = pc->addScalarField(CC_ORIGINAL_CLOUD_INDEX_SF_NAME);
					}
					if (sfIdx < 0)
					{
						ccConsole::Error("Couldn't allocate a new scalar field for storing the original cloud index! Try to free some memory ...");
						return;
					}
					else
					{
						ocIndexSF = pc->getScalarField(sfIdx);
						ocIndexSF->fill(0);
						firstCloud->setCurrentDisplayedScalarField(sfIdx);
					}
				}
			}
			else
			{
				unsigned countBefore = firstCloud->size();
				unsigned countAdded = pc->size();
				*firstCloud += pc;

				//success?
				if (firstCloud->size() == countBefore + countAdded)
				{
					firstCloud->prepareDisplayForRefresh_recursive();

					ccHObject* toRemove = nullptr;
					//if the entity to remove is a group with a unique child, we can remove it as well
					ccHObject* parent = pc->getParent();
					if (parent && parent->isA(CC_TYPES::HIERARCHY_OBJECT) && parent->getChildrenNumber() == 1 && parent != firstCloudContext.parent)
						toRemove = parent;
					else
						toRemove = pc;

					AddToRemoveList(toRemove, toBeRemoved);

					if (ocIndexSF)
					{
						ScalarType index = static_cast<ScalarType>(++cloudIndex);
						for (unsigned i = 0; i < countAdded; ++i)
						{
							ocIndexSF->setValue(countBefore + i, index);
						}
					}
				}
				else
				{
					ccConsole::Error("Fusion failed! (not enough memory?)");
					break;
				}
				pc = nullptr;
			}
		}

		if (ocIndexSF)
		{
			ocIndexSF->computeMinAndMax();
			firstCloud->showSF(true);
		}

		//something to remove?
		while (!toBeRemoved.empty())
		{
			if (toBeRemoved.back())
			{
				ccDBRoot* root = db(toBeRemoved.back()->getDBSourceType());
				if (root) root->removeElement(toBeRemoved.back());
			}
			toBeRemoved.pop_back();
		}

		//put back first cloud in DB
		if (firstCloud)
		{
			putObjectBackIntoDBTree(firstCloud, firstCloudContext);
			setSelectedInDB(firstCloud, true);
		}
	}
	//merge meshes?
	else if (!meshes.empty())
	{
		bool createSubMeshes = true;
		//createSubMeshes = (QMessageBox::question(this, "Create sub-meshes", "Do you want to create sub-mesh entities corresponding to each source mesh? (requires more memory)", QMessageBox::Yes, QMessageBox::No) == QMessageBox::Yes);

		//meshes are merged
		ccPointCloud* baseVertices = new ccPointCloud("vertices");
		ccMesh* baseMesh = new ccMesh(baseVertices);
		baseMesh->setName("Merged mesh");
		baseMesh->addChild(baseVertices);
		baseVertices->setEnabled(false);

		for (ccMesh *mesh : meshes)
		{
			//if (mesh->isA(CC_TYPES::PRIMITIVE))
			//{
			//	mesh = mesh->ccMesh::cloneMesh(); //we want a clone of the mesh part, not the primitive!
			//}

			if (!baseMesh->merge(mesh, createSubMeshes))
			{
				ccConsole::Error("Fusion failed! (not enough memory?)");
				break;
			}
		}

		baseMesh->setDisplay_recursive(meshes.front()->getDisplay());
		baseMesh->setVisible(true);
		addToDB(baseMesh, meshes.front()->getDBSourceType());
		setSelectedInDB(baseMesh, true);
	}

	refreshAll();
	updateUI();
}

void MainWindow::doActionApplyTransformation()
{
	ccApplyTransformationDlg dlg(this);
	if (!dlg.exec())
		return;

	ccGLMatrixd transMat = dlg.getTransformation();
	applyTransformation(transMat);
}

void MainWindow::applyTransformation(const ccGLMatrixd& mat)
{
	if (!haveSelection()) {
		return;
	}
	//if the transformation is partly converted to global shift/scale
	bool updateGlobalShiftAndScale = false;
	double scaleChange = 1.0;
	CCVector3d shiftChange(0, 0, 0);
	ccGLMatrixd transMat = mat;

	//we must backup 'm_selectedEntities' as removeObjectTemporarilyFromDBTree can modify it!
	ccHObject::Container selectedEntities = getSelectedEntities();

	//special case: the selected entity is a group
	//if (selectedEntities.size() == 1 && selectedEntities.front()->isA(CC_TYPES::HIERARCHY_OBJECT))
	//{
	//	ccHObject* ent = selectedEntities.front();
	//	m_selectedEntities.clear();
	//	for (unsigned i=0; i<ent->getChildrenNumber(); ++i)
	//	{
	//		selectedEntities.push_back(ent->getChild(i));
	//	}
	//}

	bool firstCloud = true;

	for (ccHObject *entity : selectedEntities) //warning, getSelectedEntites may change during this loop!
	{
		//we don't test primitives (it's always ok while the 'vertices lock' test would fail)
		if (!entity->isKindOf(CC_TYPES::PRIMITIVE))
		{
			//specific test for locked vertices
			bool lockedVertices;
			ccGenericPointCloud* cloud = ccHObjectCaster::ToGenericPointCloud(entity, &lockedVertices);
			if (cloud)
			{
				if (lockedVertices)
				{
					ccUtils::DisplayLockedVerticesWarning(entity->getName(), haveOneSelection());
					continue;
				}

				if (firstCloud)
				{
					//test if the translated cloud was already "too big"
					//(in which case we won't bother the user about the fact
					//that the transformed cloud will be too big...)
					ccBBox localBBox = entity->getOwnBB();
					CCVector3d Pl = CCVector3d::fromArray(localBBox.minCorner().u);
					double Dl = localBBox.getDiagNormd();

					//the cloud was alright
					if (!ccGlobalShiftManager::NeedShift(Pl)
						&& !ccGlobalShiftManager::NeedRescale(Dl))
					{
						//test if the translated cloud is not "too big" (in local coordinate space)
						ccBBox rotatedBox = entity->getOwnBB() * transMat;
						double Dl2 = rotatedBox.getDiagNorm();
						CCVector3d Pl2 = CCVector3d::fromArray(rotatedBox.getCenter().u);

						bool needShift = ccGlobalShiftManager::NeedShift(Pl2);
						bool needRescale = ccGlobalShiftManager::NeedRescale(Dl2);

						if (needShift || needRescale)
						{
							//existing shift information
							CCVector3d globalShift = cloud->getGlobalShift();
							double globalScale = cloud->getGlobalScale();

							//we compute the transformation matrix in the global coordinate space
							ccGLMatrixd globalTransMat = transMat;
							globalTransMat.scale(1.0 / globalScale);
							globalTransMat.setTranslation(globalTransMat.getTranslationAsVec3D() - globalShift);
							//and we apply it to the cloud bounding-box
							ccBBox rotatedBox = cloud->getOwnBB() * globalTransMat;
							double Dg = rotatedBox.getDiagNorm();
							CCVector3d Pg = CCVector3d::fromArray(rotatedBox.getCenter().u);

							//ask the user the right values!
							ccShiftAndScaleCloudDlg sasDlg(Pl2, Dl2, Pg, Dg, this);
							sasDlg.showApplyAllButton(false);
							sasDlg.showTitle(true);
							sasDlg.setKeepGlobalPos(true);
							sasDlg.showKeepGlobalPosCheckbox(false); //we don't want the user to mess with this!
							sasDlg.showPreserveShiftOnSave(true);

							//add "original" entry
							int index = sasDlg.addShiftInfo(ccGlobalShiftManager::ShiftInfo("Original", globalShift, globalScale));
							//sasDlg.setCurrentProfile(index);
							//add "suggested" entry
							CCVector3d suggestedShift = ccGlobalShiftManager::BestShift(Pg);
							double suggestedScale = ccGlobalShiftManager::BestScale(Dg);
							index = sasDlg.addShiftInfo(ccGlobalShiftManager::ShiftInfo("Suggested", suggestedShift, suggestedScale));
							sasDlg.setCurrentProfile(index);
							//add "last" entry (if available)
							std::vector<ccGlobalShiftManager::ShiftInfo> lastInfos;
							if (ccGlobalShiftManager::GetLast(lastInfos))
							{
								sasDlg.addShiftInfo(lastInfos);
							}
							//add entries from file (if any)
							sasDlg.addFileInfo();

							if (sasDlg.exec())
							{
								//get the relative modification to existing global shift/scale info
								assert(cloud->getGlobalScale() != 0);
								scaleChange = sasDlg.getScale() / cloud->getGlobalScale();
								shiftChange = (sasDlg.getShift() - cloud->getGlobalShift());

								updateGlobalShiftAndScale = (scaleChange != 1.0 || shiftChange.norm2() != 0);

								//update transformation matrix accordingly
								if (updateGlobalShiftAndScale)
								{
									transMat.scale(scaleChange);
									transMat.setTranslation(transMat.getTranslationAsVec3D() + shiftChange * scaleChange);
								}
							}
							else if (sasDlg.cancelled())
							{
								ccLog::Warning("[ApplyTransformation] Process cancelled by user");
								return;
							}
						}
					}

					firstCloud = false;
				}

				if (updateGlobalShiftAndScale)
				{
					//apply translation as global shift
					cloud->setGlobalShift(cloud->getGlobalShift() + shiftChange);
					cloud->setGlobalScale(cloud->getGlobalScale() * scaleChange);
					const CCVector3d& T = cloud->getGlobalShift();
					double scale = cloud->getGlobalScale();
					ccLog::Warning(QString("[ApplyTransformation] Cloud '%1' global shift/scale information has been updated: shift = (%2,%3,%4) / scale = %5").arg(cloud->getName()).arg(T.x).arg(T.y).arg(T.z).arg(scale));
				}
			}
		}

		//we temporarily detach entity, as it may undergo
		//"severe" modifications (octree deletion, etc.) --> see ccHObject::applyRigidTransformation
		ccHObjectContext objContext = removeObjectTemporarilyFromDBTree(entity);
		entity->setGLTransformation(ccGLMatrix(transMat.data()));
		//DGM FIXME: we only test the entity own bounding box (and we update its shift & scale info) but we apply the transformation to all its children?!
		entity->applyGLTransformation_recursive();
		entity->prepareDisplayForRefresh_recursive();
		putObjectBackIntoDBTree(entity, objContext);
	}

	//reselect previously selected entities!
	ccDBRoot* root = db(selectedEntities.front());
	if (root) root->selectEntities(selectedEntities);

	ccLog::Print("[ApplyTransformation] Applied transformation matrix:");
	ccLog::Print(transMat.toString(12, ' ')); //full precision
	ccLog::Print("Hint: copy it (CTRL+C) and apply it - or its inverse - on any entity with the 'Edit > Apply transformation' tool");

	refreshAll();
}

typedef std::pair<ccHObject*, ccGenericPointCloud*> EntityCloudAssociation;
void MainWindow::doActionApplyScale()
{
	if (!haveSelection()) {
		return;
	}
	ccScaleDlg dlg(this);
	if (!dlg.exec())
		return;
	dlg.saveState();

	//save values for next time
	CCVector3d scales = dlg.getScales();
	bool keepInPlace = dlg.keepInPlace();
	bool rescaleGlobalShift = dlg.rescaleGlobalShift();

	//we must backup 'm_selectedEntities' as removeObjectTemporarilyFromDBTree can modify it!
	ccHObject::Container selectedEntities = m_selectedEntities;

	//first check that all coordinates are kept 'small'
	std::vector< EntityCloudAssociation > candidates;
	{
		bool testBigCoordinates = true;
		//size_t processNum = 0;

		for (ccHObject *entity : selectedEntities) //warning, getSelectedEntites may change during this loop!
		{
			bool lockedVertices;
			//try to get the underlying cloud (or the vertices set for a mesh)
			ccGenericPointCloud* cloud = ccHObjectCaster::ToGenericPointCloud(entity, &lockedVertices);
			//otherwise we can look if the selected entity is a polyline
			if (!cloud && entity->isA(CC_TYPES::POLY_LINE))
			{
				cloud = dynamic_cast<ccGenericPointCloud*>(static_cast<ccPolyline*>(entity)->getAssociatedCloud());
				if (!cloud || cloud->isAncestorOf(entity))
					lockedVertices = true;
			}
			if (!cloud || !cloud->isKindOf(CC_TYPES::POINT_CLOUD))
			{
				ccLog::Warning(QString("[Apply scale] Entity '%1' can't be scaled this way").arg(entity->getName()));
				continue;
			}
			if (lockedVertices)
			{
				ccUtils::DisplayLockedVerticesWarning(entity->getName(), haveOneSelection());
				//++processNum;
				continue;
			}

			CCVector3 C(0, 0, 0);
			if (keepInPlace)
				C = cloud->getOwnBB().getCenter();

			//we must check that the resulting cloud coordinates are not too big
			if (testBigCoordinates)
			{
				ccBBox bbox = cloud->getOwnBB();
				CCVector3 bbMin = bbox.minCorner();
				CCVector3 bbMax = bbox.maxCorner();

				double maxx = std::max(std::abs(bbMin.x), std::abs(bbMax.x));
				double maxy = std::max(std::abs(bbMin.y), std::abs(bbMax.y));
				double maxz = std::max(std::abs(bbMin.z), std::abs(bbMax.z));

				const double maxCoord = ccGlobalShiftManager::MaxCoordinateAbsValue();
				bool oldCoordsWereTooBig = (maxx > maxCoord
					|| maxy > maxCoord
					|| maxz > maxCoord);

				if (!oldCoordsWereTooBig)
				{
					maxx = std::max(std::abs((bbMin.x - C.x) * scales.x + C.x), std::abs((bbMax.x - C.x) * scales.x + C.x));
					maxy = std::max(std::abs((bbMin.y - C.y) * scales.y + C.y), std::abs((bbMax.y - C.y) * scales.y + C.y));
					maxz = std::max(std::abs((bbMin.z - C.z) * scales.z + C.z), std::abs((bbMax.z - C.z) * scales.z + C.z));

					bool newCoordsAreTooBig = (maxx > maxCoord
						|| maxy > maxCoord
						|| maxz > maxCoord);

					if (newCoordsAreTooBig)
					{
						if (QMessageBox::question(
							this,
							"Big coordinates",
							"Resutling coordinates will be too big (original precision may be lost!). Proceed anyway?",
							QMessageBox::Yes,
							QMessageBox::No) == QMessageBox::Yes)
						{
							//ok, we won't test anymore and proceed
							testBigCoordinates = false;
						}
						else
						{
							//we stop the process
							return;
						}
					}
				}
			}

			assert(cloud);
			candidates.emplace_back(entity, cloud);
		}
	}

	if (candidates.empty())
	{
		ccConsole::Warning("[Apply scale] No eligible entities (point clouds or meshes) were selected!");
		return;
	}

	//now do the real scaling work
	{
		for (auto &candidate : candidates)
		{
			ccHObject* ent = candidate.first;
			ccGenericPointCloud* cloud = candidate.second;

			CCVector3 C(0, 0, 0);
			if (keepInPlace)
			{
				C = cloud->getOwnBB().getCenter();
			}

			//we temporarily detach entity, as it may undergo
			//"severe" modifications (octree deletion, etc.) --> see ccPointCloud::scale
			ccHObjectContext objContext = removeObjectTemporarilyFromDBTree(cloud);

			cloud->scale(static_cast<PointCoordinateType>(scales.x),
				static_cast<PointCoordinateType>(scales.y),
				static_cast<PointCoordinateType>(scales.z),
				C);

			putObjectBackIntoDBTree(cloud, objContext);
			cloud->prepareDisplayForRefresh_recursive();

			//don't forget the 'global shift'!
			//DGM: but not the global scale!
			if (rescaleGlobalShift)
			{
				const CCVector3d& shift = cloud->getGlobalShift();
				cloud->setGlobalShift(CCVector3d(shift.x*scales.x,
					shift.y*scales.y,
					shift.z*scales.z));
			}

			ent->prepareDisplayForRefresh_recursive();
		}
	}

	//reselect previously selected entities!
	ccDBRoot* root = db(selectedEntities.front());
	if (root) root->selectEntities(selectedEntities);

	if (!keepInPlace)
		zoomOnSelectedEntities();

	refreshAll();
	updateUI();
}


void MainWindow::doActionCrop()
{
	//find candidates
	std::vector<ccHObject*> candidates;
	ccBBox baseBB;
	{
		const ccHObject::Container& selectedEntities = getSelectedEntities();
		for (ccHObject *entity : selectedEntities)
		{
			if (entity->isA(CC_TYPES::POINT_CLOUD)
				|| entity->isKindOf(CC_TYPES::MESH))
			{
				candidates.push_back(entity);
				baseBB += entity->getOwnBB();
			}
		}
	}

	if (candidates.empty())
	{
		ccConsole::Warning("[Crop] No eligible candidate found!");
		return;
	}

	ccBoundingBoxEditorDlg bbeDlg(this);
	bbeDlg.setBaseBBox(baseBB, false);
	bbeDlg.showInclusionWarning(false);
	bbeDlg.setWindowTitle("Crop");

	if (!bbeDlg.exec())
	{
		//process cancelled by user
		return;
	}

	//deselect all entities
	unselectAllInDB();

	//cropping box
	ccBBox box = bbeDlg.getBox();

	//process cloud/meshes
	bool errors = false;
	bool successes = false;
	{
		for (ccHObject *entity : candidates)
		{
			ccHObject* croppedEnt = ccCropTool::Crop(entity, box, true);
			if (croppedEnt)
			{
				croppedEnt->setName(entity->getName() + QString(".cropped"));
				croppedEnt->setDisplay(entity->getDisplay());
				croppedEnt->prepareDisplayForRefresh();
				if (entity->getParent())
					entity->getParent()->addChild(croppedEnt);
				entity->setEnabled(false);
				addToDB(croppedEnt, entity->getDBSourceType());
				//select output entity
				db(croppedEnt)->selectEntity(croppedEnt, true);
				successes = true;
			}
			else
			{
				errors = true;
			}
		}
	}

	if (successes)
		ccLog::Warning("[Crop] Selected entities have been hidden");
	if (errors)
		ccLog::Error("Error(s) occurred! See the Console");

	refreshAll();
	updateUI();
}

void MainWindow::doActionEditGlobalShiftAndScale()
{
	//get the global shift/scale info and bounding box of all selected clouds
	std::vector< std::pair<ccShiftedObject*, ccHObject*> > shiftedEntities;
	CCVector3d Pl(0, 0, 0);
	double Dl = 1.0;
	CCVector3d Pg(0, 0, 0);
	double Dg = 1.0;
	//shift and scale (if unique)
	CCVector3d shift(0, 0, 0);
	double scale = 1.0;
	{
		bool uniqueShift = true;
		bool uniqueScale = true;
		ccBBox localBB;
		//sadly we don't have a double-typed bounding box class yet ;)
		CCVector3d globalBBmin(0, 0, 0), globalBBmax(0, 0, 0);

		for (ccHObject *entity : getSelectedEntities())
		{
			bool lockedVertices;
			ccShiftedObject* shifted = ccHObjectCaster::ToShifted(entity, &lockedVertices);
			if (!shifted)
			{
				continue;
			}
			//for (unlocked) entities only
			if (lockedVertices)
			{
				//get the vertices
				assert(entity->isKindOf(CC_TYPES::MESH));
				ccGenericPointCloud* vertices = static_cast<ccGenericMesh*>(entity)->getAssociatedCloud();
				if (!vertices || !entity->isAncestorOf(vertices))
				{
					ccUtils::DisplayLockedVerticesWarning(entity->getName(), haveOneSelection());
					continue;
				}
				entity = vertices;
			}

			CCVector3 Al = entity->getOwnBB().minCorner();
			CCVector3 Bl = entity->getOwnBB().maxCorner();
			CCVector3d Ag = shifted->toGlobal3d<PointCoordinateType>(Al);
			CCVector3d Bg = shifted->toGlobal3d<PointCoordinateType>(Bl);

			//update local BB
			localBB.add(Al);
			localBB.add(Bl);

			//update global BB
			if (shiftedEntities.empty())
			{
				globalBBmin = Ag;
				globalBBmax = Bg;
				shift = shifted->getGlobalShift();
				uniqueScale = shifted->getGlobalScale();
			}
			else
			{
				globalBBmin = CCVector3d(std::min(globalBBmin.x, Ag.x),
					std::min(globalBBmin.y, Ag.y),
					std::min(globalBBmin.z, Ag.z));
				globalBBmax = CCVector3d(std::max(globalBBmax.x, Bg.x),
					std::max(globalBBmax.y, Bg.y),
					std::max(globalBBmax.z, Bg.z));

				if (uniqueShift)
					uniqueShift = ((shifted->getGlobalShift() - shift).norm() < ZERO_TOLERANCE);
				if (uniqueScale)
					uniqueScale = (std::abs(shifted->getGlobalScale() - scale) < ZERO_TOLERANCE);
			}

			shiftedEntities.emplace_back(shifted, entity);
		}

		Pg = globalBBmin;
		Dg = (globalBBmax - globalBBmin).norm();

		Pl = CCVector3d::fromArray(localBB.minCorner().u);
		Dl = (localBB.maxCorner() - localBB.minCorner()).normd();

		if (!uniqueShift)
			shift = Pl - Pg;
		if (!uniqueScale)
			scale = Dg / Dl;
	}

	if (shiftedEntities.empty())
	{
		return;
	}

	ccShiftAndScaleCloudDlg sasDlg(Pl, Dl, Pg, Dg, this);
	sasDlg.showApplyAllButton(shiftedEntities.size() > 1);
	sasDlg.showApplyButton(shiftedEntities.size() == 1);
	sasDlg.showNoButton(false);
	sasDlg.setShiftFieldsPrecision(6);
	//add "original" entry
	int index = sasDlg.addShiftInfo(ccGlobalShiftManager::ShiftInfo("Original", shift, scale));
	sasDlg.setCurrentProfile(index);
	//add "last" entry (if available)
	std::vector<ccGlobalShiftManager::ShiftInfo> lastInfos;
	if (ccGlobalShiftManager::GetLast(lastInfos))
	{
		sasDlg.addShiftInfo(lastInfos);
	}
	//add entries from file (if any)
	sasDlg.addFileInfo();

	if (!sasDlg.exec())
		return;

	shift = sasDlg.getShift();
	scale = sasDlg.getScale();
	bool preserveGlobalPos = sasDlg.keepGlobalPos();

	ccLog::Print("[Global Shift/Scale] New shift: (%f, %f, %f)", shift.x, shift.y, shift.z);
	ccLog::Print("[Global Shift/Scale] New scale: %f", scale);

	//apply new shift
	{
		for (auto &entity : shiftedEntities)
		{
			ccShiftedObject* shifted = entity.first;
			ccHObject* ent = entity.second;
			if (preserveGlobalPos)
			{
				//to preserve the global position of the cloud, we may have to translate and/or rescale the cloud
				CCVector3d Ql = CCVector3d::fromArray(ent->getOwnBB().minCorner().u);
				CCVector3d Qg = shifted->toGlobal3d(Ql);
				CCVector3d Ql2 = Qg * scale + shift;
				CCVector3d T = Ql2 - Ql;

				assert(shifted->getGlobalScale() > 0);
				double scaleCoef = scale / shifted->getGlobalScale();

				if (T.norm() > ZERO_TOLERANCE || std::abs(scaleCoef - 1.0) > ZERO_TOLERANCE)
				{
					ccGLMatrix transMat;
					transMat.toIdentity();
					transMat.scale(static_cast<float>(scaleCoef));
					transMat.setTranslation(T);

					//DGM FIXME: we only test the entity own bounding box (and we update its shift & scale info) but we apply the transformation to all its children?!
					ent->applyGLTransformation_recursive(&transMat);
					ent->prepareDisplayForRefresh_recursive();

					ccLog::Warning(QString("[Global Shift/Scale] To preserve its original position, the entity '%1' has been translated of (%2,%3,%4) and rescaled of a factor %5")
						.arg(ent->getName())
						.arg(T.x)
						.arg(T.y)
						.arg(T.z)
						.arg(scaleCoef));
				}
			}
			shifted->setGlobalShift(shift);
			shifted->setGlobalScale(scale);
		}
	}

	refreshAll();
	updateUI();
}

void MainWindow::doActionSubsample()
{
	//find candidates
	std::vector<ccPointCloud*> clouds;
	unsigned maxPointCount = 0;
	double maxCloudRadius = 0;
	ScalarType sfMin = NAN_VALUE;
	ScalarType sfMax = NAN_VALUE;
	{
		for (ccHObject *entity : getSelectedEntities())
		{
			if (entity->isA(CC_TYPES::POINT_CLOUD))
			{
				ccPointCloud* cloud = static_cast<ccPointCloud*>(entity);
				clouds.push_back(cloud);

				maxPointCount = std::max<unsigned>(maxPointCount, cloud->size());
				maxCloudRadius = std::max<double>(maxCloudRadius, cloud->getOwnBB().getDiagNorm());

				//we also look for the min and max sf values
				ccScalarField* sf = cloud->getCurrentDisplayedScalarField();
				if (sf)
				{
					if (!ccScalarField::ValidValue(sfMin) || sfMin > sf->getMin())
						sfMin = sf->getMin();
					if (!ccScalarField::ValidValue(sfMax) || sfMax < sf->getMax())
						sfMax = sf->getMax();
				}
			}
		}
	}

	if (clouds.empty())
	{
		ccConsole::Error("Select at least one point cloud!");
		return;
	}

	//Display dialog
	ccSubsamplingDlg sDlg(maxPointCount, maxCloudRadius, this);
	bool hasValidSF = ccScalarField::ValidValue(sfMin) && ccScalarField::ValidValue(sfMax);
	if (hasValidSF)
		sDlg.enableSFModulation(sfMin, sfMax);
	if (!sDlg.exec())
		return;

	//process clouds
	ccHObject::Container resultingClouds;
	{
		ccProgressDialog pDlg(false, this);
		pDlg.setAutoClose(false);

		pDlg.setMethodTitle(tr("Subsampling"));

		bool errors = false;

		QElapsedTimer eTimer;
		eTimer.start();

		for (size_t i = 0; i < clouds.size(); ++i)
		{
			ccPointCloud* cloud = clouds[i];
			CCLib::ReferenceCloud *sampledCloud = sDlg.getSampledCloud(cloud, &pDlg);
			if (!sampledCloud)
			{
				ccConsole::Warning(QString("[Subsampling] Failed to subsample cloud '%1'!").arg(cloud->getName()));
				errors = true;
				continue;
			}

			int warnings = 0;
			ccPointCloud *newPointCloud = cloud->partialClone(sampledCloud, &warnings);

			delete sampledCloud;
			sampledCloud = 0;

			if (newPointCloud)
			{
				newPointCloud->setName(cloud->getName() + QString(".subsampled"));
				newPointCloud->setGlobalShift(cloud->getGlobalShift());
				newPointCloud->setGlobalScale(cloud->getGlobalScale());
				newPointCloud->setDisplay(cloud->getDisplay());
				newPointCloud->prepareDisplayForRefresh();
				if (cloud->getParent())
					cloud->getParent()->addChild(newPointCloud);
				cloud->setEnabled(false);
				addToDB(newPointCloud, cloud->getDBSourceType());

				newPointCloud->prepareDisplayForRefresh();
				resultingClouds.push_back(newPointCloud);

				if (warnings)
				{
					ccLog::Warning("[Subsampling] Not enough memory: colors, normals or scalar fields may be missing!");
					errors = true;
				}
			}
			else
			{
				ccLog::Error("Not enough memory!");
				break;
			}
		}

		ccLog::Print("[Subsampling] Timing: %3.3f s.", eTimer.elapsed() / 1000.0);

		if (errors)
		{
			ccLog::Error("Errors occurred (see console)");
		}
	}

	if (!resultingClouds.empty()) {
		ccDBRoot* root = db(resultingClouds.front());
		if (root) root->selectEntities(resultingClouds);
	}

	refreshAll();
	updateUI();
}

void MainWindow::doActionFastRegistration(FastRegistrationMode mode)
{
	//we need at least 1 entity
	if (m_selectedEntities.empty())
		return;

	//we must backup 'm_selectedEntities' as removeObjectTemporarilyFromDBTree can modify it!
	ccHObject::Container selectedEntities = m_selectedEntities;

	for (ccHObject *entity : selectedEntities)
	{
		ccBBox box = entity->getBB_recursive();

		CCVector3 T; //translation

		switch (mode)
		{
		case MoveBBCenterToOrigin:
			T = -box.getCenter();
			break;
		case MoveBBMinCornerToOrigin:
			T = -box.minCorner();
			break;
		case MoveBBMaxCornerToOrigin:
			T = -box.maxCorner();
			break;
		default:
			assert(false);
			return;
		}

		//transformation (used only for translation)
		ccGLMatrix glTrans;
		glTrans.setTranslation(T);

		forceConsoleDisplay();
		ccConsole::Print(QString("[Synchronize] Transformation matrix (%1):").arg(entity->getName()));
		ccConsole::Print(glTrans.toString(12, ' ')); //full precision
		ccConsole::Print("Hint: copy it (CTRL+C) and apply it - or its inverse - on any entity with the 'Edit > Apply transformation' tool");

		//we temporarily detach entity, as it may undergo
		//"severe" modifications (octree deletion, etc.) --> see ccHObject::applyGLTransformation
		ccHObjectContext objContext = removeObjectTemporarilyFromDBTree(entity);
		entity->applyGLTransformation_recursive(&glTrans);
		putObjectBackIntoDBTree(entity, objContext);

		entity->prepareDisplayForRefresh_recursive();
	}

	//reselect previously selected entities!
	if (m_ccRoot)
		m_ccRoot->selectEntities(selectedEntities);

	zoomOnSelectedEntities();

	updateUI();
}

void MainWindow::doActionMatchBBCenters()
{
	//we need at least 2 entities
	if (m_selectedEntities.size() < 2)
		return;

	//we must backup 'm_selectedEntities' as removeObjectTemporarilyFromDBTree can modify it!
	ccHObject::Container selectedEntities = m_selectedEntities;

	//by default, we take the first entity as reference
	//TODO: maybe the user would like to select the reference himself ;)
	ccHObject* refEnt = selectedEntities[0];
	CCVector3 refCenter = refEnt->getBB_recursive().getCenter();

	for (ccHObject *entity : selectedEntities) //warning, getSelectedEntites may change during this loop!
	{
		CCVector3 center = entity->getBB_recursive().getCenter();

		CCVector3 T = refCenter - center;

		//transformation (used only for translation)
		ccGLMatrix glTrans;
		glTrans += T;

		forceConsoleDisplay();
		ccConsole::Print(QString("[Synchronize] Transformation matrix (%1 --> %2):").arg(entity->getName(), selectedEntities[0]->getName()));
		ccConsole::Print(glTrans.toString(12, ' ')); //full precision
		ccConsole::Print("Hint: copy it (CTRL+C) and apply it - or its inverse - on any entity with the 'Edit > Apply transformation' tool");

		//we temporarily detach entity, as it may undergo
		//"severe" modifications (octree deletion, etc.) --> see ccHObject::applyGLTransformation
		ccHObjectContext objContext = removeObjectTemporarilyFromDBTree(entity);
		entity->applyGLTransformation_recursive(&glTrans);
		putObjectBackIntoDBTree(entity, objContext);

		entity->prepareDisplayForRefresh_recursive();
	}

	//reselect previously selected entities!
	if (!selectedEntities.empty()) {
		ccDBRoot* root = db(selectedEntities.front());
		if (root) root->selectEntities(selectedEntities);
	}

	zoomOnSelectedEntities();

	updateUI();
}

//semi-persistent parameters
static ccLibAlgorithms::ScaleMatchingAlgorithm s_msAlgorithm = ccLibAlgorithms::PCA_MAX_DIM;
static double s_msRmsDiff = 1.0e-5;
static int s_msFinalOverlap = 100;

void MainWindow::doActionMatchScales()
{
	//we need at least 2 entities
	if (m_selectedEntities.size() < 2)
		return;

	//we must select the point clouds and meshes
	ccHObject::Container selectedEntities;
	try
	{
		for (ccHObject *entity : getSelectedEntities())
		{
			if (entity->isKindOf(CC_TYPES::POINT_CLOUD)
				|| entity->isKindOf(CC_TYPES::MESH))
			{
				selectedEntities.push_back(entity);
			}
		}
	}
	catch (const std::bad_alloc&)
	{
		ccConsole::Error("Not enough memory!");
		return;
	}

	ccMatchScalesDlg msDlg(selectedEntities, 0, this);
	msDlg.setSelectedAlgorithm(s_msAlgorithm);
	msDlg.rmsDifferenceLineEdit->setText(QString::number(s_msRmsDiff, 'e', 1));
	msDlg.overlapSpinBox->setValue(s_msFinalOverlap);

	if (!msDlg.exec())
		return;

	//save semi-persistent parameters
	s_msAlgorithm = msDlg.getSelectedAlgorithm();
	if (s_msAlgorithm == ccLibAlgorithms::ICP_SCALE)
	{
		s_msRmsDiff = msDlg.rmsDifferenceLineEdit->text().toDouble();
		s_msFinalOverlap = msDlg.overlapSpinBox->value();
	}

	ccLibAlgorithms::ApplyScaleMatchingAlgorithm(s_msAlgorithm,
		selectedEntities,
		s_msRmsDiff,
		s_msFinalOverlap,
		msDlg.getSelectedIndex(),
		this);

	//reselect previously selected entities!
	if (!selectedEntities.empty()) {
		ccDBRoot* root = db(selectedEntities.front());
		if (root) root->selectEntities(selectedEntities);
	}

	refreshAll();
	updateUI();
}

//////////////////////////////////////////////////////////////////////////

//"Tools > Clean" menu

void MainWindow::doActionSORFilter()
{
	ccSORFilterDlg sorDlg(this);

	//set semi-persistent/dynamic parameters
	static int s_sorFilterKnn = 6;
	static double s_sorFilterNSigma = 1.0;
	sorDlg.knnSpinBox->setValue(s_sorFilterKnn);
	sorDlg.nSigmaDoubleSpinBox->setValue(s_sorFilterNSigma);
	if (!sorDlg.exec())
		return;

	//update semi-persistent/dynamic parameters
	s_sorFilterKnn = sorDlg.knnSpinBox->value();
	s_sorFilterNSigma = sorDlg.nSigmaDoubleSpinBox->value();

	ccProgressDialog pDlg(true, this);
	pDlg.setAutoClose(false);

	bool firstCloud = true;

	ccHObject::Container selectedEntities = getSelectedEntities(); //we have to use a local copy: 'selectEntity' will change the set of currently selected entities!

	for (ccHObject *entity : selectedEntities)
	{
		//specific test for locked vertices
		bool lockedVertices;
		ccPointCloud* cloud = ccHObjectCaster::ToPointCloud(entity, &lockedVertices);
		if (cloud && lockedVertices)
		{
			ccUtils::DisplayLockedVerticesWarning(entity->getName(), haveOneSelection());
			continue;
		}

		//computation
		CCLib::ReferenceCloud* selection = CCLib::CloudSamplingTools::sorFilter(cloud,
			s_sorFilterKnn,
			s_sorFilterNSigma,
			0,
			&pDlg);

		if (selection && cloud)
		{
			if (selection->size() == cloud->size())
			{
				ccLog::Warning(QString("[doActionSORFilter] No points were removed from cloud '%1'").arg(cloud->getName()));
			}
			else
			{
				ccPointCloud* cleanCloud = cloud->partialClone(selection);
				if (cleanCloud)
				{
					cleanCloud->setName(cloud->getName() + QString(".clean"));
					cleanCloud->setDisplay(cloud->getDisplay());
					if (cloud->getParent())
						cloud->getParent()->addChild(cleanCloud);
					addToDB(cleanCloud, cloud->getDBSourceType());

					cloud->setEnabled(false);
					if (firstCloud)
					{
						ccConsole::Warning("Previously selected entities (sources) have been hidden!");
						firstCloud = false;
						db(cleanCloud)->selectEntity(cleanCloud, true);
					}
				}
				else
				{
					ccConsole::Warning(QString("[doActionSORFilter] Not enough memory to create a clean version of cloud '%1'!").arg(cloud->getName()));
				}
			}

			delete selection;
			selection = nullptr;
		}
		else
		{
			//no points fall inside selection!
			if (cloud != nullptr)
			{
				ccConsole::Warning(QString("[doActionSORFilter] Failed to apply the noise filter to cloud '%1'! (not enough memory?)").arg(cloud->getName()));
			}
			else
			{
				ccConsole::Warning("[doActionSORFilter] Trying to apply the noise filter to null cloud");
			}
		}
	}

	refreshAll();
	updateUI();
}

void MainWindow::doActionFilterNoise()
{
	PointCoordinateType kernelRadius = ccLibAlgorithms::GetDefaultCloudKernelSize(m_selectedEntities);

	ccNoiseFilterDlg noiseDlg(this);

	//set semi-persistent/dynamic parameters
	static bool s_noiseFilterUseKnn = false;
	static int s_noiseFilterKnn = 6;
	static bool s_noiseFilterUseAbsError = false;
	static double s_noiseFilterAbsError = 1.0;
	static double s_noiseFilterNSigma = 1.0;
	static bool s_noiseFilterRemoveIsolatedPoints = false;
	noiseDlg.radiusDoubleSpinBox->setValue(kernelRadius);
	noiseDlg.knnSpinBox->setValue(s_noiseFilterKnn);
	noiseDlg.nSigmaDoubleSpinBox->setValue(s_noiseFilterNSigma);
	noiseDlg.absErrorDoubleSpinBox->setValue(s_noiseFilterAbsError);
	noiseDlg.removeIsolatedPointsCheckBox->setChecked(s_noiseFilterRemoveIsolatedPoints);
	if (s_noiseFilterUseAbsError)
		noiseDlg.absErrorRadioButton->setChecked(true);
	else
		noiseDlg.relativeRadioButton->setChecked(true);
	if (s_noiseFilterUseKnn)
		noiseDlg.knnRadioButton->setChecked(true);
	else
		noiseDlg.radiusRadioButton->setChecked(true);

	if (!noiseDlg.exec())
		return;

	//update semi-persistent/dynamic parameters
	kernelRadius = static_cast<PointCoordinateType>(noiseDlg.radiusDoubleSpinBox->value());
	s_noiseFilterUseKnn = noiseDlg.knnRadioButton->isChecked();
	s_noiseFilterKnn = noiseDlg.knnSpinBox->value();
	s_noiseFilterUseAbsError = noiseDlg.absErrorRadioButton->isChecked();
	s_noiseFilterNSigma = noiseDlg.nSigmaDoubleSpinBox->value();
	s_noiseFilterAbsError = noiseDlg.absErrorDoubleSpinBox->value();
	s_noiseFilterRemoveIsolatedPoints = noiseDlg.removeIsolatedPointsCheckBox->isChecked();

	ccProgressDialog pDlg(true, this);
	pDlg.setAutoClose(false);

	bool firstCloud = true;

	ccHObject::Container selectedEntities = getSelectedEntities(); //we have to use a local copy: and 'selectEntity' will change the set of currently selected entities!

	for (ccHObject *entity : selectedEntities)
	{
		//specific test for locked vertices
		bool lockedVertices;
		ccPointCloud* cloud = ccHObjectCaster::ToPointCloud(entity, &lockedVertices);
		if (cloud && lockedVertices)
		{
			ccUtils::DisplayLockedVerticesWarning(entity->getName(), haveOneSelection());
			continue;
		}

		//computation
		CCLib::ReferenceCloud* selection = CCLib::CloudSamplingTools::noiseFilter(cloud,
			kernelRadius,
			s_noiseFilterNSigma,
			s_noiseFilterRemoveIsolatedPoints,
			s_noiseFilterUseKnn,
			s_noiseFilterKnn,
			s_noiseFilterUseAbsError,
			s_noiseFilterAbsError,
			0,
			&pDlg);

		if (selection && cloud)
		{
			if (selection->size() == cloud->size())
			{
				ccLog::Warning(QString("[doActionFilterNoise] No points were removed from cloud '%1'").arg(cloud->getName()));
			}
			else
			{
				ccPointCloud* cleanCloud = cloud->partialClone(selection);
				if (cleanCloud)
				{
					cleanCloud->setName(cloud->getName() + QString(".clean"));
					cleanCloud->setDisplay(cloud->getDisplay());
					if (cloud->getParent())
						cloud->getParent()->addChild(cleanCloud);
					addToDB(cleanCloud, cloud->getDBSourceType());

					cloud->setEnabled(false);
					if (firstCloud)
					{
						ccConsole::Warning("Previously selected entities (sources) have been hidden!");
						firstCloud = false;
						db(cleanCloud)->selectEntity(cleanCloud, true);
					}
				}
				else
				{
					ccConsole::Warning(QString("[doActionFilterNoise] Not enough memory to create a clean version of cloud '%1'!").arg(cloud->getName()));
				}
			}

			delete selection;
			selection = nullptr;
		}
		else
		{
			//no points fall inside selection!
			if (cloud != nullptr)
			{
				ccConsole::Warning(QString("[doActionFilterNoise] Failed to apply the noise filter to cloud '%1'! (not enough memory?)").arg(cloud->getName()));
			}
			else
			{
				ccConsole::Warning("[doActionFilterNoise] Trying to apply the noise filter to null cloud");
			}
		}
	}

	refreshAll();
	updateUI();
}

//////////////////////////////////////////////////////////////////////////

//"Tools > Projection" menu

void MainWindow::doActionUnroll()
{
	//there should be only one point cloud with sensor in current selection!
	if (!haveOneSelection())
	{
		ccConsole::Error("Select one and only one entity!");
		return;
	}

	//if selected entity is a mesh, the method will be applied to its vertices
	bool lockedVertices;
	ccGenericPointCloud* cloud = ccHObjectCaster::ToGenericPointCloud(m_selectedEntities[0], &lockedVertices);
	if (lockedVertices)
	{
		ccUtils::DisplayLockedVerticesWarning(m_selectedEntities[0]->getName(), true);
		return;
	}

	//for "real" point clouds only
	if (!cloud || !cloud->isA(CC_TYPES::POINT_CLOUD))
	{
		ccConsole::Error("Method can't be applied on locked vertices or virtual point clouds!");
		return;
	}
	ccPointCloud* pc = static_cast<ccPointCloud*>(cloud);

	ccUnrollDlg unrollDlg(this);
	unrollDlg.fromPersistentSettings();
	if (!unrollDlg.exec())
		return;
	unrollDlg.toPersistentSettings();

	ccPointCloud::UnrollMode mode = unrollDlg.getType();
	PointCoordinateType radius = static_cast<PointCoordinateType>(unrollDlg.getRadius());
	unsigned char dim = static_cast<unsigned char>(unrollDlg.getAxisDimension());
	bool exportDeviationSF = unrollDlg.exportDeviationSF();
	CCVector3 center = unrollDlg.getAxisPosition();

	//let's rock unroll ;)
	ccProgressDialog pDlg(true, this);

	double startAngle_deg = 0.0, stopAngle_deg = 360.0;
	unrollDlg.getAngleRange(startAngle_deg, stopAngle_deg);
	if (startAngle_deg >= stopAngle_deg)
	{
		QMessageBox::critical(this, "Error", "Invalid angular range");
		return;
	}

	ccPointCloud* output = nullptr;
	switch (mode)
	{
	case ccPointCloud::CYLINDER:
	{
		ccPointCloud::UnrollCylinderParams params;
		params.radius = radius;
		params.axisDim = dim;
		if (unrollDlg.isAxisPositionAuto())
		{
			center = pc->getOwnBB().getCenter();
		}
		params.center = center;
		output = pc->unroll(mode, &params, exportDeviationSF, startAngle_deg, stopAngle_deg, &pDlg);
	}
	break;

	case ccPointCloud::CONE:
	case ccPointCloud::STRAIGHTENED_CONE:
	case ccPointCloud::STRAIGHTENED_CONE2:
	{
		ccPointCloud::UnrollConeParams params;
		params.radius = (mode == ccPointCloud::CONE ? 0 : radius);
		params.apex = center;
		params.coneAngle_deg = unrollDlg.getConeHalfAngle();
		params.axisDim = dim;
		output = pc->unroll(mode, &params, exportDeviationSF, startAngle_deg, stopAngle_deg, &pDlg);
	}
	break;

	default:
		assert(false);
		break;
	}

	if (output)
	{
		pc->setEnabled(false);
		ccConsole::Warning("[Unroll] Original cloud has been automatically hidden");

		if (pc->getParent())
		{
			pc->getParent()->addChild(output);
		}
		addToDB(output, pc->getDBSourceType(), true, true, false, true);

		updateUI();
	}
}

void MainWindow::doActionRasterize()
{
	if (!haveOneSelection())
	{
		ccConsole::Error("Select only one point cloud!");
		return;
	}

	ccHObject* ent = m_selectedEntities[0];
	if (!ent->isKindOf(CC_TYPES::POINT_CLOUD))
	{
		ccConsole::Error("Select a point cloud!");
		return;
	}

	ccGenericPointCloud* cloud = ccHObjectCaster::ToGenericPointCloud(ent);
	ccRasterizeTool rasterizeTool(cloud, this);
	rasterizeTool.exec();
}

void MainWindow::doConvertPolylinesToMesh()
{
	if (!haveSelection())
		return;

	std::vector<ccPolyline*> polylines;
	try
	{
		if (haveOneSelection() && m_selectedEntities.back()->isA(CC_TYPES::HIERARCHY_OBJECT))
		{
			ccHObject* obj = m_selectedEntities.back();
			for (unsigned i = 0; i < obj->getChildrenNumber(); ++i)
			{
				if (obj->getChild(i)->isA(CC_TYPES::POLY_LINE))
					polylines.push_back(static_cast<ccPolyline*>(obj->getChild(i)));
			}
		}
		else
		{
			for (ccHObject *entity : getSelectedEntities())
			{
				if (entity->isA(CC_TYPES::POLY_LINE))
				{
					polylines.push_back(static_cast<ccPolyline*>(entity));
				}
			}
		}
	}
	catch (const std::bad_alloc&)
	{
		ccConsole::Error("Not enough memory!");
		return;
	}

	if (polylines.empty())
	{
		ccConsole::Error("Select a group of polylines or multiple polylines (contour plot)!");
		return;
	}

	ccPickOneElementDlg poeDlg("Projection dimension", "Contour plot to mesh", this);
	poeDlg.addElement("X");
	poeDlg.addElement("Y");
	poeDlg.addElement("Z");
	poeDlg.setDefaultIndex(2);
	if (!poeDlg.exec())
		return;

	int dim = poeDlg.getSelectedIndex();
	assert(dim >= 0 && dim < 3);

	const unsigned char Z = static_cast<unsigned char>(dim);
	const unsigned char X = (Z == 2 ? 0 : Z + 1);
	const unsigned char Y = (X == 2 ? 0 : X + 1);

	//number of segments
	unsigned segmentCount = 0;
	unsigned vertexCount = 0;
	{
		for (ccPolyline *poly : polylines)
		{
			if (poly)
			{
				//count the total number of vertices and segments
				vertexCount += poly->size();
				segmentCount += poly->segmentCount();
			}
		}
	}

	if (segmentCount < 2)
	{
		//not enough points/segments
		ccLog::Error("Not enough segments!");
		return;
	}

	//we assume we link with CGAL now (if not the call to Delaunay2dMesh::buildMesh will fail anyway)
	std::vector<CCVector2> points2D;
	std::vector<int> segments2D;
	try
	{
		points2D.reserve(vertexCount);
		segments2D.reserve(segmentCount * 2);
	}
	catch (const std::bad_alloc&)
	{
		//not enough memory
		ccLog::Error("Not enough memory");
		return;
	}

	//fill arrays
	{
		for (ccPolyline *poly : polylines)
		{
			if (poly == nullptr)
				continue;

			unsigned vertCount = poly->size();
			int vertIndex0 = static_cast<int>(points2D.size());
			bool closed = poly->isClosed();
			for (unsigned v = 0; v < vertCount; ++v)
			{
				const CCVector3* P = poly->getPoint(v);
				int vertIndex = static_cast<int>(points2D.size());
				points2D.push_back(CCVector2(P->u[X], P->u[Y]));

				if (v + 1 < vertCount)
				{
					segments2D.push_back(vertIndex);
					segments2D.push_back(vertIndex + 1);
				}
				else if (closed)
				{
					segments2D.push_back(vertIndex);
					segments2D.push_back(vertIndex0);
				}
			}
		}
		assert(points2D.size() == vertexCount);
		assert(segments2D.size() == segmentCount * 2);
	}

	CCLib::Delaunay2dMesh* delaunayMesh = new CCLib::Delaunay2dMesh;
	char errorStr[1024];
	if (!delaunayMesh->buildMesh(points2D, segments2D, errorStr))
	{
		ccLog::Error(QString("Third party library error: %1").arg(errorStr));
		delete delaunayMesh;
		return;
	}

	ccPointCloud* vertices = new ccPointCloud("vertices");
	if (!vertices->reserve(vertexCount))
	{
		//not enough memory
		ccLog::Error("Not enough memory");
		delete vertices;
		delete delaunayMesh;
		return;
	}

	//fill vertices cloud
	{
		for (ccPolyline *poly : polylines)
		{
			unsigned vertCount = poly->size();
			for (unsigned v = 0; v < vertCount; ++v)
			{
				const CCVector3* P = poly->getPoint(v);
				vertices->addPoint(*P);
			}
		}
		delaunayMesh->linkMeshWith(vertices, false);
	}

#ifdef QT_DEBUG
	//Test delaunay output
	{
		unsigned vertCount = vertices->size();
		for (unsigned i = 0; i < delaunayMesh->size(); ++i)
		{
			const CCLib::VerticesIndexes* tsi = delaunayMesh->getTriangleVertIndexes(i);
			assert(tsi->i1 < vertCount && tsi->i2 < vertCount && tsi->i3 < vertCount);
		}
	}
#endif

	ccMesh* mesh = new ccMesh(delaunayMesh, vertices);
	if (mesh->size() != delaunayMesh->size())
	{
		//not enough memory (error will be issued later)
		delete mesh;
		mesh = nullptr;
	}

	//don't need this anymore
	delete delaunayMesh;
	delaunayMesh = nullptr;

	if (mesh)
	{
		mesh->addChild(vertices);
		mesh->setVisible(true);
		vertices->setEnabled(false);
		addToDB(mesh, polylines.front()->getDBSourceType());
		if (mesh->computePerVertexNormals())
		{
			mesh->showNormals(true);
		}
		else
		{
			ccLog::Warning("[Contour plot to mesh] Failed to compute normals!");
		}

		if (mesh->getDisplay())
		{
			mesh->getDisplay()->redraw();
		}

		//global shift & scale (we copy it from the first polyline by default)
		vertices->setGlobalShift(polylines.front()->getGlobalShift());
		vertices->setGlobalScale(polylines.front()->getGlobalScale());
	}
	else
	{
		ccLog::Error("Not enough memory!");
		delete vertices;
		vertices = nullptr;
	}
}

void MainWindow::doActionExportCoordToSF()
{
	if (!ccEntityAction::exportCoordToSF(m_selectedEntities, this))
	{
		return;
	}

	refreshAll();
	updateUI();
}

//////////////////////////////////////////////////////////////////////////

//"Tools > Registration" menu

void MainWindow::doActionRegister()
{
	if (m_selectedEntities.size() != 2
		|| (!m_selectedEntities[0]->isKindOf(CC_TYPES::POINT_CLOUD) && !m_selectedEntities[0]->isKindOf(CC_TYPES::MESH))
		|| (!m_selectedEntities[1]->isKindOf(CC_TYPES::POINT_CLOUD) && !m_selectedEntities[1]->isKindOf(CC_TYPES::MESH)))
	{
		ccConsole::Error("Select 2 point clouds or meshes!");
		return;
	}

	ccHObject *data = static_cast<ccHObject*>(m_selectedEntities[1]);
	ccHObject *model = static_cast<ccHObject*>(m_selectedEntities[0]);

	ccRegistrationDlg rDlg(data, model, this);
	if (!rDlg.exec())
		return;

	//DGM (23/01/09): model and data order may have changed!
	model = rDlg.getModelEntity();
	data = rDlg.getDataEntity();

	double minRMSDecrease = rDlg.getMinRMSDecrease();
	unsigned maxIterationCount = rDlg.getMaxIterationCount();
	unsigned randomSamplingLimit = rDlg.randomSamplingLimit();
	bool removeFarthestPoints = rDlg.removeFarthestPoints();
	bool useDataSFAsWeights = rDlg.useDataSFAsWeights();
	bool useModelSFAsWeights = rDlg.useModelSFAsWeights();
	bool adjustScale = rDlg.adjustScale();
	int transformationFilters = rDlg.getTransformationFilters();
	unsigned finalOverlap = rDlg.getFinalOverlap();
	CCLib::ICPRegistrationTools::CONVERGENCE_TYPE method = rDlg.getConvergenceMethod();
	int maxThreadCount = rDlg.getMaxThreadCount();

	//semi-persistent storage (for next call)
	rDlg.saveParameters();

	ccGLMatrix transMat;
	double finalError = 0.0;
	double finalScale = 1.0;
	unsigned finalPointCount = 0;

	if (ccRegistrationTools::ICP(data,
		model,
		transMat,
		finalScale,
		finalError,
		finalPointCount,
		minRMSDecrease,
		maxIterationCount,
		randomSamplingLimit,
		removeFarthestPoints,
		method,
		adjustScale,
		finalOverlap / 100.0,
		useDataSFAsWeights,
		useModelSFAsWeights,
		transformationFilters,
		maxThreadCount,
		this))
	{
		QString rmsString = QString("Final RMS: %1 (computed on %2 points)").arg(finalError).arg(finalPointCount);
		ccLog::Print(QString("[Register] ") + rmsString);

		QStringList summary;
		summary << rmsString;
		summary << "----------------";

		//transformation matrix
		{
			summary << "Transformation matrix";
			summary << transMat.toString(3, '\t'); //low precision, just for display
			summary << "----------------";

			ccLog::Print("[Register] Applied transformation matrix:");
			ccLog::Print(transMat.toString(12, ' ')); //full precision
			ccLog::Print("Hint: copy it (CTRL+C) and apply it - or its inverse - on any entity with the 'Edit > Apply transformation' tool");
		}

		if (adjustScale)
		{
			QString scaleString = QString("Scale: %1 (already integrated in above matrix!)").arg(finalScale);
			ccLog::Warning(QString("[Register] ") + scaleString);
			summary << scaleString;
		}
		else
		{
			ccLog::Print(QString("[Register] Scale: fixed (1.0)"));
			summary << "Scale: fixed (1.0)";
		}

		//overlap
		summary << "----------------";
		QString overlapString = QString("Theoretical overlap: %1%").arg(finalOverlap);
		ccLog::Print(QString("[Register] ") + overlapString);
		summary << overlapString;

		summary << "----------------";
		summary << "This report has been output to Console (F8)";

		//cloud to move
		ccGenericPointCloud* pc = nullptr;

		if (data->isKindOf(CC_TYPES::POINT_CLOUD))
		{
			pc = ccHObjectCaster::ToGenericPointCloud(data);
		}
		else if (data->isKindOf(CC_TYPES::MESH))
		{
			ccGenericMesh* mesh = ccHObjectCaster::ToGenericMesh(data);
			pc = mesh->getAssociatedCloud();

			//warning: point cloud is locked!
			if (pc->isLocked())
			{
				pc = nullptr;
				//we ask the user about cloning the 'data' mesh
				QMessageBox::StandardButton result = QMessageBox::question(this,
					"Registration",
					"Data mesh vertices are locked (they may be shared with other meshes): Do you wish to clone this mesh to apply transformation?",
					QMessageBox::Ok | QMessageBox::Cancel,
					QMessageBox::Ok);

				//continue process?
				if (result == QMessageBox::Ok)
				{
					ccGenericMesh* newMesh = nullptr;
					if (mesh->isA(CC_TYPES::MESH))
						newMesh = static_cast<ccMesh*>(mesh)->cloneMesh();
					else
					{
						//FIXME TODO
						ccLog::Error("Doesn't work on sub-meshes yet!");
					}

					if (newMesh)
					{
						newMesh->setDisplay(data->getDisplay());
						addToDB(newMesh, data->getDBSourceType());
						data = newMesh;
						pc = newMesh->getAssociatedCloud();
					}
					else
					{
						ccLog::Error("Failed to clone 'data' mesh! (not enough memory?)");
					}
				}
			}
		}

		//if we managed to get a point cloud to move!
		if (pc)
		{
			//we temporarily detach cloud, as it may undergo
			//"severe" modifications (octree deletion, etc.) --> see ccPointCloud::applyRigidTransformation
			ccHObjectContext objContext = removeObjectTemporarilyFromDBTree(pc);
			pc->applyRigidTransformation(transMat);
			putObjectBackIntoDBTree(pc, objContext);

			//don't forget to update mesh bounding box also!
			if (data->isKindOf(CC_TYPES::MESH))
				ccHObjectCaster::ToGenericMesh(data)->refreshBB();

			//don't forget global shift
			ccGenericPointCloud* refPc = ccHObjectCaster::ToGenericPointCloud(model);
			if (refPc)
			{
				if (refPc->isShifted())
				{
					const CCVector3d& Pshift = refPc->getGlobalShift();
					const double& scale = refPc->getGlobalScale();
					pc->setGlobalShift(Pshift);
					pc->setGlobalScale(scale);
					ccLog::Warning(QString("[ICP] Aligned entity global shift has been updated to match the reference: (%1,%2,%3) [x%4]").arg(Pshift.x).arg(Pshift.y).arg(Pshift.z).arg(scale));
				}
				else if (pc->isShifted()) //we'll ask the user first before dropping the shift information on the aligned cloud
				{
					if (QMessageBox::question(this, "Drop shift information?", "Aligned entity is shifted but reference cloud is not: drop global shift information?", QMessageBox::Yes, QMessageBox::No) == QMessageBox::Yes)
					{
						pc->setGlobalShift(0, 0, 0);
						pc->setGlobalScale(1.0);
						ccLog::Warning(QString("[ICP] Aligned entity global shift has been reset to match the reference!"));
					}
				}
			}

			data->prepareDisplayForRefresh_recursive();
			data->setName(data->getName() + QString(".registered"));
			zoomOn(data);
		}

		//pop-up summary
		QMessageBox::information(this, "Register info", summary.join("\n"));
		forceConsoleDisplay();
	}

	refreshAll();
	updateUI();
}

//////////////////////////////////////////////////////////////////////////

//"Tools > Distances" menu

void MainWindow::doActionCloudCloudDist()
{
	if (getSelectedEntities().size() != 2)
	{
		ccConsole::Error("Select 2 point clouds!");
		return;
	}

	if (!m_selectedEntities[0]->isKindOf(CC_TYPES::POINT_CLOUD) ||
		!m_selectedEntities[1]->isKindOf(CC_TYPES::POINT_CLOUD))
	{
		ccConsole::Error("Select 2 point clouds!");
		return;
	}

	ccOrderChoiceDlg dlg(m_selectedEntities[0], "Compared",
		m_selectedEntities[1], "Reference",
		this);
	if (!dlg.exec())
		return;

	ccGenericPointCloud* compCloud = ccHObjectCaster::ToGenericPointCloud(dlg.getFirstEntity());
	ccGenericPointCloud* refCloud = ccHObjectCaster::ToGenericPointCloud(dlg.getSecondEntity());

	//assert(!m_compDlg);
	if (m_compDlg)
		delete m_compDlg;
	m_compDlg = new ccComparisonDlg(compCloud, refCloud, ccComparisonDlg::CLOUDCLOUD_DIST, this);
	connect(m_compDlg, &QDialog::finished, this, &MainWindow::deactivateComparisonMode);
	m_compDlg->show();
	//cDlg.setModal(false);
	//cDlg.exec();
	freezeUI(true);
}

void MainWindow::doActionCloudMeshDist()
{
	if (getSelectedEntities().size() != 2)
	{
		ccConsole::Error("Select 2 entities!");
		return;
	}

	bool isMesh[2] = { false,false };
	unsigned meshNum = 0;
	unsigned cloudNum = 0;
	for (unsigned i = 0; i < 2; ++i)
	{
		if (m_selectedEntities[i]->isKindOf(CC_TYPES::MESH))
		{
			++meshNum;
			isMesh[i] = true;
		}
		else if (m_selectedEntities[i]->isKindOf(CC_TYPES::POINT_CLOUD))
		{
			++cloudNum;
		}
	}

	if (meshNum == 0)
	{
		ccConsole::Error("Select at least one mesh!");
		return;
	}
	else if (meshNum + cloudNum < 2)
	{
		ccConsole::Error("Select one mesh and one cloud or two meshes!");
		return;
	}

	ccHObject* compEnt = nullptr;
	ccGenericMesh* refMesh = nullptr;

	if (meshNum == 1)
	{
		compEnt = m_selectedEntities[isMesh[0] ? 1 : 0];
		refMesh = ccHObjectCaster::ToGenericMesh(m_selectedEntities[isMesh[0] ? 0 : 1]);
	}
	else
	{
		ccOrderChoiceDlg dlg(m_selectedEntities[0], "Compared",
			m_selectedEntities[1], "Reference",
			this);
		if (!dlg.exec())
			return;

		compEnt = dlg.getFirstEntity();
		refMesh = ccHObjectCaster::ToGenericMesh(dlg.getSecondEntity());
	}

	//assert(!m_compDlg);
	if (m_compDlg)
		delete m_compDlg;
	m_compDlg = new ccComparisonDlg(compEnt, refMesh, ccComparisonDlg::CLOUDMESH_DIST, this);
	connect(m_compDlg, &QDialog::finished, this, &MainWindow::deactivateComparisonMode);
	m_compDlg->show();

	freezeUI(true);
}

void MainWindow::doActionComputeCPS()
{
	if (m_selectedEntities.size() != 2)
	{
		ccConsole::Error("Select 2 point clouds!");
		return;
	}

	if (!m_selectedEntities[0]->isKindOf(CC_TYPES::POINT_CLOUD) ||
		!m_selectedEntities[1]->isKindOf(CC_TYPES::POINT_CLOUD))
	{
		ccConsole::Error("Select 2 point clouds!");
		return;
	}

	ccOrderChoiceDlg dlg(m_selectedEntities[0], "Compared",
		m_selectedEntities[1], "Reference",
		this);
	if (!dlg.exec())
		return;

	ccGenericPointCloud* compCloud = ccHObjectCaster::ToGenericPointCloud(dlg.getFirstEntity());
	ccGenericPointCloud* srcCloud = ccHObjectCaster::ToGenericPointCloud(dlg.getSecondEntity());

	if (!compCloud->isA(CC_TYPES::POINT_CLOUD)) //TODO
	{
		ccConsole::Error("Compared cloud must be a real point cloud!");
		return;
	}
	ccPointCloud* cmpPC = static_cast<ccPointCloud*>(compCloud);

	static const char DEFAULT_CPS_TEMP_SF_NAME[] = "CPS temporary";
	int sfIdx = cmpPC->getScalarFieldIndexByName(DEFAULT_CPS_TEMP_SF_NAME);
	if (sfIdx < 0)
		sfIdx = cmpPC->addScalarField(DEFAULT_CPS_TEMP_SF_NAME);
	if (sfIdx < 0)
	{
		ccConsole::Error("Couldn't allocate a new scalar field for computing distances! Try to free some memory ...");
		return;
	}
	cmpPC->setCurrentScalarField(sfIdx);
	cmpPC->enableScalarField();
	//cmpPC->forEach(CCLib::ScalarFieldTools::SetScalarValueToNaN); //now done by default by computeCloud2CloudDistance

	CCLib::ReferenceCloud CPSet(srcCloud);
	ccProgressDialog pDlg(true, this);
	CCLib::DistanceComputationTools::Cloud2CloudDistanceComputationParams params;
	params.CPSet = &CPSet;
	int result = CCLib::DistanceComputationTools::computeCloud2CloudDistance(compCloud, srcCloud, params, &pDlg);
	cmpPC->deleteScalarField(sfIdx);

	if (result >= 0)
	{
		ccPointCloud* newCloud = nullptr;
		//if the source cloud is a "true" cloud, the extracted CPS
		//will also get its attributes
		newCloud = srcCloud->isA(CC_TYPES::POINT_CLOUD) ? static_cast<ccPointCloud*>(srcCloud)->partialClone(&CPSet) : ccPointCloud::From(&CPSet, srcCloud);

		newCloud->setName(QString("[%1]->CPSet(%2)").arg(srcCloud->getName(), compCloud->getName()));
		newCloud->setDisplay(compCloud->getDisplay());
		newCloud->prepareDisplayForRefresh();
		addToDB(newCloud, compCloud->getDBSourceType());

		//we hide the source cloud (for a clearer display)
		srcCloud->setEnabled(false);
		srcCloud->prepareDisplayForRefresh();
	}

	refreshAll();
}

void MainWindow::doActionCloudModelDist()
{
	if (getSelectedEntities().size() != 2)
	{
		ccConsole::Error("Select 2 entities!");
		return;
	}

	bool isMesh[2] = { false,false };
	unsigned meshNum = 0;
	unsigned cloudNum = 0;
	for (unsigned i = 0; i < 2; ++i)
	{
		if (m_selectedEntities[i]->isKindOf(CC_TYPES::MESH))
		{
			++meshNum;
			isMesh[i] = true;
		}
		else if (m_selectedEntities[i]->isKindOf(CC_TYPES::POINT_CLOUD))
		{
			++cloudNum;
		}
	}

	if (meshNum == 0)
	{
		ccConsole::Error("Select at least one mesh!");
		return;
	}
	else if (meshNum + cloudNum < 2)
	{
		ccConsole::Error("Select one mesh and one cloud or two meshes!");
		return;
	}

	ccHObject* compEnt = nullptr;
	ccGenericMesh* refMesh = nullptr;

	if (meshNum == 1)
	{
		compEnt = m_selectedEntities[isMesh[0] ? 1 : 0];
		refMesh = ccHObjectCaster::ToGenericMesh(m_selectedEntities[isMesh[0] ? 0 : 1]);
	}
	else
	{
		ccOrderChoiceDlg dlg(m_selectedEntities[0], "Compared",
			m_selectedEntities[1], "Reference",
			this);
		if (!dlg.exec())
			return;

		compEnt = dlg.getFirstEntity();
		refMesh = ccHObjectCaster::ToGenericMesh(dlg.getSecondEntity());
	}

	//assert(!m_compDlg);
	if (m_compDlg)
		delete m_compDlg;
	m_compDlg = new ccComparisonDlg(compEnt, refMesh, ccComparisonDlg::CLOUDMODEL_DIST, this);
	connect(m_compDlg, &QDialog::finished, this, &MainWindow::deactivateComparisonMode);
	m_compDlg->show();

	freezeUI(true);
}

//////////////////////////////////////////////////////////////////////////

//"Tools > Volume" menu

void MainWindow::doCompute2HalfDimVolume()
{
	if (m_selectedEntities.empty() || m_selectedEntities.size() > 2)
	{
		ccConsole::Error("Select one or two point clouds!");
		return;
	}

	ccGenericPointCloud* cloud1 = nullptr;
	{
		ccHObject* ent = m_selectedEntities[0];
		if (!ent->isKindOf(CC_TYPES::POINT_CLOUD))
		{
			ccConsole::Error("Select point clouds only!");
			return;
		}
		else
		{
			cloud1 = ccHObjectCaster::ToGenericPointCloud(ent);
		}
	}

	ccGenericPointCloud* cloud2 = nullptr;
	if (m_selectedEntities.size() > 1)
	{
		ccHObject* ent = m_selectedEntities[1];
		if (!ent->isKindOf(CC_TYPES::POINT_CLOUD))
		{
			ccConsole::Error("Select point clouds only!");
			return;
		}
		else
		{
			cloud2 = ccHObjectCaster::ToGenericPointCloud(ent);
		}
	}

	ccVolumeCalcTool calcVolumeTool(cloud1, cloud2, this);
	calcVolumeTool.exec();
}

//////////////////////////////////////////////////////////////////////////

//"Tools > Statistics" menu

void MainWindow::doActionComputeStatParams()
{
	ccEntityAction::computeStatParams(m_selectedEntities, this);
}

void MainWindow::doActionStatisticalTest()
{
	if (!ccEntityAction::statisticalTest(m_selectedEntities, this))
		return;

	refreshAll();
	updateUI();
}

//////////////////////////////////////////////////////////////////////////

//"Tools > Segmentation" menu

struct ComponentIndexAndSize
{
	unsigned index;
	unsigned size;

	ComponentIndexAndSize(unsigned i, unsigned s) : index(i), size(s) {}

	static bool DescendingCompOperator(const ComponentIndexAndSize& a, const ComponentIndexAndSize& b)
	{
		return a.size > b.size;
	}
};

void MainWindow::createComponentsClouds(ccGenericPointCloud* cloud,
	CCLib::ReferenceCloudContainer& components,
	unsigned minPointsPerComponent,
	bool randomColors,
	bool selectComponents,
	bool sortBysize/*=true*/)
{
	if (!cloud || components.empty())
		return;

	std::vector<ComponentIndexAndSize> sortedIndexes;
	std::vector<ComponentIndexAndSize>* _sortedIndexes = nullptr;
	if (sortBysize)
	{
		try
		{
			sortedIndexes.reserve(components.size());
		}
		catch (const std::bad_alloc&)
		{
			ccLog::Warning("[CreateComponentsClouds] Not enough memory to sort components by size!");
			sortBysize = false;
		}

		if (sortBysize) //still ok?
		{
			unsigned compCount = static_cast<unsigned>(components.size());
			for (unsigned i = 0; i < compCount; ++i)
			{
				sortedIndexes.emplace_back(i, components[i]->size());
			}

			ParallelSort(sortedIndexes.begin(), sortedIndexes.end(), ComponentIndexAndSize::DescendingCompOperator);

			_sortedIndexes = &sortedIndexes;
		}
	}

	//we create "real" point clouds for all input components
	{
		ccPointCloud* pc = cloud->isA(CC_TYPES::POINT_CLOUD) ? static_cast<ccPointCloud*>(cloud) : 0;

		//we create a new group to store all CCs
		ccHObject* ccGroup = nullptr;
		DataBaseHObject* db_prj = GetRootDataBase(cloud);
		if (db_prj) {
			ccHObject* product_pool = db_prj->getProductSegmented(); 
			if (product_pool) {
				ccGroup = getChildGroupByName(product_pool, cloud->getName());
			}
		}
		if (!ccGroup) {
			ccGroup = new ccHObject(cloud->getName() + QString(" [segments]"));
		}

		//for each component
		for (size_t i = 0; i < components.size(); ++i)
		{
			CCLib::ReferenceCloud* compIndexes = _sortedIndexes ? components[_sortedIndexes->at(i).index] : components[i];

			//if it has enough points
			if (compIndexes->size() >= minPointsPerComponent)
			{
				//we create a new entity
				ccPointCloud* compCloud = (pc ? pc->partialClone(compIndexes) : ccPointCloud::From(compIndexes));
				if (compCloud)
				{
					//shall we colorize it with random color?
					if (randomColors)
					{
						ccColor::Rgb col = ccColor::Generator::Random();
						compCloud->setRGBColor(col);
						compCloud->showColors(true);
						compCloud->showSF(false);
					}

					//'shift on load' information
					if (pc)
					{
						compCloud->setGlobalShift(pc->getGlobalShift());
						compCloud->setGlobalScale(pc->getGlobalScale());
					}
					compCloud->setVisible(true);
					
					QString name;
					int bd_num = GetMaxNumberExcludeChildPrefix(ccGroup, BDDB_BUILDING_PREFIX) + 1;
					compCloud->setName(BuildingNameByNumber(bd_num)/*QString("CC#%1").arg(ccGroup->getChildrenNumber())*/);

					//we add new CC to group
					ccGroup->addChild(compCloud);

					if (selectComponents)
						db(compCloud)->selectEntity(compCloud, true);
				}
				else
				{
					ccConsole::Warning("[createComponentsClouds] Failed to create component #%i! (not enough memory)", ccGroup->getChildrenNumber() + 1);
				}
			}

			delete compIndexes;
			compIndexes = nullptr;
		}

		components.clear();

		if (ccGroup->getChildrenNumber() == 0)
		{
			ccConsole::Error("No component was created! Check the minimum size...");
			delete ccGroup;
			ccGroup = nullptr;
		}
		else
		{
			ccGroup->setDisplay(cloud->getDisplay());
			addToDB(ccGroup, cloud->getDBSourceType());

			ccConsole::Print(QString("[createComponentsClouds] %1 component(s) were created from cloud '%2'").arg(ccGroup->getChildrenNumber()).arg(cloud->getName()));
		}

		cloud->prepareDisplayForRefresh();

		//auto-hide original cloud
		if (ccGroup)
		{
			cloud->setEnabled(false);
			ccConsole::Warning("[createComponentsClouds] Original cloud has been automatically hidden");
		}
	}
}

void MainWindow::doActionLabelConnectedComponents()
{
	//keep only the point clouds!
	std::vector<ccGenericPointCloud*> clouds;
	{
		for (ccHObject *entity : getSelectedEntities())
		{
			if (entity->isKindOf(CC_TYPES::POINT_CLOUD))
				clouds.push_back(ccHObjectCaster::ToGenericPointCloud(entity));
		}
	}

	size_t count = clouds.size();
	if (count == 0)
		return;

	ccLabelingDlg dlg(this);
	if (count == 1)
		dlg.octreeLevelSpinBox->setCloud(clouds.front());
	if (!dlg.exec())
		return;

	int octreeLevel = dlg.getOctreeLevel();
	unsigned minComponentSize = static_cast<unsigned>(std::max(0, dlg.getMinPointsNb()));
	bool randColors = dlg.randomColors();

	ccProgressDialog pDlg(false, this);
	pDlg.setAutoClose(false);

	//we unselect all entities as we are going to automatically select the created components
	//(otherwise the user won't perceive the change!)
	unselectAllInDB();

	for (ccGenericPointCloud *cloud : clouds)
	{
		if (cloud && cloud->isA(CC_TYPES::POINT_CLOUD))
		{
			ccPointCloud* pc = static_cast<ccPointCloud*>(cloud);

			ccOctree::Shared theOctree = cloud->getOctree();
			if (!theOctree)
			{
				ccProgressDialog pOctreeDlg(true, this);
				theOctree = cloud->computeOctree(&pOctreeDlg);
				if (!theOctree)
				{
					ccConsole::Error(QString("Couldn't compute octree for cloud '%s'!").arg(cloud->getName()));
					break;
				}
			}

			//we create/activate CCs label scalar field
			int sfIdx = pc->getScalarFieldIndexByName(CC_CONNECTED_COMPONENTS_DEFAULT_LABEL_NAME);
			if (sfIdx < 0)
			{
				sfIdx = pc->addScalarField(CC_CONNECTED_COMPONENTS_DEFAULT_LABEL_NAME);
			}
			if (sfIdx < 0)
			{
				ccConsole::Error("Couldn't allocate a new scalar field for computing CC labels! Try to free some memory ...");
				break;
			}
			pc->setCurrentScalarField(sfIdx);

			//we try to label all CCs
			CCLib::ReferenceCloudContainer components;
			int componentCount = CCLib::AutoSegmentationTools::labelConnectedComponents(cloud,
				static_cast<unsigned char>(octreeLevel),
				false,
				&pDlg,
				theOctree.data());

			if (componentCount >= 0)
			{
				//if successful, we extract each CC (stored in "components")

				//safety test
				int realComponentCount = 0;
				{
					for (size_t i = 0; i < components.size(); ++i)
					{
						if (components[i]->size() >= minComponentSize)
						{
							++realComponentCount;
						}
					}
				}

				if (realComponentCount > 500)
				{
					//too many components
					if (QMessageBox::warning(this, "Many components", QString("Do you really expect up to %1 components?\n(this may take a lot of time to process and display)").arg(realComponentCount), QMessageBox::Yes, QMessageBox::No) == QMessageBox::No)
					{
						//cancel
						pc->deleteScalarField(sfIdx);
						if (pc->getNumberOfScalarFields() != 0)
						{
							pc->setCurrentDisplayedScalarField(static_cast<int>(pc->getNumberOfScalarFields()) - 1);
						}
						else
						{
							pc->showSF(false);
						}
						pc->prepareDisplayForRefresh();
						continue;
					}
				}

				pc->getCurrentInScalarField()->computeMinAndMax();
				if (!CCLib::AutoSegmentationTools::extractConnectedComponents(cloud, components))
				{
					ccConsole::Warning(QString("[doActionLabelConnectedComponents] Something went wrong while extracting CCs from cloud %1...").arg(cloud->getName()));
				}
			}
			else
			{
				ccConsole::Warning(QString("[doActionLabelConnectedComponents] Something went wrong while extracting CCs from cloud %1...").arg(cloud->getName()));
			}

			//we delete the CCs label scalar field (we don't need it anymore)
			pc->deleteScalarField(sfIdx);
			sfIdx = -1;

			//we create "real" point clouds for all CCs
			if (!components.empty())
			{
				createComponentsClouds(cloud, components, minComponentSize, randColors, true);
			}
		}
	}

	refreshAll();
	updateUI();
}

void MainWindow::doActionKMeans()//TODO
{
	ccConsole::Error("Not yet implemented! Sorry ...");
}

void MainWindow::doActionFrontPropagation() //TODO
{
	ccConsole::Error("Not yet implemented! Sorry ...");
}

//////////////////////////////////////////////////////////////////////////

//"Tools > Fit" menu

void MainWindow::doActionFitSphere()
{
	double outliersRatio = 0.5;
	double confidence = 0.99;

	ccProgressDialog pDlg(true, this);
	pDlg.setAutoClose(false);

	for (ccHObject *entity : getSelectedEntities())
	{
		ccPointCloud* cloud = ccHObjectCaster::ToPointCloud(entity);
		if (!cloud)
			continue;

		CCVector3 center;
		PointCoordinateType radius;
		double rms;
		if (CCLib::GeometricalAnalysisTools::DetectSphereRobust(cloud,
			outliersRatio,
			center,
			radius,
			rms,
			&pDlg,
			confidence) != CCLib::GeometricalAnalysisTools::NoError)
		{
			ccLog::Warning(QString("[Fit sphere] Failed to fit a sphere on cloud '%1'").arg(cloud->getName()));
			continue;
		}

		ccLog::Print(QString("[Fit sphere] Cloud '%1': center (%2,%3,%4) - radius = %5 [RMS = %6]")
			.arg(cloud->getName())
			.arg(center.x)
			.arg(center.y)
			.arg(center.z)
			.arg(radius)
			.arg(rms));

		ccGLMatrix trans;
		trans.setTranslation(center);
		ccSphere* sphere = new ccSphere(radius, &trans, QString("Sphere r=%1 [rms %2]").arg(radius).arg(rms));
		cloud->addChild(sphere);
		//sphere->setDisplay(cloud->getDisplay());
		sphere->prepareDisplayForRefresh();
		addToDB(sphere, entity->getDBSourceType(), false, false, false);
	}

	refreshAll();
}

void MainWindow::doActionFitPlane()
{
	doComputePlaneOrientation(false);
}

void MainWindow::doActionFitFacet()
{
	doComputePlaneOrientation(true);
}

void MainWindow::doComputePlaneOrientation(bool fitFacet)
{
	if (!haveSelection())
		return;

	double maxEdgeLength = 0.0;
	if (fitFacet)
	{
		bool ok = true;
		static double s_polygonMaxEdgeLength = 0.0;
		maxEdgeLength = QInputDialog::getDouble(this, "Fit facet", "Max edge length (0 = no limit)", s_polygonMaxEdgeLength, 0, 1.0e9, 8, &ok);
		if (!ok)
			return;
		s_polygonMaxEdgeLength = maxEdgeLength;
	}

	ccHObject::Container selectedEntities = getSelectedEntities(); //warning, getSelectedEntites may change during this loop!
	bool firstEntity = true;

	for (ccHObject *entity : selectedEntities)
	{
		ccShiftedObject* shifted = nullptr;
		CCLib::GenericIndexedCloudPersist* cloud = nullptr;

		if (entity->isKindOf(CC_TYPES::POLY_LINE))
		{
			ccPolyline* poly = ccHObjectCaster::ToPolyline(entity);
			cloud = static_cast<CCLib::GenericIndexedCloudPersist*>(poly);
			shifted = poly;
		}
		else
		{
			ccGenericPointCloud* gencloud = ccHObjectCaster::ToGenericPointCloud(entity);
			if (gencloud)
			{
				cloud = static_cast<CCLib::GenericIndexedCloudPersist*>(gencloud);
				shifted = gencloud;
			}
		}

		if (cloud)
		{
			double rms = 0.0;
			CCVector3 C, N;

			ccHObject* plane = nullptr;
			if (fitFacet)
			{
				ccFacet* facet = ccFacet::Create(cloud, static_cast<PointCoordinateType>(maxEdgeLength));
				if (facet)
				{
					plane = static_cast<ccHObject*>(facet);
					N = facet->getNormal();
					C = facet->getCenter();
					rms = facet->getRMS();

					//manually copy shift & scale info!
					if (shifted)
					{
						ccPolyline* contour = facet->getContour();
						if (contour)
						{
							contour->setGlobalScale(shifted->getGlobalScale());
							contour->setGlobalShift(shifted->getGlobalShift());
						}
					}
				}
			}
			else
			{
				std::vector<CCVector3> c_hull;
				ccPlane* pPlane = ccPlane::Fit(cloud, &rms, &c_hull);
				if (pPlane)
				{
					plane = static_cast<ccHObject*>(pPlane);
					N = pPlane->getNormal();
					C = *CCLib::Neighbourhood(cloud).getGravityCenter();
					pPlane->enableStippling(true);
				}
			}

			//as all information appears in Console...
			forceConsoleDisplay();

			if (plane)
			{
				ccConsole::Print(QString("[Orientation] Entity '%1'").arg(entity->getName()));
				ccConsole::Print("\t- plane fitting RMS: %f", rms);

				//We always consider the normal with a positive 'Z' by default!
				if (N.z < 0.0)
					N *= -1.0;
				ccConsole::Print("\t- normal: (%f,%f,%f)", N.x, N.y, N.z);

				//we compute strike & dip by the way
				PointCoordinateType dip = 0.0f;
				PointCoordinateType dipDir = 0.0f;
				ccNormalVectors::ConvertNormalToDipAndDipDir(N, dip, dipDir);
				QString dipAndDipDirStr = ccNormalVectors::ConvertDipAndDipDirToString(dip, dipDir);
				ccConsole::Print(QString("\t- %1").arg(dipAndDipDirStr));

				//hack: output the transformation matrix that would make this normal points towards +Z
				ccGLMatrix makeZPosMatrix = ccGLMatrix::FromToRotation(N, CCVector3(0, 0, PC_ONE));
				CCVector3 Gt = C;
				makeZPosMatrix.applyRotation(Gt);
				makeZPosMatrix.setTranslation(C - Gt);
				ccConsole::Print("[Orientation] A matrix that would make this plane horizontal (normal towards Z+) is:");
				ccConsole::Print(makeZPosMatrix.toString(12, ' ')); //full precision
				ccConsole::Print("[Orientation] You can copy this matrix values (CTRL+C) and paste them in the 'Apply transformation tool' dialog");

				plane->setName(dipAndDipDirStr);
				plane->applyGLTransformation_recursive(); //not yet in DB
				plane->setVisible(true);
				plane->setSelectionBehavior(ccHObject::SELECTION_FIT_BBOX);

				entity->addChild(plane);
				plane->setDisplay(entity->getDisplay());
				plane->prepareDisplayForRefresh_recursive();
				addToDB(plane, entity->getDBSourceType());

				if (firstEntity)
				{
					unselectAllInDB();
					setSelectedInDB(plane, true);
				}
			}
			else
			{
				ccConsole::Warning(QString("Failed to fit a plane/facet on entity '%1'").arg(entity->getName()));
			}
		}
	}

	refreshAll();
	updateUI();
}

void MainWindow::doActionFitQuadric()
{
	bool errors = false;

	//for all selected entities
	for (ccHObject *entity : getSelectedEntities())
	{
		//look for clouds
		if (entity->isKindOf(CC_TYPES::POINT_CLOUD))
		{
			ccGenericPointCloud* cloud = ccHObjectCaster::ToGenericPointCloud(entity);

			double rms = 0.0;
			ccQuadric* quadric = ccQuadric::Fit(cloud, &rms);
			if (quadric)
			{
				cloud->addChild(quadric);
				quadric->setName(QString("Quadric (%1)").arg(cloud->getName()));
				quadric->setDisplay(cloud->getDisplay());
				quadric->prepareDisplayForRefresh();
				addToDB(quadric, cloud->getDBSourceType());

				ccConsole::Print(QString("[doActionFitQuadric] Quadric local coordinate system:"));
				ccConsole::Print(quadric->getTransformation().toString(12, ' ')); //full precision
				ccConsole::Print(QString("[doActionFitQuadric] Quadric equation (in local coordinate system): ") + quadric->getEquationString());
				ccConsole::Print(QString("[doActionFitQuadric] RMS: %1").arg(rms));

#if 0
				//test: project the input cloud on the quadric
				if (cloud->isA(CC_TYPES::POINT_CLOUD))
				{
					ccPointCloud* newCloud = static_cast<ccPointCloud*>(cloud)->cloneThis();
					if (newCloud)
					{
						const PointCoordinateType* eq = quadric->getEquationCoefs();
						const Tuple3ub& dims = quadric->getEquationDims();

						const unsigned char dX = dims.x;
						const unsigned char dY = dims.y;
						const unsigned char dZ = dims.z;

						const ccGLMatrix& trans = quadric->getTransformation();
						ccGLMatrix invTrans = trans.inverse();
						for (unsigned i = 0; i < newCloud->size(); ++i)
						{
							CCVector3* P = const_cast<CCVector3*>(newCloud->getPoint(i));
							CCVector3 Q = invTrans * (*P);
							Q.u[dZ] = eq[0] + eq[1] * Q.u[dX] + eq[2] * Q.u[dY] + eq[3] * Q.u[dX] * Q.u[dX] + eq[4] * Q.u[dX] * Q.u[dY] + eq[5] * Q.u[dY] * Q.u[dY];
							*P = trans * Q;
						}
						newCloud->invalidateBoundingBox();
						newCloud->setName(newCloud->getName() + ".projection_on_quadric");
						addToDB(newCloud);
					}
				}
#endif
			}
			else
			{
				ccConsole::Warning(QString("Failed to compute quadric on cloud '%1'").arg(cloud->getName()));
				errors = true;
			}
		}
	}

	if (errors)
	{
		ccConsole::Error("Error(s) occurred: see console");
	}

	refreshAll();
}

//////////////////////////////////////////////////////////////////////////

//"Tools > Batch export" menu

void MainWindow::doActionExportCloudInfo()
{
	//look for clouds
	ccHObject::Container clouds;

	const ccHObject::Container& selectedEntities = getSelectedEntities();
	if (selectedEntities.size() == 1 && selectedEntities.front()->isA(CC_TYPES::HIERARCHY_OBJECT))
	{
		//a group
		selectedEntities.front()->filterChildren(clouds, true, CC_TYPES::POINT_CLOUD, true);
	}
	else
	{
		for (ccHObject* entity : selectedEntities)
		{
			ccPointCloud* cloud = ccHObjectCaster::ToPointCloud(entity);
			if (cloud)
			{
				clouds.push_back(cloud);
			}
		}
	}

	if (clouds.empty())
	{
		ccConsole::Error("Select at least one point cloud!");
		return;
	}

	//persistent settings
	QSettings settings;
	settings.beginGroup(ccPS::SaveFile());
	QString currentPath = settings.value(ccPS::CurrentPath(), ccFileUtils::defaultDocPath()).toString();

	QString outputFilename = QFileDialog::getSaveFileName(this,
		"Select output file",
		currentPath,
		"*.csv",
		nullptr,
		CCFileDialogOptions());
	if (outputFilename.isEmpty())
	{
		//process cancelled by the user
		return;
	}

	QFile csvFile(outputFilename);
	if (!csvFile.open(QFile::WriteOnly | QFile::Text))
	{
		ccConsole::Error("Failed to open file for writing! (check file permissions)");
		return;
	}

	//save last saving location
	settings.setValue(ccPS::CurrentPath(), QFileInfo(outputFilename).absolutePath());
	settings.endGroup();

	//determine the maximum number of SFs
	unsigned maxSFCount = 0;
	for (ccHObject* entity : clouds)
	{
		maxSFCount = std::max<unsigned>(maxSFCount, static_cast<ccPointCloud*>(entity)->getNumberOfScalarFields());
	}

	//write CSV header
	QTextStream csvStream(&csvFile);
	csvStream << "Name;";
	csvStream << "Points;";
	csvStream << "meanX;";
	csvStream << "meanY;";
	csvStream << "meanZ;";
	{
		for (unsigned i = 0; i < maxSFCount; ++i)
		{
			QString sfIndex = QString("SF#%1").arg(i + 1);
			csvStream << sfIndex << " name;";
			csvStream << sfIndex << " valid values;";
			csvStream << sfIndex << " mean;";
			csvStream << sfIndex << " std.dev.;";
			csvStream << sfIndex << " sum;";
		}
	}
	csvStream << endl;

	//write one line per cloud
	{
		for (ccHObject* entity : clouds)
		{
			ccPointCloud* cloud = static_cast<ccPointCloud*>(entity);

			CCVector3 G = *CCLib::Neighbourhood(cloud).getGravityCenter();
			csvStream << cloud->getName() << ";" /*"Name;"*/;
			csvStream << cloud->size() << ";" /*"Points;"*/;
			csvStream << G.x << ";" /*"meanX;"*/;
			csvStream << G.y << ";" /*"meanY;"*/;
			csvStream << G.z << ";" /*"meanZ;"*/;
			for (unsigned j = 0; j < cloud->getNumberOfScalarFields(); ++j)
			{
				CCLib::ScalarField* sf = cloud->getScalarField(j);
				csvStream << sf->getName() << ";" /*"SF name;"*/;

				unsigned validCount = 0;
				double sfSum = 0.0;
				double sfSum2 = 0.0;
				for (unsigned k = 0; k < sf->currentSize(); ++k)
				{
					const ScalarType& val = sf->getValue(k);
					if (CCLib::ScalarField::ValidValue(val))
					{
						++validCount;
						sfSum += val;
						sfSum2 += val * val;
					}
				}
				csvStream << validCount << ";" /*"SF valid values;"*/;
				double mean = sfSum / validCount;
				csvStream << mean << ";" /*"SF mean;"*/;
				csvStream << sqrt(std::abs(sfSum2 / validCount - mean * mean)) << ";" /*"SF std.dev.;"*/;
				csvStream << sfSum << ";" /*"SF sum;"*/;
			}
			csvStream << endl;
		}
	}

	ccConsole::Print(QString("[I/O] File '%1' successfully saved (%2 cloud(s))").arg(outputFilename).arg(clouds.size()));
	csvFile.close();
}

void MainWindow::doActionExportPlaneInfo()
{
	ccHObject::Container planes;

	const ccHObject::Container& selectedEntities = getSelectedEntities();
	if (selectedEntities.size() == 1 && selectedEntities.front()->isA(CC_TYPES::HIERARCHY_OBJECT))
	{
		//a group
		selectedEntities.front()->filterChildren(planes, true, CC_TYPES::PLANE, false);
	}
	else
	{
		for (ccHObject* ent : selectedEntities)
		{
			if (ent->isKindOf(CC_TYPES::PLANE))
			{
				//a single plane
				planes.push_back(static_cast<ccPlane*>(ent));
			}
		}
	}

	if (planes.size() == 0)
	{
		ccLog::Error("No plane in selection");
		return;
	}

	//persistent settings
	QSettings settings;
	settings.beginGroup(ccPS::SaveFile());
	QString currentPath = settings.value(ccPS::CurrentPath(), ccFileUtils::defaultDocPath()).toString();

	QString outputFilename = QFileDialog::getSaveFileName(this,
		"Select output file",
		currentPath,
		"*.csv",
		nullptr,
		CCFileDialogOptions());

	if (outputFilename.isEmpty())
	{
		//process cancelled by the user
		return;
	}

	QFile csvFile(outputFilename);
	if (!csvFile.open(QFile::WriteOnly | QFile::Text))
	{
		ccConsole::Error("Failed to open file for writing! (check file permissions)");
		return;
	}

	//save last saving location
	settings.setValue(ccPS::CurrentPath(), QFileInfo(outputFilename).absolutePath());
	settings.endGroup();

	//write CSV header
	QTextStream csvStream(&csvFile);
	csvStream << "Name;";
	csvStream << "Width;";
	csvStream << "Height;";
	csvStream << "Cx;";
	csvStream << "Cy;";
	csvStream << "Cz;";
	csvStream << "Nx;";
	csvStream << "Ny;";
	csvStream << "Nz;";
	csvStream << "Dip;";
	csvStream << "Dip dir;";
	csvStream << endl;

	QChar separator(';');

	//write one line per plane
	for (ccHObject* ent : planes)
	{
		ccPlane* plane = static_cast<ccPlane*>(ent);

		CCVector3 C = plane->getOwnBB().getCenter();
		CCVector3 N = plane->getNormal();
		PointCoordinateType dip_deg = 0, dipDir_deg = 0;
		ccNormalVectors::ConvertNormalToDipAndDipDir(N, dip_deg, dipDir_deg);

		csvStream << plane->getName() << separator;		//Name
		csvStream << plane->getXWidth() << separator;	//Width
		csvStream << plane->getYWidth() << separator;	//Height
		csvStream << C.x << separator;					//Cx
		csvStream << C.y << separator;					//Cy
		csvStream << C.z << separator;					//Cz
		csvStream << N.x << separator;					//Nx
		csvStream << N.y << separator;					//Ny
		csvStream << N.z << separator;					//Nz
		csvStream << dip_deg << separator;				//Dip
		csvStream << dipDir_deg << separator;			//Dip direction
		csvStream << endl;
	}

	ccConsole::Print(QString("[I/O] File '%1' successfully saved (%2 plane(s))").arg(outputFilename).arg(planes.size()));
	csvFile.close();
}

//////////////////////////////////////////////////////////////////////////

//"Tools > Other" menu

void MainWindow::doComputeGeometricFeature()
{
	static ccLibAlgorithms::GeomCharacteristicSet s_selectedCharacteristics;

	ccGeomFeaturesDlg gfDlg(this);
	double radius = ccLibAlgorithms::GetDefaultCloudKernelSize(m_selectedEntities);
	gfDlg.setRadius(radius);
	gfDlg.setSelectedFeatures(s_selectedCharacteristics);

	if (!gfDlg.exec())
		return;

	radius = gfDlg.getRadius();
	if (!gfDlg.getSelectedFeatures(s_selectedCharacteristics))
	{
		ccLog::Error("Not enough memory");
		return;
	}

	ccLibAlgorithms::ComputeGeomCharacteristics(s_selectedCharacteristics, static_cast<PointCoordinateType>(radius), m_selectedEntities, this);

	refreshAll();
	updateUI();
}

void MainWindow::doRemoveDuplicatePoints()
{
	if (!haveSelection())
		return;

	bool first = true;

	//persistent setting(s)
	QSettings settings;
	settings.beginGroup(ccPS::DuplicatePointsGroup());
	double minDistanceBetweenPoints = settings.value(ccPS::DuplicatePointsMinDist(), 1.0e-12).toDouble();

	bool ok;
	minDistanceBetweenPoints = QInputDialog::getDouble(this, "Remove duplicate points", "Min distance between points:", minDistanceBetweenPoints, 0, 1.0e8, 12, &ok);
	if (!ok)
		return;

	//save parameter
	settings.setValue(ccPS::DuplicatePointsMinDist(), minDistanceBetweenPoints);

	static const char DEFAULT_DUPLICATE_TEMP_SF_NAME[] = "DuplicateFlags";

	ccProgressDialog pDlg(true, this);
	pDlg.setAutoClose(false);

	ccHObject::Container selectedEntities = getSelectedEntities(); //we have to use a local copy: 'unselectAllEntities' and 'selectEntity' will change the set of currently selected entities!

	for (ccHObject *entity : selectedEntities)
	{
		ccPointCloud* cloud = ccHObjectCaster::ToPointCloud(entity);
		if (cloud)
		{
			//create temporary SF for 'duplicate flags'
			int sfIdx = cloud->getScalarFieldIndexByName(DEFAULT_DUPLICATE_TEMP_SF_NAME);
			if (sfIdx < 0)
				sfIdx = cloud->addScalarField(DEFAULT_DUPLICATE_TEMP_SF_NAME);
			if (sfIdx >= 0)
				cloud->setCurrentScalarField(sfIdx);
			else
			{
				ccConsole::Error("Couldn't create temporary scalar field! Not enough memory?");
				break;
			}

			ccOctree::Shared octree = cloud->getOctree();

			CCLib::GeometricalAnalysisTools::ErrorCode result = CCLib::GeometricalAnalysisTools::FlagDuplicatePoints(cloud,
				minDistanceBetweenPoints,
				&pDlg,
				octree.data());

			if (result == CCLib::GeometricalAnalysisTools::NoError)
			{
				//count the number of duplicate points!
				CCLib::ScalarField* flagSF = cloud->getScalarField(sfIdx);
				unsigned duplicateCount = 0;
				assert(flagSF);
				if (flagSF)
				{
					for (unsigned j = 0; j < flagSF->currentSize(); ++j)
					{
						if (flagSF->getValue(j) != 0)
						{
							++duplicateCount;
						}
					}
				}

				if (duplicateCount == 0)
				{
					ccConsole::Print(QString("Cloud '%1' has no duplicate points").arg(cloud->getName()));
				}
				else
				{
					ccConsole::Warning(QString("Cloud '%1' has %2 duplicate point(s)").arg(cloud->getName()).arg(duplicateCount));

					ccPointCloud* filteredCloud = cloud->filterPointsByScalarValue(0, 0);
					if (filteredCloud)
					{
						int sfIdx2 = filteredCloud->getScalarFieldIndexByName(DEFAULT_DUPLICATE_TEMP_SF_NAME);
						assert(sfIdx2 >= 0);
						filteredCloud->deleteScalarField(sfIdx2);
						filteredCloud->setName(QString("%1.clean").arg(cloud->getName()));
						filteredCloud->setDisplay(cloud->getDisplay());
						filteredCloud->prepareDisplayForRefresh();
						addToDB(filteredCloud, cloud->getDBSourceType());
						if (first)
						{
							db(filteredCloud)->unselectAllEntities();
							first = false;
						}
						cloud->setEnabled(false);
						db(filteredCloud)->selectEntity(filteredCloud, true);
					}
				}
			}
			else
			{
				ccConsole::Error("An error occurred! (Not enough memory?)");
			}

			cloud->deleteScalarField(sfIdx);
		}
	}

	if (!first)
		ccConsole::Warning("Previously selected entities (sources) have been hidden!");

	refreshAll();
}

//////////////////////////////////////////////////////////////////////////

//"Tools"

void MainWindow::doLevel()
{
	//picking operation already in progress
	if (s_pickingWindow)
	{
		if (s_currentPickingOperation == PICKING_LEVEL_POINTS)
		{
			cancelPreviousPickingOperation(true);
		}
		else
		{
			ccConsole::Error("Stop the other picking operation first!");
		}
		return;
	}

	ccGLWindow* win = getActiveGLWindow();
	if (!win)
	{
		ccConsole::Error("No active 3D view!");
		return;
	}

	if (!haveOneSelection())
	{
		ccConsole::Error("Select an entity!");
		return;
	}

	//create markers cloud
	assert(!s_levelMarkersCloud);
	{
		s_levelMarkersCloud = new ccPointCloud("Level points");
		if (!s_levelMarkersCloud->reserve(3))
		{
			ccConsole::Error("Not enough memory!");
			return;
		}
		win->addToOwnDB(s_levelMarkersCloud);
	}

	s_levelEntity = m_selectedEntities[0];
	s_levelLabels.clear();
	s_currentPickingOperation = PICKING_LEVEL_POINTS;

	enablePickingOperation(win, "Pick three points on the floor plane (click the Level button or press Escape to cancel)");
}

//"Tools > Sand box (research)" menu

void MainWindow::doActionComputeDistanceMap()
{
	static unsigned steps = 128;
	static double margin = 0.0;
	static bool filterRange = false;
	static double range[2] = { 0.0, 1.0 };

	//show dialog
	{
		QDialog dialog(this);
		Ui_DistanceMapDialog ui;
		ui.setupUi(&dialog);

		ui.stepsSpinBox->setValue(static_cast<int>(steps));
		ui.marginDoubleSpinBox->setValue(margin);
		ui.rangeCheckBox->setChecked(filterRange);
		ui.minDistDoubleSpinBox->setValue(range[0]);
		ui.maxDistDoubleSpinBox->setValue(range[1]);

		if (!dialog.exec())
		{
			return;
		}

		steps = static_cast<unsigned>(ui.stepsSpinBox->value());
		margin = ui.marginDoubleSpinBox->value();
		filterRange = ui.rangeCheckBox->isChecked();
		range[0] = ui.minDistDoubleSpinBox->value();
		range[1] = ui.maxDistDoubleSpinBox->value();
	}

	ccProgressDialog pDlg(true, this);
	pDlg.setAutoClose(false);

	for (ccHObject *entity : getSelectedEntities())
	{
		if (!entity->isKindOf(CC_TYPES::MESH) && !entity->isKindOf(CC_TYPES::POINT_CLOUD))
		{
			//non handled entity type
			continue;
		}

		//CCLib::ChamferDistanceTransform cdt;
		CCLib::SaitoSquaredDistanceTransform cdt;
		if (!cdt.initGrid(Tuple3ui(steps, steps, steps)))
		{
			//not enough memory
			ccLog::Error("Not enough memory!");
			return;
		}

		ccBBox box = entity->getOwnBB();
		PointCoordinateType largestDim = box.getMaxBoxDim() + static_cast<PointCoordinateType>(margin);
		PointCoordinateType cellDim = largestDim / steps;
		CCVector3 minCorner = box.getCenter() - CCVector3(1, 1, 1) * (largestDim / 2);

		bool result = false;
		if (entity->isKindOf(CC_TYPES::MESH))
		{
			ccMesh* mesh = static_cast<ccMesh*>(entity);
			result = cdt.initDT(mesh, cellDim, minCorner, &pDlg);
		}
		else
		{
			ccGenericPointCloud* cloud = static_cast<ccGenericPointCloud*>(entity);
			result = cdt.initDT(cloud, cellDim, minCorner, &pDlg);
		}

		if (!result)
		{
			ccLog::Error("Not enough memory!");
			return;
		}

		//cdt.propagateDistance(CHAMFER_345, &pDlg);
		cdt.propagateDistance(&pDlg);

		//convert the grid to a cloud
		ccPointCloud* gridCloud = new ccPointCloud(entity->getName() + QString(".distance_grid(%1)").arg(steps));
		{
			unsigned pointCount = steps * steps*steps;
			if (!gridCloud->reserve(pointCount))
			{
				ccLog::Error("Not enough memory!");
				delete gridCloud;
				return;
			}

			ccScalarField* sf = new ccScalarField("DT values");
			if (!sf->reserveSafe(pointCount))
			{
				ccLog::Error("Not enough memory!");
				delete gridCloud;
				sf->release();
				return;
			}

			for (unsigned i = 0; i < steps; ++i)
			{
				for (unsigned j = 0; j < steps; ++j)
				{
					for (unsigned k = 0; k < steps; ++k)
					{
						ScalarType d = std::sqrt(static_cast<ScalarType>(cdt.getValue(i, j, k))) * cellDim;

						if (!filterRange || (d >= range[0] && d <= range[1]))
						{
							gridCloud->addPoint(minCorner + CCVector3(i + 0.5, j + 0.5, k + 0.5) * cellDim);
							sf->addElement(d);
						}
					}
				}
			}

			sf->computeMinAndMax();
			int sfIdx = gridCloud->addScalarField(sf);

			if (gridCloud->size() == 0)
			{
				ccLog::Warning(QString("[DistanceMap] Cloud '%1': no point falls inside the specified range").arg(entity->getName()));
				delete gridCloud;
				gridCloud = nullptr;
			}
			else
			{
				gridCloud->setCurrentDisplayedScalarField(sfIdx);
				gridCloud->showSF(true);
				gridCloud->setDisplay(entity->getDisplay());
				gridCloud->shrinkToFit();
				entity->prepareDisplayForRefresh();
				addToDB(gridCloud, entity->getDBSourceType());
			}
		}
	}

	refreshAll();
}

void MainWindow::doActionComputeDistToBestFitQuadric3D()
{
	bool ok = true;
	int steps = QInputDialog::getInt(this, "Distance to best fit quadric (3D)", "Steps (per dim.)", 50, 10, 10000, 10, &ok);
	if (!ok)
		return;

	for (ccHObject *entity : getSelectedEntities())
	{
		if (entity->isKindOf(CC_TYPES::POINT_CLOUD))
		{
			ccGenericPointCloud* cloud = ccHObjectCaster::ToGenericPointCloud(entity);
			CCLib::Neighbourhood Yk(cloud);

			double Q[10];
			if (Yk.compute3DQuadric(Q))
			{
				const double& a = Q[0];
				const double& b = Q[1];
				const double& c = Q[2];
				const double& e = Q[3];
				const double& f = Q[4];
				const double& g = Q[5];
				const double& l = Q[6];
				const double& m = Q[7];
				const double& n = Q[8];
				const double& d = Q[9];

				//gravity center
				const CCVector3* G = Yk.getGravityCenter();
				if (!G)
				{
					ccConsole::Warning(QString("Failed to get the center of gravity of cloud '%1'!").arg(cloud->getName()));
					continue;
				}

				const ccBBox bbox = cloud->getOwnBB();
				PointCoordinateType maxDim = bbox.getMaxBoxDim();
				CCVector3 C = bbox.getCenter();

				//Sample points on a cube and compute for each of them the distance to the Quadric
				ccPointCloud* newCloud = new ccPointCloud();
				if (!newCloud->reserve(steps*steps*steps))
				{
					ccConsole::Error("Not enough memory!");
				}

				const char defaultSFName[] = "Dist. to 3D quadric";
				int sfIdx = newCloud->getScalarFieldIndexByName(defaultSFName);
				if (sfIdx < 0)
					sfIdx = newCloud->addScalarField(defaultSFName);
				if (sfIdx < 0)
				{
					ccConsole::Error("Couldn't allocate a new scalar field for computing distances! Try to free some memory ...");
					delete newCloud;
					continue;
				}

				ccScalarField* sf = static_cast<ccScalarField*>(newCloud->getScalarField(sfIdx));
				assert(sf);

				//FILE* fp = fopen("doActionComputeQuadric3D_trace.txt","wt");
				for (int x = 0; x < steps; ++x)
				{
					CCVector3 P;
					P.x = C.x + maxDim * (static_cast<PointCoordinateType>(x) / static_cast<PointCoordinateType>(steps - 1) - PC_ONE / 2);
					for (int y = 0; y < steps; ++y)
					{
						P.y = C.y + maxDim * (static_cast<PointCoordinateType>(y) / static_cast<PointCoordinateType>(steps - 1) - PC_ONE / 2);
						for (int z = 0; z < steps; ++z)
						{
							P.z = C.z + maxDim * (static_cast<PointCoordinateType>(z) / static_cast<PointCoordinateType>(steps - 1) - PC_ONE / 2);
							newCloud->addPoint(P);

							//compute distance to quadric
							CCVector3 Pc = P - *G;
							ScalarType dist = static_cast<ScalarType>(a*Pc.x*Pc.x + b * Pc.y*Pc.y + c * Pc.z*Pc.z
								+ e * Pc.x*Pc.y + f * Pc.y*Pc.z + g * Pc.x*Pc.z
								+ l * Pc.x + m * Pc.y + n * Pc.z + d);

							sf->addElement(dist);
							//fprintf(fp,"%f %f %f %f\n",Pc.x,Pc.y,Pc.z,dist);
						}
					}
				}
				//fclose(fp);

				if (sf)
				{
					sf->computeMinAndMax();
					newCloud->setCurrentDisplayedScalarField(sfIdx);
					newCloud->showSF(true);
				}
				newCloud->setName("Distance map to 3D quadric");
				newCloud->setDisplay(cloud->getDisplay());
				newCloud->prepareDisplayForRefresh();

				addToDB(newCloud, cloud->getDBSourceType());
			}
			else
			{
				ccConsole::Warning(QString("Failed to compute 3D quadric on cloud '%1'").arg(cloud->getName()));
			}
		}
	}

	refreshAll();
}

void MainWindow::doComputeBestFitBB()
{
	if (QMessageBox::warning(	this,
								"This method is for test purpose only",
								"Cloud(s) are going to be rotated while still displayed in their previous position! Proceed?",
								QMessageBox::Yes | QMessageBox::No,
								QMessageBox::No ) != QMessageBox::Yes)
	{
		return;
	}

	//backup selected entities as removeObjectTemporarilyFromDBTree can modify them
	ccHObject::Container selectedEntities = getSelectedEntities();

	for (ccHObject *entity : selectedEntities) //warning, getSelectedEntites may change during this loop!
	{
		ccGenericPointCloud* cloud = ccHObjectCaster::ToGenericPointCloud(entity);

		if (cloud && cloud->isA(CC_TYPES::POINT_CLOUD)) // TODO
		{
			CCLib::Neighbourhood Yk(cloud);

			CCLib::SquareMatrixd covMat = Yk.computeCovarianceMatrix();
			if (covMat.isValid())
			{
				CCLib::SquareMatrixd eigVectors;
				std::vector<double> eigValues;
				if (Jacobi<double>::ComputeEigenValuesAndVectors(covMat, eigVectors, eigValues, true))
				{
					Jacobi<double>::SortEigenValuesAndVectors(eigVectors, eigValues);

					ccGLMatrix trans;
					GLfloat* rotMat = trans.data();
					for (unsigned j = 0; j < 3; ++j)
					{
						double u[3];
						Jacobi<double>::GetEigenVector(eigVectors, j, u);
						CCVector3 v(static_cast<PointCoordinateType>(u[0]),
									static_cast<PointCoordinateType>(u[1]),
									static_cast<PointCoordinateType>(u[2]));
						v.normalize();
						rotMat[j*4]		= static_cast<float>(v.x);
						rotMat[j*4+1]	= static_cast<float>(v.y);
						rotMat[j*4+2]	= static_cast<float>(v.z);
					}

					const CCVector3* G = Yk.getGravityCenter();
					assert(G);
					trans.shiftRotationCenter(*G);

					cloud->setGLTransformation(trans);
					trans.invert();

					//we temporarily detach entity, as it may undergo
					//"severe" modifications (octree deletion, etc.) --> see ccPointCloud::applyRigidTransformation
					ccHObjectContext objContext = removeObjectTemporarilyFromDBTree(cloud);
					static_cast<ccPointCloud*>(cloud)->applyRigidTransformation(trans);
					putObjectBackIntoDBTree(cloud,objContext);

					entity->prepareDisplayForRefresh_recursive();
				}
			}
		}
	}

	refreshAll();
}

//Aurelien BEY le 13/11/2008 : ajout de la fonction permettant de traiter la fonctionnalite de recalage grossier
void MainWindow::doAction4pcsRegister()
{
	if (QMessageBox::warning(this,
		"Work in progress",
		"This method is still under development: are you sure you want to use it? (a crash may likely happen)",
		QMessageBox::Yes, QMessageBox::No) == QMessageBox::No)
		return;

	if (m_selectedEntities.size() != 2)
	{
		ccConsole::Error("Select 2 point clouds!");
		return;
	}

	if (!m_selectedEntities[0]->isKindOf(CC_TYPES::POINT_CLOUD) ||
		!m_selectedEntities[1]->isKindOf(CC_TYPES::POINT_CLOUD))
	{
		ccConsole::Error("Select 2 point clouds!");
		return;
	}

	ccGenericPointCloud *model = ccHObjectCaster::ToGenericPointCloud(m_selectedEntities[0]);
	ccGenericPointCloud *data = ccHObjectCaster::ToGenericPointCloud(m_selectedEntities[1]);

	ccAlignDlg aDlg(model, data);
	if (!aDlg.exec())
		return;

	// model = aDlg.getModelObject();
	data = aDlg.getDataObject();

	//Take the correct number of points among the clouds
	CCLib::ReferenceCloud *subModel = aDlg.getSampledModel();
	CCLib::ReferenceCloud *subData = aDlg.getSampledData();

	unsigned nbMaxCandidates = aDlg.isNumberOfCandidatesLimited() ? aDlg.getMaxNumberOfCandidates() : 0;

	ccProgressDialog pDlg(true, this);

	CCLib::PointProjectionTools::Transformation transform;
	if (CCLib::FPCSRegistrationTools::RegisterClouds(subModel,
		subData,
		transform,
		static_cast<ScalarType>(aDlg.getDelta()),
		static_cast<ScalarType>(aDlg.getDelta() / 2),
		static_cast<PointCoordinateType>(aDlg.getOverlap()),
		aDlg.getNbTries(),
		5000,
		&pDlg,
		nbMaxCandidates))
	{
		//output resulting transformation matrix
		{
			ccGLMatrix transMat = FromCCLibMatrix<PointCoordinateType, float>(transform.R, transform.T);
			forceConsoleDisplay();
			ccConsole::Print("[Align] Resulting matrix:");
			ccConsole::Print(transMat.toString(12, ' ')); //full precision
			ccConsole::Print("Hint: copy it (CTRL+C) and apply it - or its inverse - on any entity with the 'Edit > Apply transformation' tool");
		}

		ccPointCloud *newDataCloud = data->isA(CC_TYPES::POINT_CLOUD) ? static_cast<ccPointCloud*>(data)->cloneThis() : ccPointCloud::From(data, data);

		if (data->getParent())
			data->getParent()->addChild(newDataCloud);
		newDataCloud->setName(data->getName() + QString(".registered"));
		transform.apply(*newDataCloud);
		newDataCloud->invalidateBoundingBox(); //invalidate bb
		newDataCloud->setDisplay(data->getDisplay());
		newDataCloud->prepareDisplayForRefresh();
		zoomOn(newDataCloud);
		addToDB(newDataCloud, data->getDBSourceType());

		data->setEnabled(false);
		data->prepareDisplayForRefresh_recursive();
	}
	else
	{
		ccConsole::Warning("[Align] Registration failed!");
	}

	if (subModel)
		delete subModel;
	if (subData)
		delete subData;

	refreshAll();
	updateUI();
}

void MainWindow::doSphericalNeighbourhoodExtractionTest()
{
	size_t selNum = m_selectedEntities.size();
	if (selNum < 1)
		return;

	//spherical neighborhood extraction radius
	PointCoordinateType sphereRadius = ccLibAlgorithms::GetDefaultCloudKernelSize(m_selectedEntities);
	if (sphereRadius < 0)
	{
		ccConsole::Error("Invalid kernel size!");
		return;
	}

	bool ok;
	double val = QInputDialog::getDouble(this, "SNE test", "Radius:", static_cast<double>(sphereRadius), DBL_MIN, 1.0e9, 8, &ok);
	if (!ok)
		return;
	sphereRadius = static_cast<PointCoordinateType>(val);

	QString sfName = QString("Spherical extraction test") + QString(" (%1)").arg(sphereRadius);

	ccProgressDialog pDlg(true, this);
	pDlg.setAutoClose(false);

	for (size_t i = 0; i < selNum; ++i)
	{
		//we only process clouds
		if (!m_selectedEntities[i]->isA(CC_TYPES::POINT_CLOUD))
		{
			continue;
		}
		ccPointCloud* cloud = ccHObjectCaster::ToPointCloud(m_selectedEntities[i]);

		int sfIdx = cloud->getScalarFieldIndexByName(qPrintable(sfName));
		if (sfIdx < 0)
			sfIdx = cloud->addScalarField(qPrintable(sfName));
		if (sfIdx < 0)
		{
			ccConsole::Error(QString("Failed to create scalar field on cloud '%1' (not enough memory?)").arg(cloud->getName()));
			return;
		}

		ccOctree::Shared octree = cloud->getOctree();
		if (!octree)
		{
			pDlg.reset();
			pDlg.show();
			octree = cloud->computeOctree(&pDlg);
			if (!octree)
			{
				ccConsole::Error(QString("Couldn't compute octree for cloud '%1'!").arg(cloud->getName()));
				return;
			}
		}

		CCLib::ScalarField* sf = cloud->getScalarField(sfIdx);
		sf->fill(NAN_VALUE);
		cloud->setCurrentScalarField(sfIdx);

		QElapsedTimer eTimer;
		eTimer.start();

		size_t extractedPoints = 0;
		unsigned char level = octree->findBestLevelForAGivenNeighbourhoodSizeExtraction(sphereRadius);
		std::random_device rd;   // non-deterministic generator
		std::mt19937 gen(rd());  // to seed mersenne twister.
		std::uniform_int_distribution<unsigned> dist(0, cloud->size() - 1);

		const unsigned samples = 1000;
		for (unsigned j = 0; j < samples; ++j)
		{
			unsigned randIndex = dist(gen);
			CCLib::DgmOctree::NeighboursSet neighbours;
			octree->getPointsInSphericalNeighbourhood(*cloud->getPoint(randIndex), sphereRadius, neighbours, level);
			size_t neihgboursCount = neighbours.size();
			extractedPoints += neihgboursCount;
			for (size_t k = 0; k < neihgboursCount; ++k)
				cloud->setPointScalarValue(neighbours[k].pointIndex, static_cast<ScalarType>(sqrt(neighbours[k].squareDistd)));
		}
		ccConsole::Print("[SNE_TEST] Mean extraction time = %i ms (radius = %f, mean(neighbours) = %3.1f)", eTimer.elapsed(), sphereRadius, extractedPoints / static_cast<double>(samples));

		sf->computeMinAndMax();
		cloud->setCurrentDisplayedScalarField(sfIdx);
		cloud->showSF(true);
		cloud->prepareDisplayForRefresh();
	}

	refreshAll();
	updateUI();
}

void MainWindow::doCylindricalNeighbourhoodExtractionTest()
{
	bool ok;
	double radius = QInputDialog::getDouble(this, "CNE Test", "radius", 0.02, 1.0e-6, 1.0e6, 6, &ok);
	if (!ok)
		return;

	double height = QInputDialog::getDouble(this, "CNE Test", "height", 0.05, 1.0e-6, 1.0e6, 6, &ok);
	if (!ok)
		return;

	ccPointCloud* cloud = new ccPointCloud("cube");
	const unsigned ptsCount = 1000000;
	if (!cloud->reserve(ptsCount))
	{
		ccConsole::Error("Not enough memory!");
		delete cloud;
		return;
	}

	//fill a unit cube with random points
	{
		std::random_device rd;   // non-deterministic generator
		std::mt19937 gen(rd());  // to seed mersenne twister.
		std::uniform_real_distribution<double> dist(0, 1);

		for (unsigned i = 0; i < ptsCount; ++i)
		{
			CCVector3 P(dist(gen),
				dist(gen),
				dist(gen));

			cloud->addPoint(P);
		}
	}

	//get/Add scalar field
	static const char DEFAULT_CNE_TEST_TEMP_SF_NAME[] = "CNE test";
	int sfIdx = cloud->getScalarFieldIndexByName(DEFAULT_CNE_TEST_TEMP_SF_NAME);
	if (sfIdx < 0)
		sfIdx = cloud->addScalarField(DEFAULT_CNE_TEST_TEMP_SF_NAME);
	if (sfIdx < 0)
	{
		ccConsole::Error("Not enough memory!");
		delete cloud;
		return;
	}
	cloud->setCurrentScalarField(sfIdx);

	//reset scalar field
	cloud->getScalarField(sfIdx)->fill(NAN_VALUE);

	ccProgressDialog pDlg(true, this);
	ccOctree::Shared octree = cloud->computeOctree(&pDlg);
	if (octree)
	{
		QElapsedTimer subTimer;
		subTimer.start();
		unsigned long long extractedPoints = 0;
		unsigned char level = octree->findBestLevelForAGivenNeighbourhoodSizeExtraction(static_cast<PointCoordinateType>(2.5*radius)); //2.5 = empirical
		const unsigned samples = 1000;
		std::random_device rd;   // non-deterministic generator
		std::mt19937 gen(rd());  // to seed mersenne twister.
		std::uniform_real_distribution<PointCoordinateType> distAngle(0, static_cast<PointCoordinateType>(2 * M_PI));
		std::uniform_int_distribution<unsigned> distIndex(0, ptsCount - 1);

		for (unsigned j = 0; j < samples; ++j)
		{
			//generate random normal vector
			CCVector3 dir(0, 0, 1);
			{
				ccGLMatrix rot;
				rot.initFromParameters(distAngle(gen),
					distAngle(gen),
					distAngle(gen),
					CCVector3(0, 0, 0));
				rot.applyRotation(dir);
			}
			unsigned randIndex = distIndex(gen);

			CCLib::DgmOctree::CylindricalNeighbourhood cn;
			cn.center = *cloud->getPoint(randIndex);
			cn.dir = dir;
			cn.level = level;
			cn.radius = static_cast<PointCoordinateType>(radius);
			cn.maxHalfLength = static_cast<PointCoordinateType>(height / 2);

			octree->getPointsInCylindricalNeighbourhood(cn);
			//octree->getPointsInSphericalNeighbourhood(*cloud->getPoint(randIndex),radius,neighbours,level);
			size_t neihgboursCount = cn.neighbours.size();
			extractedPoints += static_cast<unsigned long long>(neihgboursCount);
			for (size_t k = 0; k < neihgboursCount; ++k)
			{
				cloud->setPointScalarValue(cn.neighbours[k].pointIndex, static_cast<ScalarType>(sqrt(cn.neighbours[k].squareDistd)));
			}
		}
		ccConsole::Print("[CNE_TEST] Mean extraction time = %i ms (radius = %f, height = %f, mean(neighbours) = %3.1f)", subTimer.elapsed(), radius, height, static_cast<double>(extractedPoints) / samples);
	}
	else
	{
		ccConsole::Error("Failed to compute octree!");
	}

	ccScalarField* sf = static_cast<ccScalarField*>(cloud->getScalarField(sfIdx));
	sf->computeMinAndMax();
	sf->showNaNValuesInGrey(false);
	cloud->setCurrentDisplayedScalarField(sfIdx);
	cloud->showSF(true);

	addToDB(cloud, getCurrentDB());

	refreshAll();
	updateUI();
}

static int s_innerRectDim = 2;
void MainWindow::doActionFindBiggestInnerRectangle()
{
	if (!haveSelection())
		return;

	ccHObject* entity = haveOneSelection() ? m_selectedEntities[0] : nullptr;
	if (!entity || !entity->isKindOf(CC_TYPES::POINT_CLOUD))
	{
		ccConsole::Error("Select one point cloud!");
		return;
	}

	bool ok;
	int dim = QInputDialog::getInt(this, "Dimension", "Orthogonal dim (X=0 / Y=1 / Z=2)", s_innerRectDim, 0, 2, 1, &ok);
	if (!ok)
		return;
	s_innerRectDim = dim;

	ccGenericPointCloud* cloud = static_cast<ccGenericPointCloud*>(entity);
	ccBox* box = ccInnerRect2DFinder().process(cloud, static_cast<unsigned char>(dim));

	if (box)
	{
		cloud->addChild(box);
		box->setVisible(true);
		box->setDisplay(cloud->getDisplay());
		box->setDisplay(cloud->getDisplay());
		addToDB(box, cloud->getDBSourceType());
	}

	updateUI();
}

void MainWindow::doActionCreateCloudFromEntCenters()
{
	size_t selNum = getSelectedEntities().size();

	ccPointCloud* centers = new ccPointCloud("centers");
	if (!centers->reserve(static_cast<unsigned>(selNum)))
	{
		ccLog::Error("Not enough memory!");
		delete centers;
		centers = nullptr;
		return;
	}

	//look for clouds
	{
		for (ccHObject *entity : getSelectedEntities())
		{
			ccPointCloud* cloud = ccHObjectCaster::ToPointCloud(entity);

			if (cloud == nullptr)
			{
				continue;
			}

			centers->addPoint(cloud->getOwnBB().getCenter());

			//we display the cloud in the same window as the first (selected) cloud we encounter
			if (!centers->getDisplay())
			{
				centers->setDisplay(cloud->getDisplay());
			}
		}
	}

	if (centers->size() == 0)
	{
		ccLog::Error("No cloud in selection?!");
		delete centers;
		centers = nullptr;
	}
	else
	{
		centers->resize(centers->size());
		centers->setPointSize(10);
		centers->setVisible(true);
		addToDB(centers, getSelectedEntities().front()->getDBSourceType());
	}
}

void MainWindow::doActionComputeBestICPRmsMatrix()
{
	//look for clouds
	std::vector<ccPointCloud*> clouds;
	try
	{
		for (ccHObject *entity : getSelectedEntities())
		{
			ccPointCloud* cloud = ccHObjectCaster::ToPointCloud(entity);
			if (cloud)
			{
				clouds.push_back(cloud);
			}
		}
	}
	catch (const std::bad_alloc&)
	{
		ccLog::Error("Not enough memory!");
		return;
	}

	size_t cloudCount = clouds.size();
	if (cloudCount < 2)
	{
		ccLog::Error("Need at least two clouds!");
		return;
	}

	//init matrices
	std::vector<double> rmsMatrix;
	std::vector<ccGLMatrix> matrices;
	std::vector< std::pair<double, double> > matrixAngles;
	try
	{
		rmsMatrix.resize(cloudCount*cloudCount, 0);

		//init all possible transformations
		static const double angularStep_deg = 45.0;
		unsigned phiSteps = static_cast<unsigned>(360.0 / angularStep_deg);
		assert(std::abs(360.0 - phiSteps * angularStep_deg) < ZERO_TOLERANCE);
		unsigned thetaSteps = static_cast<unsigned>(180.0 / angularStep_deg);
		assert(std::abs(180.0 - thetaSteps * angularStep_deg) < ZERO_TOLERANCE);
		unsigned rotCount = phiSteps * (thetaSteps - 1) + 2;
		matrices.reserve(rotCount);
		matrixAngles.reserve(rotCount);

		for (unsigned j = 0; j <= thetaSteps; ++j)
		{
			//we want to cover the full [0-180] interval! ([-90;90] in fact)
			double theta_deg = j * angularStep_deg - 90.0;
			for (unsigned i = 0; i < phiSteps; ++i)
			{
				double phi_deg = i * angularStep_deg;
				ccGLMatrix trans;
				trans.initFromParameters(static_cast<float>(phi_deg * CC_DEG_TO_RAD),
					static_cast<float>(theta_deg * CC_DEG_TO_RAD),
					0,
					CCVector3(0, 0, 0));
				matrices.push_back(trans);
				matrixAngles.push_back(std::pair<double, double>(phi_deg, theta_deg));

				//for poles, no need to rotate!
				if (j == 0 || j == thetaSteps)
					break;
			}
		}
	}
	catch (const std::bad_alloc&)
	{
		ccLog::Error("Not enough memory!");
		return;
	}

	//let's start!
	{
		ccProgressDialog pDlg(true, this);
		pDlg.setMethodTitle(tr("Testing all possible positions"));
		pDlg.setInfo(tr("%1 clouds and %2 positions").arg(cloudCount).arg(matrices.size()));
		CCLib::NormalizedProgress nProgress(&pDlg, static_cast<unsigned>(((cloudCount*(cloudCount - 1)) / 2)*matrices.size()));
		pDlg.start();
		QApplication::processEvents();

		//#define TEST_GENERATION
#ifdef TEST_GENERATION
		ccPointCloud* testSphere = new ccPointCloud();
		testSphere->reserve(matrices.size());
#endif

		for (size_t i = 0; i < cloudCount - 1; ++i)
		{
			ccPointCloud* A = clouds[i];
			A->computeOctree();

			for (size_t j = i + 1; j < cloudCount; ++j)
			{
				ccGLMatrix transBToZero;
				transBToZero.toIdentity();
				transBToZero.setTranslation(-clouds[j]->getOwnBB().getCenter());

				ccGLMatrix transFromZeroToA;
				transFromZeroToA.toIdentity();
				transFromZeroToA.setTranslation(A->getOwnBB().getCenter());

#ifndef TEST_GENERATION
				double minRMS = -1.0;
				int bestMatrixIndex = -1;
				ccPointCloud* bestB = nullptr;
#endif
				for (size_t k = 0; k < matrices.size(); ++k)
				{
					ccPointCloud* B = clouds[j]->cloneThis();
					if (!B)
					{
						ccLog::Error("Not enough memory!");
						return;
					}

					ccGLMatrix BtoA = transFromZeroToA * matrices[k] * transBToZero;
					B->applyRigidTransformation(BtoA);

#ifndef TEST_GENERATION
					double finalRMS = 0.0;
					unsigned finalPointCount = 0;
					CCLib::ICPRegistrationTools::RESULT_TYPE result;
					CCLib::ICPRegistrationTools::ScaledTransformation registerTrans;
					CCLib::ICPRegistrationTools::Parameters params;
					{
						params.convType = CCLib::ICPRegistrationTools::MAX_ERROR_CONVERGENCE;
						params.minRMSDecrease = 1.0e-6;
					}

					result = CCLib::ICPRegistrationTools::Register(A, 0, B, params, registerTrans, finalRMS, finalPointCount);

					if (result >= CCLib::ICPRegistrationTools::ICP_ERROR)
					{
						delete B;
						if (bestB)
							delete bestB;
						ccLog::Error("An error occurred while performing ICP!");
						return;
					}

					if (minRMS < 0 || finalRMS < minRMS)
					{
						minRMS = finalRMS;
						bestMatrixIndex = static_cast<int>(k);
						std::swap(bestB, B);
					}

					if (B)
					{
						delete B;
						B = nullptr;
					}
#else
					addToDB(B);

					//Test sphere
					CCVector3 Y(0, 1, 0);
					matrices[k].apply(Y);
					testSphere->addPoint(Y);
#endif

					if (!nProgress.oneStep())
					{
						//process cancelled by user
						return;
					}
				}

#ifndef TEST_GENERATION
				if (bestMatrixIndex >= 0)
				{
					assert(bestB);
					ccHObject* group = new ccHObject(QString("Best case #%1 / #%2 - RMS = %3").arg(i + 1).arg(j + 1).arg(minRMS));
					group->addChild(bestB);
					group->setDisplay_recursive(A->getDisplay());
					addToDB(group, A->getDBSourceType());
					ccLog::Print(QString("[doActionComputeBestICPRmsMatrix] Comparison #%1 / #%2: min RMS = %3 (phi = %4 / theta = %5 deg.)").arg(i + 1).arg(j + 1).arg(minRMS).arg(matrixAngles[bestMatrixIndex].first).arg(matrixAngles[bestMatrixIndex].second));
				}
				else
				{
					assert(!bestB);
					ccLog::Warning(QString("[doActionComputeBestICPRmsMatrix] Comparison #%1 / #%2: INVALID").arg(i + 1).arg(j + 1));
				}

				rmsMatrix[i*cloudCount + j] = minRMS;
#else
				addToDB(testSphere);
				i = cloudCount;
				break;
#endif
			}
		}
	}

	//export result as a CSV file
#ifdef TEST_GENERATION
	if (false)
#endif
	{
		//persistent settings
		QSettings settings;
		settings.beginGroup(ccPS::SaveFile());
		QString currentPath = settings.value(ccPS::CurrentPath(), ccFileUtils::defaultDocPath()).toString();

		QString outputFilename = QFileDialog::getSaveFileName(this,
			"Select output file",
			currentPath,
			"*.csv",
			nullptr,
			CCFileDialogOptions());

		if (outputFilename.isEmpty())
			return;

		QFile fp(outputFilename);
		if (fp.open(QFile::Text | QFile::WriteOnly))
		{
			QTextStream stream(&fp);
			//header
			{
				stream << "RMS";
				for (ccPointCloud *cloud : clouds)
				{
					stream << ";";
					stream << cloud->getName();
				}
				stream << endl;
			}

			//rows
			for (size_t j = 0; j < cloudCount; ++j)
			{
				stream << clouds[j]->getName();
				stream << ";";
				for (size_t i = 0; i < cloudCount; ++i)
				{
					stream << rmsMatrix[j*cloudCount + i];
					stream << ";";
				}
				stream << endl;
			}

			ccLog::Print("[doActionComputeBestICPRmsMatrix] Job done");
		}
		else
		{
			ccLog::Error("Failed to save output file?!");
		}
	}
}

//////////////////////////////////////////////////////////////////////////

//"Display" menu

void MainWindow::toggleLockRotationAxis()
{
	ccGLWindow* win = getActiveGLWindow();
	if (win)
	{
		bool wasLocked = win->isRotationAxisLocked();
		bool isLocked = !wasLocked;

		static CCVector3d s_lastAxis(0.0, 0.0, 1.0);
		if (isLocked)
		{
			ccAskThreeDoubleValuesDlg axisDlg("x", "y", "z", -1.0e12, 1.0e12, s_lastAxis.x, s_lastAxis.y, s_lastAxis.z, 4, "Lock rotation axis", this);
			if (axisDlg.buttonBox->button(QDialogButtonBox::Ok))
				axisDlg.buttonBox->button(QDialogButtonBox::Ok)->setFocus();
			if (!axisDlg.exec())
				return;
			s_lastAxis.x = axisDlg.doubleSpinBox1->value();
			s_lastAxis.y = axisDlg.doubleSpinBox2->value();
			s_lastAxis.z = axisDlg.doubleSpinBox3->value();
		}
		win->lockRotationAxis(isLocked, s_lastAxis);

		m_UI->actionLockRotationAxis->blockSignals(true);
		m_UI->actionLockRotationAxis->setChecked(isLocked);
		m_UI->actionLockRotationAxis->blockSignals(false);

		if (isLocked)
		{
			win->displayNewMessage(QString("[ROTATION LOCKED]"), ccGLWindow::UPPER_CENTER_MESSAGE, false, 24 * 3600, ccGLWindow::ROTAION_LOCK_MESSAGE);
		}
		else
		{
			win->displayNewMessage(QString(), ccGLWindow::UPPER_CENTER_MESSAGE, false, 0, ccGLWindow::ROTAION_LOCK_MESSAGE);
		}
		win->redraw(true, false);
	}
}


void MainWindow::doActionEnableBubbleViewMode()
{
	//special case: the selected entity is a TLS sensor or a cloud with a TLS sensor
	if (m_ccRoot)
	{
		ccHObject::Container selectedEntities = getSelectedEntities();

		if (selectedEntities.size() == 1)
		{
			ccHObject* ent = selectedEntities.front();
			ccGBLSensor* sensor = nullptr;
			if (ent->isA(CC_TYPES::GBL_SENSOR))
			{
				sensor = static_cast<ccGBLSensor*>(ent);
			}
			else if (ent->isA(CC_TYPES::POINT_CLOUD))
			{
				ccHObject::Container sensors;
				ent->filterChildren(sensors, false, CC_TYPES::GBL_SENSOR, true);
				if (sensors.size() >= 1)
				{
					sensor = static_cast<ccGBLSensor*>(sensors.front());
				}
			}

			if (sensor)
			{
				sensor->applyViewport();
				return;
			}
		}
	}

	//otherwise we simply enable the bubble view mode in the active 3D view
	ccGLWindow* win = getActiveGLWindow();
	if (win)
	{
		win->setBubbleViewMode(true);
		win->redraw(false);
	}
}


void MainWindow::doActionEditCamera()
{
	//current active MDI area
	QMdiSubWindow* qWin = m_mdiArea->activeSubWindow();
	if (!qWin)
		return;

	if (!m_cpeDlg)
	{
		m_cpeDlg = new ccCameraParamEditDlg(qWin, m_pickingHub);
		//m_cpeDlg->makeFrameless(); //does not work on linux

		connect(m_mdiArea, &QMdiArea::subWindowActivated,
			m_cpeDlg, static_cast<void (ccCameraParamEditDlg::*)(QMdiSubWindow *)>(&ccCameraParamEditDlg::linkWith));

		registerOverlayDialog(m_cpeDlg, Qt::BottomLeftCorner);
	}

	m_cpeDlg->linkWith(qWin);
	m_cpeDlg->start();

	updateOverlayDialogsPlacement();
}

void MainWindow::doActionAdjustZoom()
{
	//current active MDI area
	ccGLWindow* win = getActiveGLWindow();
	if (!win)
		return;

	const ccViewportParameters& params = win->getViewportParameters();
	if (params.perspectiveView)
	{
		ccConsole::Error("Orthographic mode only!");
		return;
	}

	ccAdjustZoomDlg azDlg(win, this);

	if (!azDlg.exec())
		return;

	//apply zoom
	double zoom = azDlg.getZoom();
	win->setZoom(static_cast<float>(zoom));
	win->redraw();
}

static unsigned s_viewportIndex = 0;
void MainWindow::doActionSaveViewportAsCamera()
{
	ccGLWindow* win = getActiveGLWindow();
	if (!win)
		return;

	cc2DViewportObject* viewportObject = new cc2DViewportObject(QString("Viewport #%1").arg(++s_viewportIndex));
	viewportObject->setParameters(win->getViewportParameters());
	viewportObject->setDisplay(win);

	addToDB_Main(viewportObject);
}

//////////////////////////////////////////////////////////////////////////

//"Display > Lights & Materials" menu

void MainWindow::showDisplayOptions()
{
	ccDisplayOptionsDlg displayOptionsDlg(this);
	connect(&displayOptionsDlg, &ccDisplayOptionsDlg::aspectHasChanged, this, [=]() { redrawAll();	});

	displayOptionsDlg.exec();

	disconnect(&displayOptionsDlg);
}

void MainWindow::doActionRenderToFile()
{
	ccGLWindow* win = getActiveGLWindow();
	if (!win)
		return;

	ccRenderToFileDlg rtfDlg(win->glWidth(), win->glHeight(), this);

	if (rtfDlg.exec())
	{
		QApplication::processEvents();
		win->renderToFile(rtfDlg.getFilename(), rtfDlg.getZoom(), rtfDlg.dontScalePoints(), rtfDlg.renderOverlayItems());
	}
}

//////////////////////////////////////////////////////////////////////////

//"Display > Shaders & filters" menu

void MainWindow::doActionLoadShader() //TODO
{
	ccConsole::Error("Not yet implemented! Sorry ...");
}

void MainWindow::doActionDeleteShader()
{
	ccGLWindow* win = getActiveGLWindow();
	if (win)
	{
		win->setShader(nullptr);
	}
}

//////////////////////////////////////////////////////////////////////////

//"Display > Active SF" menu

void MainWindow::doApplyActiveSFAction(int action)
{
	if (!haveOneSelection())
	{
		if (haveSelection())
		{
			ccConsole::Error("Select only one cloud or one mesh!");
		}
		return;
	}
	ccHObject* ent = m_selectedEntities[0];

	bool lockedVertices;
	ccPointCloud* cloud = ccHObjectCaster::ToPointCloud(ent, &lockedVertices);

	//for "real" point clouds only
	if (!cloud)
		return;
	if (lockedVertices && !ent->isAncestorOf(cloud))
	{
		//see ccPropertiesTreeDelegate::fillWithMesh
		ccUtils::DisplayLockedVerticesWarning(ent->getName(), true);
		return;
	}

	assert(cloud);
	int sfIdx = cloud->getCurrentDisplayedScalarFieldIndex();
	switch (action)
	{
	case 0: //Toggle SF color scale
		if (sfIdx >= 0)
		{
			cloud->showSFColorsScale(!cloud->sfColorScaleShown());
			cloud->prepareDisplayForRefresh();
		}
		else
			ccConsole::Warning(QString("No active scalar field on entity '%1'").arg(ent->getName()));
		break;
	case 1: //Activate previous SF
		if (sfIdx >= 0)
		{
			cloud->setCurrentDisplayedScalarField(sfIdx - 1);
			cloud->prepareDisplayForRefresh();
		}
		break;
	case 2: //Activate next SF
		if (sfIdx + 1 < static_cast<int>(cloud->getNumberOfScalarFields()))
		{
			cloud->setCurrentDisplayedScalarField(sfIdx + 1);
			cloud->prepareDisplayForRefresh();
		}
		break;
	}

	refreshAll();
	updateUI();
}

void MainWindow::doActionToggleActiveSFColorScale()
{
	doApplyActiveSFAction(0);
}

void MainWindow::doActionShowActiveSFPrevious()
{
	doApplyActiveSFAction(1);
}

void MainWindow::doActionShowActiveSFNext()
{
	doApplyActiveSFAction(2);
}

//////////////////////////////////////////////////////////////////////////

//"Display" menu

void MainWindow::doActionResetGUIElementsPos()
{
	// show the user it will be maximized
	showMaximized();

	QSettings settings;
	settings.remove(ccPS::MainWinGeom());
	settings.remove(ccPS::MainWinState());

	QMessageBox::information(this,
		tr("Restart"),
		tr("To finish the process, you'll have to close and restart BlockBuilder"));

	//to avoid saving them right away!
	s_autoSaveGuiElementPos = false;
}

void MainWindow::doActionToggleDrawBBox() {
	ccGLWindow* win = getActiveGLWindow();
	if (win)
	{
		win->toggleDrawBBox();
		win->redraw(false);
	}
}

void MainWindow::doActionDisplayGlobalCoord()
{
	if (m_UI->actionDisplayGlobalCoord->isChecked()) {
		// TODO
	}
	else {

	}
}

//////////////////////////////////////////////////////////////////////////

//"3D Views" menu

void MainWindow::zoomIn()
{
	ccGLWindow* win = MainWindow::getActiveGLWindow();
	if (win)
	{
		//we simulate a real wheel event
		win->onWheelEvent(15.0f);
	}
}

void MainWindow::zoomOut()
{
	ccGLWindow* win = MainWindow::getActiveGLWindow();
	if (win)
	{
		//we simulate a real wheel event
		win->onWheelEvent(-15.0f);
	}
}

ccGLWindow* MainWindow::new3DView(bool allowEntitySelection)
{
	assert(m_ccRoot && m_imageRoot && m_mdiArea);

	QWidget* viewWidget = nullptr;
	ccGLWindow* view3D = nullptr;

	createGLWindow(view3D, viewWidget);
	if (!viewWidget || !view3D)
	{
		ccLog::Error("Failed to create the 3D view");
		assert(false);
		return nullptr;
	}

	//restore options
	{
		QSettings settings;
		bool autoPickRotationCenter = settings.value(ccPS::AutoPickRotationCenter(), true).toBool();
		view3D->setAutoPickPivotAtCenter(autoPickRotationCenter);
	}

	viewWidget->setMinimumSize(400, 300);

	m_mdiArea->addSubWindow(viewWidget);

	if (allowEntitySelection)
	{
		connect(view3D, &ccGLWindow::entitySelectionChanged, this, [=](ccHObject *entity) {
			setSelectedInDB(entity, true);
// 			m_ccRoot->selectEntity(entity);
// 			m_buildingRoot->selectEntity(entity);
// 			m_imageRoot->selectEntity(entity);
		});

		connect(view3D, &ccGLWindow::entitiesSelectionChanged, this, [=](std::unordered_set<int> entities) {
			m_ccRoot->selectEntities(entities);
			m_buildingRoot->selectEntities(entities);
			m_imageRoot->selectEntities(entities);
		});
	}

	//'echo' mode
	connect(view3D, &ccGLWindow::mouseWheelRotated, this, &MainWindow::echoMouseWheelRotate);
	connect(view3D, &ccGLWindow::cameraDisplaced, this, &MainWindow::echoCameraDisplaced);
	connect(view3D, &ccGLWindow::viewMatRotated, this, &MainWindow::echoBaseViewMatRotation);
	connect(view3D, &ccGLWindow::cameraPosChanged, this, &MainWindow::echoCameraPosChanged);
	connect(view3D, &ccGLWindow::pivotPointChanged, this, &MainWindow::echoPivotPointChanged);
	connect(view3D, &ccGLWindow::pixelSizeChanged, this, &MainWindow::echoPixelSizeChanged);
	connect(view3D, &ccGLWindow::mouseMoved2D, this, &MainWindow::echoMouseMoved2D);
	connect(view3D, &ccGLWindow::mouseMoved3D, this, &MainWindow::echoMouseMoved3D);
	connect(view3D, &ccGLWindow::pointSnapBufferChanged, this, &MainWindow::echopointSnapBufferChanged);

	connect(view3D, &QObject::destroyed, this, &MainWindow::prepareWindowDeletion);
	connect(view3D, &ccGLWindow::filesDropped, this, &MainWindow::addToDBAuto, Qt::QueuedConnection); //DGM: we don't want to block the 'dropEvent' method of ccGLWindow instances!
	connect(view3D, &ccGLWindow::newLabel, this, &MainWindow::handleNewLabel);
	connect(view3D, &ccGLWindow::exclusiveFullScreenToggled, this, &MainWindow::onExclusiveFullScreenToggled);

	if (m_pickingHub)
	{
		//we must notify the picking hub as well if the window is destroyed
		connect(view3D, &QObject::destroyed, m_pickingHub, &ccPickingHub::onActiveWindowDeleted);
	}
	view3D->showCursorCoordinates(true);
	view3D->addSceneDB(m_ccRoot->getRootEntity());
	view3D->addSceneDB(m_buildingRoot->getRootEntity());
	view3D->addSceneDB(m_imageRoot->getRootEntity());
	viewWidget->setAttribute(Qt::WA_DeleteOnClose);
	viewWidget->setWindowFlags(viewWidget->windowFlags()&~Qt::WindowCloseButtonHint);
	viewWidget->setWindowFlags(viewWidget->windowFlags()&~Qt::WindowMinimizeButtonHint);
	viewWidget->setWindowFlags(viewWidget->windowFlags()&~Qt::WindowMaximizeButtonHint);
	updatePropertiesView();

	QMainWindow::statusBar()->showMessage(QString("New 3D View"), 2000);

	viewWidget->showMaximized();
	viewWidget->update();
	setCenteredPerspectiveView(view3D);

	return view3D;
}

void MainWindow::onExclusiveFullScreenToggled(bool state)
{
	//we simply update the fullscreen action method icon (whatever the window)
	ccGLWindow* win = getActiveGLWindow();

	if (win == nullptr)
		return;

	m_UI->actionExclusiveFullScreen->blockSignals(true);
	m_UI->actionExclusiveFullScreen->setChecked(win ? win->exclusiveFullScreen() : false);
	m_UI->actionExclusiveFullScreen->blockSignals(false);

	if (!state && win->stereoModeIsEnabled() && win->getStereoParams().glassType == ccGLWindow::StereoParams::NVIDIA_VISION)
	{
		//auto disable stereo mode as NVidia Vision only works in full screen mode!
		m_UI->actionEnableStereo->setChecked(false);
	}
}

//////////////////////////////////////////////////////////////////////////

//"About" menu entry

void MainWindow::doActionShowHelpDialog()
{
	QMessageBox::information(this,
		tr("Documentation"),
		tr("Please visit http://www.cloudcompare.org/doc"));
}

//////////////////////////////////////////////////////////////////////////

/*** Toolbars ***/

//View toolbar

void MainWindow::zoomOn(ccHObject* object)
{
	ccGLWindow* win = static_cast<ccGLWindow*>(object->getDisplay());
	if (win)
	{
		ccBBox box = object->getDisplayBB_recursive(false,win);
		win->updateConstellationCenterAndZoom(&box);
	}
}

void MainWindow::zoomOnSelectedEntities()
{
	ccGLWindow* win = nullptr;

	ccHObject tempGroup("TempGroup");
	size_t selNum = m_selectedEntities.size();
	for (size_t i = 0; i < selNum; ++i)
	{
		ccHObject *entity = m_selectedEntities[i];

		if (i == 0 || !win)
		{
			//take the first valid window as reference
			win = static_cast<ccGLWindow*>(entity->getDisplay());
		}

		if (win)
		{
			if (entity->getDisplay() == win)
			{
				tempGroup.addChild(entity, ccHObject::DP_NONE);
			}
			else if (entity->getDisplay() != nullptr)
			{
				ccLog::Error("All selected entities must be displayed in the same 3D view!");
				return;
			}
		}
	}

	if (tempGroup.getChildrenNumber() != 0)
	{
		ccBBox box = tempGroup.getDisplayBB_recursive(false, win);
		if (!box.isValid())
		{
			ccLog::Warning("Selected entities have no valid bounding-box!");
		}
		else
		{
			if (win != nullptr)
			{
				win->updateConstellationCenterAndZoom(&box);
			}
		}
	}

	refreshAll();
}

void MainWindow::setGlobalZoom()
{
	ccGLWindow* win = getActiveGLWindow();
	if (win)
		win->zoomGlobal();
}

void MainWindow::doPickRotationCenter()
{
	//picking operation already in progress
	if (s_pickingWindow)
	{
		if (s_currentPickingOperation == PICKING_ROTATION_CENTER)
		{
			cancelPreviousPickingOperation(true);
		}
		else
		{
			ccConsole::Error("Stop the other picking operation first!");
		}
		return;
	}

	ccGLWindow* win = getActiveGLWindow();
	if (!win)
	{
		ccConsole::Error("No active 3D view!");
		return;
	}

	bool objectCentered = true;
	bool perspectiveEnabled = win->getPerspectiveState(objectCentered);
	if (perspectiveEnabled && !objectCentered)
	{
		ccLog::Error("Perspective mode is viewer-centered: can't use a point as rotation center!");
		return;
	}

	s_currentPickingOperation = PICKING_ROTATION_CENTER;
	enablePickingOperation(win, "Pick a point to be used as rotation center (click on icon again to cancel)");
}

void MainWindow::setPivotAlwaysOn()
{
	ccGLWindow* win = getActiveGLWindow();
	if (win)
	{
		win->setPivotVisibility(ccGLWindow::PIVOT_ALWAYS_SHOW);
		win->redraw();

		//update pop-up menu 'top' icon
		if (m_pivotVisibilityPopupButton)
			m_pivotVisibilityPopupButton->setIcon(m_UI->actionSetPivotAlwaysOn->icon());
	}
}

void MainWindow::setPivotRotationOnly()
{
	ccGLWindow* win = getActiveGLWindow();
	if (win)
	{
		win->setPivotVisibility(ccGLWindow::PIVOT_SHOW_ON_MOVE);
		win->redraw();

		//update pop-up menu 'top' icon
		if (m_pivotVisibilityPopupButton)
			m_pivotVisibilityPopupButton->setIcon(m_UI->actionSetPivotRotationOnly->icon());
	}
}

void MainWindow::setPivotOff()
{
	ccGLWindow* win = getActiveGLWindow();
	if (win)
	{
		win->setPivotVisibility(ccGLWindow::PIVOT_HIDE);
		win->redraw();

		//update pop-up menu 'top' icon
		if (m_pivotVisibilityPopupButton)
			m_pivotVisibilityPopupButton->setIcon(m_UI->actionSetPivotOff->icon());
	}
}

void MainWindow::setView(CC_VIEW_ORIENTATION view)
{
	ccGLWindow* win = getActiveGLWindow();
	if (win)
	{
		win->setView(view);
	}
}

void MainWindow::setOrthoView(ccGLWindow* win)
{
	if (win)
	{
		if (!checkStereoMode(win))
		{
			return;
		}
		win->setPerspectiveState(false, true);
		win->redraw();

		//update pop-up menu 'top' icon
		if (m_viewModePopupButton)
			m_viewModePopupButton->setIcon(m_UI->actionSetOrthoView->icon());
		if (m_pivotVisibilityPopupButton)
			m_pivotVisibilityPopupButton->setEnabled(true);
	}
}

void MainWindow::setCenteredPerspectiveView(ccGLWindow* win, bool autoRedraw/*=true*/)
{
	if (win)
	{
		win->setPerspectiveState(true, true);
		if (autoRedraw)
			win->redraw();

		//update pop-up menu 'top' icon
		if (m_viewModePopupButton)
			m_viewModePopupButton->setIcon(m_UI->actionSetCenteredPerspectiveView->icon());
		if (m_pivotVisibilityPopupButton)
			m_pivotVisibilityPopupButton->setEnabled(true);
	}
}

void MainWindow::setViewerPerspectiveView(ccGLWindow* win)
{
	if (win)
	{
		win->setPerspectiveState(true, false);
		win->redraw();

		//update pop-up menu 'top' icon
		if (m_viewModePopupButton)
			m_viewModePopupButton->setIcon(m_UI->actionSetViewerPerspectiveView->icon());
		if (m_pivotVisibilityPopupButton)
			m_pivotVisibilityPopupButton->setEnabled(false);
	}
}

//////////////////////////////////////////////////////////////////////////

//hidden

void MainWindow::toggleVisualDebugTraces()
{
	ccGLWindow* win = getActiveGLWindow();
	if (win)
	{
		win->toggleDebugTrace();
		win->redraw(false, false);
	}
}

//////////////////////////////////////////////////////////////////////////

// viewer edit mode

void MainWindow::deactivateComparisonMode(int result)
{
	//DGM: a bug apperead with recent changes (from CC or QT?)
	//which prevent us from deleting the dialog right away...
	//(it seems that QT has not yet finished the dialog closing
	//when the 'finished' signal is sent).
	//if(m_compDlg)
	//	delete m_compDlg;
	//m_compDlg = 0;

	//if the comparison is a success, we select only the compared entity
	if (m_compDlg && result == QDialog::Accepted)
	{
		ccHObject* compEntity = m_compDlg->getComparedEntity();
		if (compEntity)
		{
			setSelectedInDB(compEntity, true);
		}
	}

	freezeUI(false);

	updateUI();
}

void MainWindow::activateRegisterPointPairTool()
{
	if (!haveSelection() || m_selectedEntities.size() > 2)
	{
		ccConsole::Error("Select one or two entities (point cloud or mesh)!");
		return;
	}

	ccHObject* aligned = m_selectedEntities[0];
	ccHObject* reference = m_selectedEntities.size() > 1 ? m_selectedEntities[1] : nullptr;

	ccGenericPointCloud* cloud1 = ccHObjectCaster::ToGenericPointCloud(aligned);
	ccGenericPointCloud* cloud2 = (reference ? ccHObjectCaster::ToGenericPointCloud(reference) : nullptr);
	if (!cloud1 || (m_selectedEntities.size() > 1 && !cloud2))
	{
		ccConsole::Error("Select point clouds or meshes only!");
		return;
	}

	//if we have 2 entities, we must ask the user which one is the 'aligned' one and which one is the 'reference' one
	if (reference)
	{
		ccOrderChoiceDlg dlg(	m_selectedEntities[0], "Aligned",
								m_selectedEntities[1], "Reference",
								this );
		if (!dlg.exec())
			return;

		aligned = dlg.getFirstEntity();
		reference = dlg.getSecondEntity();
	}

	//we disable all windows
	disableAllBut(0);

	if (!m_pprDlg)
	{
		m_pprDlg = new ccPointPairRegistrationDlg(m_pickingHub, this, this);
		connect(m_pprDlg, &ccOverlayDialog::processFinished, this, &MainWindow::deactivateRegisterPointPairTool);
		registerOverlayDialog(m_pprDlg, Qt::TopRightCorner);
	}

	ccGLWindow* win = new3DView(true);
	if (!win)
	{
		ccLog::Error("[PointPairRegistration] Failed to create dedicated 3D view!");
		return;
	}

	if (!m_pprDlg->init(win, aligned, reference))
		deactivateRegisterPointPairTool(false);

	freezeUI(true);

	if (!m_pprDlg->start())
		deactivateRegisterPointPairTool(false);
	else
		updateOverlayDialogsPlacement();
}

void MainWindow::deactivateRegisterPointPairTool(bool state)
{
	if (m_pprDlg)
		m_pprDlg->clear();

	//we enable all GL windows
	enableAll();

	QList<QMdiSubWindow*> subWindowList = m_mdiArea->subWindowList();
	if (!subWindowList.isEmpty())
		subWindowList.first()->showMaximized();

	freezeUI(false);

	updateUI();

	setGlobalZoom();
}

void MainWindow::activateSectionExtractionMode()
{
	if (!haveSelection())
		return;

	if (!m_seTool)
	{
		m_seTool = new ccSectionExtractionTool(this);
		connect(m_seTool, &ccOverlayDialog::processFinished, this, &MainWindow::deactivateSectionExtractionMode);

		registerOverlayDialog(m_seTool, Qt::TopRightCorner);
	}
	m_seTool->setExtractMode(true);

	//add clouds
	ccGLWindow* firstDisplay = nullptr;
	{
		unsigned validCount = 0;
		for (ccHObject *entity : getSelectedEntities())
		{
			if (entity->isKindOf(CC_TYPES::POINT_CLOUD))
			{
				if (m_seTool->addCloud(static_cast<ccGenericPointCloud*>(entity)))
				{
					if (!firstDisplay && entity->getDisplay())
					{
						firstDisplay = static_cast<ccGLWindow*>(entity->getDisplay());
					}
					
					++validCount;
				}
			}
		}

		if (validCount == 0)
		{
			ccConsole::Error("No cloud in selection!");
			return;
		}
	}

	//deselect all entities
	unselectAllInDB();

	ccGLWindow* win = new3DView(false);
	if (!win)
	{
		ccLog::Error("[SectionExtraction] Failed to create dedicated 3D view!");
		return;
	}

	if (firstDisplay && firstDisplay->getGlFilter())
	{
		win->setGlFilter(firstDisplay->getGlFilter()->clone());
	}
	m_seTool->linkWith(win);

	freezeUI(true);
	m_UI->toolBarView->setDisabled(true);

	//we disable all other windows
	disableAllBut(win);

	if (!m_seTool->start())
		deactivateSectionExtractionMode(false);
	else
		updateOverlayDialogsPlacement();
}

void MainWindow::deactivateSectionExtractionMode(bool state)
{
	if (m_seTool)
		m_seTool->removeAllEntities();

	//we enable all GL windows
	enableAll();

	QList<QMdiSubWindow*> subWindowList = m_mdiArea->subWindowList();
	if (!subWindowList.isEmpty())
		subWindowList[0]->showMaximized();

	freezeUI(false);
	m_UI->toolBarView->setDisabled(false);

	updateUI();

	ccGLWindow* win = getActiveGLWindow();
	if (win) {
		win->redraw();
	}
}

void MainWindow::activateSegmentationMode()
{
	ccGLWindow* win = getActiveGLWindow();
	if (!win)
		return;

	if (!haveSelection())
		return;

	if (!m_gsTool)
	{
		m_gsTool = new ccGraphicalSegmentationTool(this);
		connect(m_gsTool, &ccOverlayDialog::processFinished, this, &MainWindow::deactivateSegmentationMode);

		registerOverlayDialog(m_gsTool, Qt::TopRightCorner);
	}

	m_gsTool->linkWith(win);
	for ( ccHObject *entity : getSelectedEntities() )
	{
		if (entity->isKindOf(CC_TYPES::POINT_CLOUD) || entity->isKindOf(CC_TYPES::MESH)) {
			m_gsTool->addEntity(entity);
		}		
	}
	m_gsTool->setSegmentMode(ccGraphicalSegmentationTool::SEGMENT_GENERAL);

	if (m_gsTool->getNumberOfValidEntities() == 0)
	{
		ccConsole::Error("No segmentable entity in active window!");
		return;
	}

	freezeUI(true);
	m_UI->toolBarView->setDisabled(false);

	//we disable all other windows
	disableAllBut(win);

	if (!m_gsTool->start())
		deactivateSegmentationMode(false);
	else
		updateOverlayDialogsPlacement();
}

void MainWindow::deactivateSegmentationMode(bool state)
{
	bool deleteHiddenParts = false;

	//shall we apply segmentation?
	if (state)
	{
		ccHObject* firstResult = nullptr;

		deleteHiddenParts = m_gsTool->deleteHiddenParts();

		//aditional vertices of which visibility array should be manually reset
		std::unordered_set<ccGenericPointCloud*> verticesToReset;

		QSet<ccHObject*>& segmentedEntities = m_gsTool->entities();
		for (QSet<ccHObject*>::iterator p = segmentedEntities.begin(); p != segmentedEntities.end(); )
		{
			ccHObject* entity = (*p);

			if (entity->isKindOf(CC_TYPES::POINT_CLOUD) || entity->isKindOf(CC_TYPES::MESH))
			{
				//first, do the things that must absolutely be done BEFORE removing the entity from DB (even temporarily)
				//bool lockedVertices;
				ccPointCloud* cloud = ccHObjectCaster::ToPointCloud(entity/*,&lockedVertices*/);
				assert(cloud);
				if (cloud)
				{
					//assert(!lockedVertices); //in some cases we accept to segment meshes with locked vertices!

					//specific case: labels (do this before temporarily removing 'entity' from DB!)
					ccHObject::Container labels;
					if (m_ccRoot)
					{
						m_ccRoot->getRootEntity()->filterChildren(labels,true,CC_TYPES::LABEL_2D);
					}
					if (m_buildingRoot)
					{
						m_buildingRoot->getRootEntity()->filterChildren(labels, true, CC_TYPES::LABEL_2D);
					}
					if (m_imageRoot)
					{
						m_imageRoot->getRootEntity()->filterChildren(labels, true, CC_TYPES::LABEL_2D);
					}
					for (ccHObject::Container::iterator it = labels.begin(); it != labels.end(); ++it)
					{
						if ((*it)->isA(CC_TYPES::LABEL_2D)) //Warning: cc2DViewportLabel is also a kind of 'CC_TYPES::LABEL_2D'!
						{
							//we must search for all dependent labels and remove them!!!
							//TODO: couldn't we be more clever and update the label instead?
							cc2DLabel* label = static_cast<cc2DLabel*>(*it);
							bool removeLabel = false;
							for (unsigned i = 0; i < label->size(); ++i)
							{
								if (label->getPickedPoint(i).entity() == entity)
								{
									removeLabel = true;
									break;
								}
							}

							if (removeLabel && label->getParent())
							{
								ccLog::Warning(QString("[Segmentation] Label %1 depends on cloud %2 and will be removed").arg(label->getName(), cloud->getName()));
								ccHObject* labelParent = label->getParent();
								ccHObjectContext objContext = removeObjectTemporarilyFromDBTree(labelParent);
								labelParent->removeChild(label);
								label = nullptr;
								putObjectBackIntoDBTree(labelParent,objContext);
							}
						}
					} //for each label
				} // if (cloud)

				//we temporarily detach the entity, as it may undergo
				//"severe" modifications (octree deletion, etc.) --> see ccPointCloud::createNewCloudFromVisibilitySelection
				ccHObjectContext objContext = removeObjectTemporarilyFromDBTree(entity);

				//apply segmentation
				ccHObject* segmentationResult = nullptr;
				bool deleteOriginalEntity = deleteHiddenParts;
				if (entity->isKindOf(CC_TYPES::POINT_CLOUD))
				{
					ccGenericPointCloud* genCloud = ccHObjectCaster::ToGenericPointCloud(entity);
					ccGenericPointCloud* segmentedCloud = genCloud->createNewCloudFromVisibilitySelection(!deleteHiddenParts);
					if (segmentedCloud && segmentedCloud->size() == 0)
					{
						delete segmentationResult;
						segmentationResult = nullptr;
					}
					else
					{
						segmentationResult = segmentedCloud;
					}

					deleteOriginalEntity |= (genCloud->size() == 0);
				}
				else if (entity->isKindOf(CC_TYPES::MESH)/*|| entity->isA(CC_TYPES::PRIMITIVE)*/) //TODO
				{
					if (entity->isA(CC_TYPES::MESH))
					{
						segmentationResult = ccHObjectCaster::ToMesh(entity)->createNewMeshFromSelection(!deleteHiddenParts);
					}
					else if (entity->isA(CC_TYPES::SUB_MESH))
					{
						segmentationResult = ccHObjectCaster::ToSubMesh(entity)->createNewSubMeshFromSelection(!deleteHiddenParts);
					}

					deleteOriginalEntity |=  (ccHObjectCaster::ToGenericMesh(entity)->size() == 0);
				}

				if (segmentationResult)
				{
					assert(cloud);
					if (cloud)
					{
						//another specific case: sensors (on clouds)
						for (unsigned i = 0; i < entity->getChildrenNumber(); ++i)
						{
							ccHObject* child = entity->getChild(i);
							assert(child);
							if (child && child->isKindOf(CC_TYPES::SENSOR))
							{
								if (child->isA(CC_TYPES::GBL_SENSOR))
								{
									ccGBLSensor* sensor = ccHObjectCaster::ToGBLSensor(entity->getChild(i));
									//remove the associated depth buffer of the original sensor (derpecated)
									sensor->clearDepthBuffer();
									if (deleteOriginalEntity)
									{
										//either transfer
										entity->transferChild(sensor,*segmentationResult);
									}
									else
									{
										//or copy
										segmentationResult->addChild(new ccGBLSensor(*sensor));
									}
								}
								else if (child->isA(CC_TYPES::CAMERA_SENSOR))
								{
									ccCameraSensor* sensor = ccHObjectCaster::ToCameraSensor(entity->getChild(i));
									if (deleteOriginalEntity)
									{
										//either transfer
										entity->transferChild(sensor,*segmentationResult);
									}
									else
									{
										//or copy
										segmentationResult->addChild(new ccCameraSensor(*sensor));
									}
								}
								else
								{
									//unhandled sensor?!
									assert(false);
								}
							}
						} //for each child
					}
					StPrimGroup* prim_group = nullptr;
					//we must take care of the remaining part
					if (!deleteHiddenParts)
					{
						//no need to put back the entity in DB if we delete it afterwards!
						if (!deleteOriginalEntity)
						{
							//! XYLIU
							switch (m_gsTool->getSegmentMode())
							{
							case ccGraphicalSegmentationTool::SEGMENT_GENERAL:
								entity->setName(entity->getName() + QString(".remaining"));
								break;
							case ccGraphicalSegmentationTool::SEGMENT_PLANE_CREATE:
							{
								int biggest = GetMaxNumberExcludeChildPrefix(objContext.parent, BDDB_PLANESEG_PREFIX);
								segmentationResult->setName(BDDB_PLANESEG_PREFIX + QString::number(biggest + 1));
								ccPointCloud* segment_cloud = ccHObjectCaster::ToPointCloud(segmentationResult);
								if (segment_cloud) {
									segment_cloud->setRGBColor(ccColor::Generator::Random());
									ccHObject* new_plane = FitPlaneAndAddChild(segment_cloud);
									if (new_plane) { 
										new_plane->setDisplay_recursive(getActiveGLWindow());
										SetGlobalShiftAndScale(new_plane);
										addToDB(new_plane, entity->getDBSourceType());
									}
								}
								break;
							}
							case ccGraphicalSegmentationTool::SEGMENT_PLANE_SPLIT:
							{
								//! get primitive group
								StBuilding* cur_building = GetParentBuilding(objContext.parent);
								if (!cur_building) { break; }
								BDBaseHObject* baseObj = GetRootBDBase(cur_building);
								if (!baseObj) { break; }
								prim_group = baseObj->GetPrimitiveGroup(cur_building->getName());
								if (!prim_group) { break; }

								int biggest = GetMaxNumberExcludeChildPrefix(prim_group, BDDB_PLANESEG_PREFIX);
								segmentationResult->setName(BDDB_PLANESEG_PREFIX + QString::number(biggest + 1));
								ccPointCloud* segment_cloud = ccHObjectCaster::ToPointCloud(segmentationResult);
								if (segment_cloud) {
									segment_cloud->setRGBColor(ccColor::Generator::Random());
									ccHObject* new_plane = FitPlaneAndAddChild(segment_cloud);
									if (new_plane) { 
										new_plane->setDisplay_recursive(getActiveGLWindow());
										SetGlobalShiftAndScale(new_plane);
										addToDB(new_plane, entity->getDBSourceType());
									}
								}
								break;
							}							
							default:
								break;
							}
							putObjectBackIntoDBTree(entity, objContext);
						}
					}
					else
					{
						//keep original name(s)
						segmentationResult->setName(entity->getName());
						//! XYLIU
						if (m_gsTool->getSegmentMode() == ccGraphicalSegmentationTool::SEGMENT_PLANE_CREATE) {
							ccPointCloud* segment_cloud = ccHObjectCaster::ToPointCloud(segmentationResult);
							if (segment_cloud) {
								segment_cloud->setRGBColor(segment_cloud->hasColors() ? segment_cloud->getPointColor(0) : ccColor::Generator::Random());
								ccHObject* new_plane = FitPlaneAndAddChild(segment_cloud);
								if (new_plane) addToDB(new_plane, segment_cloud->getDBSourceType(), false, false);
							}
						}						
						if (entity->isKindOf(CC_TYPES::MESH) && segmentationResult->isKindOf(CC_TYPES::MESH))
						{
							ccGenericMesh* meshEntity = ccHObjectCaster::ToGenericMesh(entity);
							ccHObjectCaster::ToGenericMesh(segmentationResult)->getAssociatedCloud()->setName(meshEntity->getAssociatedCloud()->getName());

							//specific case: if the sub mesh is deleted afterwards (see below)
							//then its associated vertices won't be 'reset' by the segmentation tool!
							if (deleteHiddenParts && meshEntity->isA(CC_TYPES::SUB_MESH))
							{
								verticesToReset.insert(meshEntity->getAssociatedCloud());
							}
						}
						assert(deleteOriginalEntity);
						//deleteOriginalEntity = true;
					}

					if (prim_group) // XYLIU
					{
						objContext.parent = prim_group;
					}
					else if (segmentationResult->isA(CC_TYPES::SUB_MESH))
					{
						//for sub-meshes, we have no choice but to use its parent mesh!
						objContext.parent = static_cast<ccSubMesh*>(segmentationResult)->getAssociatedMesh();
					}
					else
					{
						//otherwise we look for first non-mesh or non-cloud parent
						while (objContext.parent && (objContext.parent->isKindOf(CC_TYPES::MESH) || objContext.parent->isKindOf(CC_TYPES::POINT_CLOUD)))
						{
							objContext.parent = objContext.parent->getParent();
						}
					}
					
					if (objContext.parent)
					{
						objContext.parent->addChild(segmentationResult); //FiXME: objContext.parentFlags?
					}

					segmentationResult->setDisplay_recursive(getActiveGLWindow());
					segmentationResult->prepareDisplayForRefresh_recursive();
					SetGlobalShiftAndScale(segmentationResult);

					addToDB(segmentationResult, entity->getDBSourceType(), false, false);

					if (!firstResult)
					{
						firstResult = segmentationResult;
					}
				}
				else if (!deleteOriginalEntity)
				{
					//ccConsole::Error("An error occurred! (not enough memory?)");
					putObjectBackIntoDBTree(entity,objContext);
				}

				if (deleteOriginalEntity)
				{
					p = segmentedEntities.erase(p);

					delete entity;
					entity = nullptr;
				}
				else
				{
					++p;
				}
			}
		}

		//specific actions
		{
			for ( ccGenericPointCloud *cloud : verticesToReset )
			{
				cloud->resetVisibilityArray();
			}
		}

		if (firstResult) {
			setSelectedInDB(firstResult, true);
		}
	}

	if (m_gsTool)
	{
		m_gsTool->removeAllEntities(!deleteHiddenParts);
	}

	//we enable all GL windows
	enableAll();

	freezeUI(false);

	updateUI();

	ccGLWindow* win = getActiveGLWindow();
	if (win)
	{
		win->redraw();
	}
}

void MainWindow::activateTracePolylineMode()
{
	ccGLWindow* win = getActiveGLWindow();
	if (!win)
	{
		return;
	}

	if (!m_tplTool)
	{
		m_tplTool = new ccTracePolylineTool(m_pickingHub, this);
		connect(m_tplTool, &ccOverlayDialog::processFinished, this, &MainWindow::deactivateTracePolylineMode);
		registerOverlayDialog(m_tplTool, Qt::TopRightCorner);
	}

	m_tplTool->linkWith(win);
	m_tplTool->setTraceMode(0);

	freezeUI(true);
	m_UI->toolBarView->setDisabled(false);

	//we disable all other windows
	disableAllBut(win);

	if (!m_tplTool->start())
		deactivateTracePolylineMode(false);
	else
		updateOverlayDialogsPlacement();
}

void MainWindow::deactivateTracePolylineMode(bool)
{
	//we enable all GL windows
	enableAll();

	freezeUI(false);

	updateUI();

	ccGLWindow* win = getActiveGLWindow();
	if (win)
	{
		win->redraw();
	}
}

void MainWindow::activatePointListPickingMode()
{
	ccGLWindow* win = getActiveGLWindow();
	if (!win)
		return;

	//there should be only one point cloud in current selection!
	if (!haveOneSelection())
	{
		ccConsole::Error("Select one and only one entity!");
		return;
	}

	ccHObject* entity = m_selectedEntities[0];
	if (!entity->isKindOf(CC_TYPES::POINT_CLOUD) && !entity->isKindOf(CC_TYPES::MESH))
	{
		ccConsole::Error("Select a cloud or a mesh");
		return;
	}

	if (!entity->isVisible() || !entity->isEnabled())
	{
		ccConsole::Error("Entity must be visible!");
		return;
	}

	if (!m_plpDlg)
	{
		m_plpDlg = new ccPointListPickingDlg(m_pickingHub, this);
		connect(m_plpDlg, &ccOverlayDialog::processFinished, this, &MainWindow::deactivatePointListPickingMode);

		registerOverlayDialog(m_plpDlg, Qt::TopRightCorner);
	}

	//DGM: we must update marker size spin box value (as it may have changed by the user with the "display dialog")
	m_plpDlg->markerSizeSpinBox->setValue(win->getDisplayParameters().labelMarkerSize);

	m_plpDlg->linkWith(win);
	m_plpDlg->linkWithEntity(entity);

	freezeUI(true);

	//we disable all other windows
	disableAllBut(win);

	if (!m_plpDlg->start())
		deactivatePointListPickingMode(false);
	else
		updateOverlayDialogsPlacement();
}

void MainWindow::deactivatePointListPickingMode(bool state)
{
	if (m_plpDlg)
	{
		m_plpDlg->linkWithEntity(nullptr);
	}

	//we enable all GL windows
	enableAll();

	freezeUI(false);

	updateUI();
}

void MainWindow::activatePointPickingMode()
{
	ccGLWindow* win = getActiveGLWindow();
	if (!win)
	{
		return;
	}

	if (m_ccRoot)
	{
		m_ccRoot->unselectAllEntities(); //we don't want any entity selected (especially existing labels!)
	}
	if (m_buildingRoot)
	{
		m_buildingRoot->unselectAllEntities(); //we don't want any entity selected (especially existing labels!)
	}
	if (m_imageRoot)
	{
		m_imageRoot->unselectAllEntities(); //we don't want any entity selected (especially existing labels!)
	}

	if (!m_ppDlg)
	{
		m_ppDlg = new ccPointPropertiesDlg(m_pickingHub, this);
		connect(m_ppDlg, &ccOverlayDialog::processFinished,	this, &MainWindow::deactivatePointPickingMode);
		connect(m_ppDlg, &ccPointPropertiesDlg::newLabel,	this, &MainWindow::handleNewLabel);

		registerOverlayDialog(m_ppDlg, Qt::TopRightCorner);
	}

	m_ppDlg->linkWith(win);

	freezeUI(true);

	//we disable all other windows
	disableAllBut(win);

	if (!m_ppDlg->start())
		deactivatePointPickingMode(false);
	else
		updateOverlayDialogsPlacement();
}

void MainWindow::deactivatePointPickingMode(bool state)
{
	//if (m_ppDlg)
	//	m_ppDlg->linkWith(0);

	//we enable all GL windows
	enableAll();

	freezeUI(false);

	updateUI();
}

void MainWindow::activateClippingBoxMode()
{
	if ( !haveSelection() )
	{
		return;
	}

	ccGLWindow* win = getActiveGLWindow();
	if (!win)
	{
		return;
	}

	if (!m_clipTool)
	{
		m_clipTool = new ccClippingBoxTool(this);
		connect(m_clipTool, &ccOverlayDialog::processFinished, this, &MainWindow::deactivateClippingBoxMode);
	}
	m_clipTool->linkWith(win);

	ccHObject::Container selectedEntities = getSelectedEntities(); //we have to use a local copy: 'unselectEntity' will change the set of currently selected entities!
	for (ccHObject *entity : selectedEntities)
	{
		if (m_clipTool->addAssociatedEntity(entity))
		{
			//automatically deselect the entity (to avoid seeing its bounding box ;)
			unselectAllInDB();
		}
	}

	if (m_clipTool->getNumberOfAssociatedEntity() == 0)
	{
		m_clipTool->close();
		return;
	}

	if (m_clipTool->start())
	{
		registerOverlayDialog(m_clipTool, Qt::TopRightCorner);
		freezeUI(true);
		updateOverlayDialogsPlacement();
		//deactivate all other GL windows
		disableAllBut(win);
	}
	else
	{
		ccConsole::Error("Unexpected error!"); //indeed...
	}
}

void MainWindow::deactivateClippingBoxMode(bool state)
{
	//we reactivate all GL windows
	enableAll();

	freezeUI(false);

	updateUI();
}

void MainWindow::activateTranslateRotateMode()
{
	if (!haveSelection())
		return;

	ccGLWindow* win = getActiveGLWindow();
	if (!win)
		return;

	if (!m_transTool)
		m_transTool = new ccGraphicalTransformationTool(this);
	assert(m_transTool->getNumberOfValidEntities() == 0);
	m_transTool->linkWith(win);

	bool rejectedEntities = false;
	for ( ccHObject *entity : getSelectedEntities() )
	{
		if (!m_transTool->addEntity(entity))
			rejectedEntities = true;
	}

	if (m_transTool->getNumberOfValidEntities() == 0)
	{
		ccConsole::Error("No entity eligible for manual transformation! (see console)");
		return;
	}
	else if (rejectedEntities)
	{
		ccConsole::Error("Some entities were ingored! (see console)");
	}

	//try to activate "moving mode" in current GL window
	if (m_transTool->start())
	{
		connect(m_transTool, &ccOverlayDialog::processFinished, this, &MainWindow::deactivateTranslateRotateMode);
		registerOverlayDialog(m_transTool, Qt::TopRightCorner);
		freezeUI(true);
		updateOverlayDialogsPlacement();
		//deactivate all other GL windows
		disableAllBut(win);
	}
	else
	{
		ccConsole::Error("Unexpected error!"); //indeed...
	}
}

void MainWindow::deactivateTranslateRotateMode(bool state)
{
	if (m_transTool)
	{
		//reselect previously selected entities!
		if (state && m_ccRoot && m_buildingRoot && m_imageRoot)
		{
			const ccHObject& transformedSet = m_transTool->getValidEntities();
			try
			{
				ccHObject::Container transformedEntities;
				transformedEntities.resize(transformedSet.getChildrenNumber());
				for (unsigned i = 0; i < transformedSet.getChildrenNumber(); ++i)
				{
					transformedEntities[i] = transformedSet.getChild(i);
				}
				m_ccRoot->selectEntities(transformedEntities);
				m_buildingRoot->selectEntities(transformedEntities);
				m_imageRoot->selectEntities(transformedEntities);
			}
			catch (const std::bad_alloc&)
			{
				//not enough memory (nothing to do)
			}
		}
		//m_transTool->close();
	}

	//we reactivate all GL windows
	enableAll();

	freezeUI(false);

	updateUI();
}

void MainWindow::testFrameRate()
{
	ccGLWindow* win = getActiveGLWindow();
	if (win)
		win->startFrameRateTest();
}

//////////////////////////////////////////////////////////////////////////

// viewer toggle state

void MainWindow::toggleFullScreen(bool state)
{
	if (state)
		showFullScreen();
	else
		showNormal();

#ifdef Q_OS_MAC
	if (state)
	{
		m_UI->actionFullScreen->setText(tr("Exit Full Screen"));
	}
	else
	{
		m_UI->actionFullScreen->setText(tr("Enter Full Screen"));
	}
#endif
}

void MainWindow::toggleExclusiveFullScreen(bool state)
{
	ccGLWindow* win = getActiveGLWindow();
	if (win)
	{
		win->toggleExclusiveFullScreen(state);
	}
}

void MainWindow::toggleActiveWindowSunLight()
{
	ccGLWindow* win = getActiveGLWindow();
	if (win)
	{
		win->toggleSunLight();
		win->redraw(false);
	}
}

void MainWindow::toggleActiveWindowCustomLight()
{
	ccGLWindow* win = getActiveGLWindow();
	if (win)
	{
		win->toggleCustomLight();
		win->redraw(false);
	}
}

void MainWindow::toggleActiveWindowAutoPickRotCenter(bool state)
{
	ccGLWindow* win = getActiveGLWindow();
	if (win)
	{
		win->setAutoPickPivotAtCenter(state);

		//save the option
		{
			QSettings settings;
			settings.setValue(ccPS::AutoPickRotationCenter(), state);
		}
	}
}

void MainWindow::toggleActiveWindowShowCursorCoords(bool state)
{
	ccGLWindow* win = getActiveGLWindow();
	if (win)
	{
		win->showCursorCoordinates(state);
	}
}

void MainWindow::toggleActiveWindowPointViewEditMode(bool state)
{
	ccGLWindow* win = getActiveGLWindow();
	if (win)
	{
		win->setPointViewEditMode(state);
	}
}

void MainWindow::toggleActiveWindowStereoVision(bool state)
{
	ccGLWindow* win = getActiveGLWindow();
	if (win)
	{
		bool isActive = win->stereoModeIsEnabled();
		if (isActive == state)
		{
			//nothing to do
			return;
		}

		if (isActive)
		{
			win->disableStereoMode();

			if (win->getStereoParams().glassType == ccGLWindow::StereoParams::NVIDIA_VISION)
			{
				//disable (exclusive) full screen
				m_UI->actionExclusiveFullScreen->setChecked(false);
			}
		}
		else
		{
			//display a parameters dialog
			ccStereoModeDlg smDlg(this);
			smDlg.setParameters(win->getStereoParams());
			if (!smDlg.exec())
			{
				//cancelled by the user
				m_UI->actionEnableStereo->blockSignals(true);
				m_UI->actionEnableStereo->setChecked(false);
				m_UI->actionEnableStereo->blockSignals(false);
				return;
			}

			ccGLWindow::StereoParams params = smDlg.getParameters();
#ifndef CC_GL_WINDOW_USE_QWINDOW
			if (!params.isAnaglyph())
			{
				ccLog::Error("This version doesn't handle stereo glasses and headsets.\nUse the 'Stereo' version instead.");
				//activation of the stereo mode failed: cancel selection
				m_UI->actionEnableStereo->blockSignals(true);
				m_UI->actionEnableStereo->setChecked(false);
				m_UI->actionEnableStereo->blockSignals(false);
				return;
			}
#endif

			//force perspective state!
			if (!win->getViewportParameters().perspectiveView)
			{
				setCenteredPerspectiveView(win, false);
			}

			if (params.glassType == ccGLWindow::StereoParams::NVIDIA_VISION)
			{
				//force (exclusive) full screen
				m_UI->actionExclusiveFullScreen->setChecked(true);
			}

			if (!win->enableStereoMode(params))
			{
				if (params.glassType == ccGLWindow::StereoParams::NVIDIA_VISION)
				{
					//disable (exclusive) full screen
					m_UI->actionExclusiveFullScreen->setChecked(false);
				}

				//activation of the stereo mode failed: cancel selection
				m_UI->actionEnableStereo->blockSignals(true);
				m_UI->actionEnableStereo->setChecked(false);
				m_UI->actionEnableStereo->blockSignals(false);
			}
		}
		win->redraw();
	}
}

bool MainWindow::checkStereoMode(ccGLWindow* win)
{
	assert(win);

	if (win && win->getViewportParameters().perspectiveView && win->stereoModeIsEnabled())
	{
		ccGLWindow::StereoParams params = win->getStereoParams();
		bool wasExclusiveFullScreen = win->exclusiveFullScreen();
		if (wasExclusiveFullScreen)
		{
			win->toggleExclusiveFullScreen(false);
		}
		win->disableStereoMode();

		if (QMessageBox::question(this,
			"Stereo mode",
			"Stereo-mode only works in perspective mode. Do you want to disable it?",
			QMessageBox::Yes,
			QMessageBox::No) == QMessageBox::No)
		{
			if (wasExclusiveFullScreen)
			{
				win->toggleExclusiveFullScreen(true);
				win->enableStereoMode(params);
			}
			return false;
		}
		else
		{
			if (win == getActiveGLWindow())
			{
				m_UI->actionEnableStereo->setChecked(false);
			}
			else
			{
				assert(false);
				m_UI->actionEnableStereo->blockSignals(true);
				m_UI->actionEnableStereo->setChecked(false);
				m_UI->actionEnableStereo->blockSignals(false);
			}
		}
	}

	return true;
}

void MainWindow::toggleActiveWindowCenteredPerspective()
{
	ccGLWindow* win = getActiveGLWindow();
	if (win)
	{
		const ccViewportParameters& params = win->getViewportParameters();
		if (params.perspectiveView && params.objectCenteredView && !checkStereoMode(win)) //we need to check this only if we are already in object-centered perspective mode
		{
			return;
		}
		win->togglePerspective(true);
		win->redraw(false);
		updateViewModePopUpMenu(win);
		updatePivotVisibilityPopUpMenu(win);
	}
}

void MainWindow::toggleActiveWindowViewerBasedPerspective()
{
	ccGLWindow* win = getActiveGLWindow();
	if (win)
	{
		const ccViewportParameters& params = win->getViewportParameters();
		if (params.perspectiveView && !params.objectCenteredView && !checkStereoMode(win)) //we need to check this only if we are already in viewer-based perspective mode
		{
			return;
		}
		win->togglePerspective(false);
		win->redraw(false);
		updateViewModePopUpMenu(win);
		updatePivotVisibilityPopUpMenu(win);
	}
}



//////////////////////////////////////////////////////////////////////////

//////////////////////////////////////////////////////////////////////////
/// Building Reconstruction

void MainWindow::doActionBDDisplayPlaneOn()
{
	ccHObject* Root_Entity = nullptr;
	if (haveSelection())
		Root_Entity = m_selectedEntities.front();
	else
		Root_Entity = db(getCurrentDB())->getRootEntity();

	ccHObject::Container Objs;
	Root_Entity->filterChildren(Objs, true, CC_TYPES::PLANE, true);

	ProgStart("Show Plane");
	for (auto & Obj : Objs) {
		Obj->setVisible(true);
		Obj->redrawDisplay();
	}
	ProgEnd

	refreshAll();
	UpdateUI();
}

void MainWindow::doActionBDDisplayPlaneOff()
{
	ccHObject* Root_Entity = nullptr;
	if (haveSelection())
		Root_Entity = m_selectedEntities.front();
	else
		Root_Entity = db(getCurrentDB())->getRootEntity();

	ccHObject::Container Objs;
	Root_Entity->filterChildren(Objs, true, CC_TYPES::PLANE, true);
	ProgStartNorm("Hide Plane", Objs.size());
	for (auto & Obj : Objs) {
		Obj->setVisible(false);
		Obj->redrawDisplay();
		ProgStep()
	}
	ProgEnd

	refreshAll();
	UpdateUI();
}

void MainWindow::doActionBDDisplayPointOn()
{
	ccHObject* Root_Entity = nullptr;
	if (haveSelection())
		Root_Entity = m_selectedEntities.front();
	else
		Root_Entity = db(getCurrentDB())->getRootEntity();

	ccHObject::Container Objs;
	Root_Entity->filterChildren(Objs, true, CC_TYPES::POINT_CLOUD, true);
	ProgStart("Show Points");
	for (auto & Obj : Objs) {
		Obj->setVisible(true);
		Obj->redrawDisplay();
	}
	ProgEnd
	refreshAll();
	UpdateUI();
}

void MainWindow::doActionBDDisplayPointOff()
{
	ccHObject* Root_Entity = nullptr;
	if (haveSelection())
		Root_Entity = m_selectedEntities.front();
	else
		Root_Entity = db(getCurrentDB())->getRootEntity();

	ccHObject::Container Objs;
	Root_Entity->filterChildren(Objs, true, CC_TYPES::POINT_CLOUD, false);
	ProgStart("Hide Points");
	for (auto & Obj : Objs) {
		Obj->setVisible(false);
		Obj->redrawDisplay();
	}
	ProgEnd
	refreshAll();
	UpdateUI();
}

void MainWindow::doActionDisplayWireframe()
{
	for (size_t i = 0; i < m_selectedEntities.size(); i++) {
		ccMesh* mesh = ccHObjectCaster::ToMesh(m_selectedEntities[i]);
		if (mesh) {
			mesh->showWired(m_UI->actionDisplayWireframe->isChecked());
			mesh->prepareDisplayForRefresh_recursive();
		}
	}

	UpdateUI();
	refreshAll();
}

void MainWindow::doActionDisplayFace()
{
	for (size_t i = 0; i < m_selectedEntities.size(); i++) {
		ccMesh* mesh = ccHObjectCaster::ToMesh(m_selectedEntities[i]);
		if (mesh) {
			mesh->showFaces(m_UI->actionDisplayFace->isChecked());
			mesh->prepareDisplayForRefresh_recursive();
		}
	}

	UpdateUI();
	refreshAll();
}

void MainWindow::doActionDisplayNormalPerFace()
{
	ProgStartNorm("display normal per face", m_selectedEntities.size())
	for (size_t i = 0; i < m_selectedEntities.size(); i++) {
		ccMesh* mesh = ccHObjectCaster::ToMesh(m_selectedEntities[i]);
		if (!mesh) continue;
		if (m_UI->actionDisplayNormalPerFace->isChecked()) {
			if (!mesh->hasTriNormals()) {
				if (!mesh->computeNormals(false)) {
					continue;
				}
			}
			mesh->showFaces(true);
			mesh->showTriNorms(true);
			mesh->notifyNormalUpdate();
			mesh->getAssociatedCloud()->notifyGeometryUpdate();
			mesh->prepareDisplayForRefresh_recursive();
		}
		else {
			if (!m_UI->actionDisplayNormalPerVertex->isChecked()) {// both disable
				mesh->showNormals(false);
				mesh->notifyNormalUpdate();
				mesh->getAssociatedCloud()->notifyGeometryUpdate();
				mesh->prepareDisplayForRefresh_recursive();
			}
		}
		ProgStep()
	}
	ProgEnd

	UpdateUI();
	refreshAll();
}

void MainWindow::doActionDisplayNormalPerVertex()
{
	ProgStartNorm("display normal per vertex", m_selectedEntities.size())
	for (size_t i = 0; i < m_selectedEntities.size(); i++) {
		if (m_selectedEntities[i]->isA(CC_TYPES::POINT_CLOUD)) {
			ccPointCloud* cloud = ccHObjectCaster::ToPointCloud(m_selectedEntities[i]);
			if (!cloud) continue;
			cloud->showNormals(m_UI->actionDisplayNormalPerVertex->isChecked() && cloud->hasNormals());
		}
		else if (m_selectedEntities[i]->isKindOf(CC_TYPES::MESH)) {
			ccMesh* mesh = ccHObjectCaster::ToMesh(m_selectedEntities[i]);
			if (!mesh) continue;
			if (m_UI->actionDisplayNormalPerVertex->isChecked()) {
				if (!mesh->getAssociatedCloud()->hasNormals()) {
					if (!mesh->computeNormals(true)) {
						continue;
					}
				}
				mesh->showFaces(true);
				mesh->showNormals(true);
				mesh->showTriNorms(false);
				mesh->notifyNormalUpdate();
				mesh->getAssociatedCloud()->notifyGeometryUpdate();
				mesh->prepareDisplayForRefresh_recursive();
			}
			else {
				if (!m_UI->actionDisplayNormalPerFace->isChecked()) {// both disable
					mesh->showNormals(false);
					mesh->getAssociatedCloud()->notifyGeometryUpdate();
					mesh->prepareDisplayForRefresh_recursive();
				}
			}
		}
		ProgStep()
	}
	ProgEnd

	UpdateUI();
	refreshAll();
}

//////////////////////////////////////////////////////////////////////////
/// Building Reconstruction

//////////////////////////////////////////////////////////////////////////
QString s_no_project_error = "please open the main project!";
BDBaseHObject::Container GetBDBaseProjx() {
	MainWindow* main = MainWindow::TheInstance();
	ccHObject* root_entity = main->db_building()->getRootEntity();
	assert(root_entity);
	vector<BDBaseHObject*> prjx;
	for (size_t i = 0; i < root_entity->getChildrenNumber(); i++) {
		ccHObject* child = root_entity->getChild(i);
		if (isBuildingProject(child))	{
			prjx.push_back(static_cast<BDBaseHObject*>(child));
		}
	}
	return prjx;
}

BDBaseHObject* LoadBDReconProject(QString Filename, QWidget* widget = nullptr)
{
	BDBaseHObject* bd_grp = nullptr;
	try	{
		stocker::BlockProj block_prj; std::string error_info;
		if (!stocker::LoadProject(Filename.toStdString(), block_prj, error_info)) {
			std::cout << error_info << std::endl;
			//dispToConsole(error_info.c_str(), ccMainAppInterface::ERR_CONSOLE_MESSAGE);
			return nullptr;
		}
		// TODO: do we need to prepare buildings if bin is already generated??
		// 	if (!stocker::BuildingPrepare(block_prj, error_info)) {
		// 		//dispToConsole(error_info.c_str(), ccMainAppInterface::ERR_CONSOLE_MESSAGE);
		// 		return nullptr;
		// 	}

		QFileInfo prj_file(Filename);
		QString prj_name = prj_file.completeBaseName();
		if (!prj_name.startsWith(BDDB_PROJECTNAME_PREFIX)) {
			prj_name = BDDB_PROJECTNAME_PREFIX + prj_name;
		}

		QString bin_file = prj_file.absolutePath() + "\\" + prj_name + ".bin";

		CCVector3d loadCoordinatesShift(0, 0, 0);
		bool loadCoordinatesTransEnabled = false;
		FileIOFilter::LoadParameters parameters;
		{
			parameters.alwaysDisplayLoadDialog = widget ? true : false;
			parameters.shiftHandlingMode = ccGlobalShiftManager::DIALOG_IF_NECESSARY;
			parameters.coordinatesShift = &loadCoordinatesShift;
			parameters.coordinatesShiftEnabled = &loadCoordinatesTransEnabled;
			parameters.parentWidget = widget;
		}
		CC_FILE_ERROR result = CC_FERR_NO_ERROR;


		if (QFileInfo(bin_file).exists()) {
			ccHObject* newGroup = FileIOFilter::LoadFromFile(bin_file, parameters, result, QString());
			if (newGroup) {
				bd_grp = new BDBaseHObject(*newGroup);
				bd_grp->setName(prj_name);
				newGroup->transferChildren(*bd_grp);
			}
		}
		if (!bd_grp) {
			bd_grp = new BDBaseHObject(prj_name);
			for (auto & bd : block_prj.m_builder.sbuild) {
				//if (bd->data.convex_hull_xy.empty()) { continue; }

				QString building_name = bd->GetName().Str().c_str();
				QFileInfo point_path(bd->data.file_path.ori_points.c_str());
				ccHObject* newGroup = FileIOFilter::LoadFromFile(point_path.absoluteFilePath(), parameters, result, QString());
				if (!newGroup) { continue; }
				StBuilding* building = new StBuilding(*newGroup);
				building->setName(building_name);
				newGroup->transferChildren(*building);
				ccHObject::Container clouds;
				building->filterChildren(clouds, true, CC_TYPES::POINT_CLOUD); if (clouds.empty()) continue;
				ccPointCloud* cloud = ccHObjectCaster::ToPointCloud(clouds.front()); if (!cloud) { continue; }
				cloud->setName(building_name + BDDB_ORIGIN_CLOUD_SUFFIX);
				if (cloud->hasColors()) {
					cloud->showSF(false);
					cloud->showColors(true);
				}

				stocker::Contour3d points = GetPointsFromCloud(cloud);

				//! prepare building by points
				CCVector3d minbb, maxbb;
				if (cloud->getGlobalBB(minbb, maxbb)) {
					bd->data.bbox.Add({ minbb.x,minbb.y, minbb.z });
					bd->data.bbox.Add({ maxbb.x,maxbb.y, maxbb.z });
				}

				//! TODO: BUG: the average spacing cannot be calculated
				if (!PrepareBuildingByPoints(block_prj, bd->data, points)) {
					continue;
				}

				bd_grp->addChild(building);
			}
		}
		if (bd_grp) {
			bd_grp->block_prj = block_prj;
			if (bd_grp->getChildrenNumber() <= 0) {
				return nullptr;
			}
			ccHObject* first_cloud_ent = bd_grp->GetOriginPointCloud(GetBaseName(bd_grp->getChild(0)->getName()), false);
			if (!first_cloud_ent) {
				return nullptr;
			}
			ccPointCloud* first_cloud = ccHObjectCaster::ToPointCloud(first_cloud_ent);
			bd_grp->global_shift = stocker::parse_xyz(first_cloud->getGlobalShift());
			bd_grp->global_scale = first_cloud->getGlobalScale();
		}
	}
	catch (const std::exception&e) {
		throw(std::runtime_error(e.what()));
		STOCKER_ERROR_ASSERT(e.what());
	}
	return bd_grp;
}

void MainWindow::doActionBDProjectLoad()
{
	//persistent settings
	QSettings settings;
	settings.beginGroup(ccPS::LoadFile());
	QString currentPath = settings.value(ccPS::CurrentPath(), ccFileUtils::defaultDocPath()).toString();

	QString Filename =
		QFileDialog::getOpenFileName(this,
			"Open project file",
			currentPath,
			"project (*.bbprj)");

	if (Filename.isEmpty()) return;

	//save last loading parameters
	currentPath = QFileInfo(Filename).absolutePath();
	settings.setValue(ccPS::CurrentPath(), currentPath);
	settings.endGroup();

	BDBaseHObject* bd_grp = nullptr;
	try {
		bd_grp = LoadBDReconProject(Filename, this);
	}
	catch (const std::exception& e) {
		dispToConsole("error load project", ERR_CONSOLE_MESSAGE);
		return;
	}
	std::cout << "building reconstruction project loaded" << std::endl;
	if (bd_grp) {
		switchDatabase(CC_TYPES::DB_BUILDING);
		addToDB_Build(bd_grp);
	}
	else {
		dispToConsole("error load project", ERR_CONSOLE_MESSAGE);
		return;
	}

	refreshAll();
	UpdateUI();
}

bool SaveProject(BDBaseHObject* proj)
{
	try {
		QFileInfo prj_file(proj->block_prj.m_options.prj_file.project_ini.c_str());
		QString prj_name = prj_file.completeBaseName();
		if (!prj_name.startsWith(BDDB_PROJECTNAME_PREFIX)) {
			prj_name = BDDB_PROJECTNAME_PREFIX + prj_name;
		}

		QString selectedFilename = prj_file.absolutePath() + "\\" + prj_name + ".bin";

		CC_FILE_ERROR result = CC_FERR_NO_ERROR;
		FileIOFilter::SaveParameters parameters;
		{
			parameters.alwaysDisplaySaveDialog = true;
			parameters.parentWidget = MainWindow::TheInstance();
		}

		//specific case: BIN format			
		result = FileIOFilter::SaveToFile(proj, selectedFilename, parameters, BinFilter::GetFileFilter());
	}
	catch (const std::exception& e) {
		throw(std::runtime_error(e.what()));
		STOCKER_ERROR_ASSERT(e.what());
		return false;
	}
	return true;
}

void MainWindow::doActionBDProjectSave()
{
	BDBaseHObject::Container prjx;
	if (haveSelection()) {
		prjx.push_back(GetRootBDBase(getSelectedEntities().front()));		
	}
	else {	// save all projects		
		prjx = GetBDBaseProjx();
	}
	
	try {
		for (BDBaseHObject* proj : prjx) {
			if (!SaveProject(proj))	{
				dispToConsole("cannot save project", ERR_CONSOLE_MESSAGE);
				continue;
			}			
		}
	}
	catch (const std::runtime_error& e) {
		dispToConsole("cannot save project", ERR_CONSOLE_MESSAGE);
		dispToConsole(e.what(), ERR_CONSOLE_MESSAGE);
		return;
	}	
}

void MainWindow::doActionBDImagesLoad()
{
	if (!haveSelection()) {
		dispToConsole("please load project or select a point cloud", ERR_CONSOLE_MESSAGE);
		return;
	}
	BDBaseHObject* baseObj = GetRootBDBase(getSelectedEntities().front());
	ccHObject::Container camera_groups = GetEnabledObjFromGroup(m_imageRoot->getRootEntity(), CC_TYPES::ST_PROJECT);
	if (baseObj) {
		//ccHObject* camera_group = getCameraGroup(baseObj->getName());
		
		/// temporarily put this function here, need add a button
		if (getSelectedEntities().front()->isA(CC_TYPES::ST_BUILDING)) {
			for (ccHObject* camera_group : camera_groups) {
				QStringList building_images;
				for (ccHObject* bd : getSelectedEntities()) {
					stocker::BuildUnit bd_unit = baseObj->GetBuildingUnit(bd->getName().toStdString());
					for (auto img : bd_unit.image_list) {
						building_images.append(img.c_str());
					}
				}
				filterCameraByName(camera_group, building_images);
			}
			refreshAll();
			return;
		}
	}
	if (!baseObj && !getSelectedEntities().front()->isA(CC_TYPES::POINT_CLOUD))	{
		dispToConsole("please load project or select a point cloud", ERR_CONSOLE_MESSAGE);
		return;
	}
// 	if (camera_group) {
// 		if (QMessageBox::question(this,	
// 			"Import camera", "cameras exist, import again?",
// 			QMessageBox::Yes, QMessageBox::No)
// 			== QMessageBox::No)
// 			return;
// 	}
	CCVector3d loadCoordinatesShift = baseObj ? CCVector3d(vcgXYZ(baseObj->global_shift)) : CCVector3d(0, 0, 0);
	bool loadCoordinatesTransEnabled = false;
	FileIOFilter::LoadParameters parameters;
	{
		parameters.alwaysDisplayLoadDialog = true;
		parameters.shiftHandlingMode = ccGlobalShiftManager::DIALOG_IF_NECESSARY;
		parameters.coordinatesShift = &loadCoordinatesShift;
		parameters.coordinatesShiftEnabled = &loadCoordinatesTransEnabled;
		parameters.parentWidget = this;
	}
	CC_FILE_ERROR result = CC_FERR_NO_ERROR;
	QString out_file, image_list;
	if (baseObj && baseObj->block_prj.m_options.with_image) {
		out_file = baseObj->block_prj.m_options.prj_file.sfm_out.c_str();
		image_list = baseObj->block_prj.m_options.prj_file.image_list.c_str();		
	}

	if (!QFileInfo(out_file).exists() || !QFileInfo(image_list).exists()) {
		if (baseObj) {
			dispToConsole("no .out or image list exists", ERR_CONSOLE_MESSAGE);
		}

		//persistent settings
		QSettings settings;
		settings.beginGroup(ccPS::LoadFile());
		QString currentPath = settings.value(ccPS::CurrentPath(), ccFileUtils::defaultDocPath()).toString();
		
		out_file =
			QFileDialog::getOpenFileName(this,
				"Import images",
				currentPath,
				"Bundler output (*.out)");
		if (out_file.isEmpty()) return;

		//save last loading parameters
		currentPath = QFileInfo(out_file).absolutePath();
		settings.setValue(ccPS::CurrentPath(), currentPath);
		settings.endGroup();
		if (baseObj) {
			image_list =
				QFileDialog::getOpenFileName(this,
					"Import images",
					currentPath,
					"Image list (All (*.*);;*.txt");
			if (image_list.isEmpty()) return;

			//save last loading parameters
			currentPath = QFileInfo(image_list).absolutePath();
			settings.setValue(ccPS::CurrentPath(), currentPath);
			settings.endGroup();
		}
	}
	ccPointCloud* hackObj = nullptr;
	if (baseObj) {
		hackObj = new ccPointCloud(image_list);
		hackObj->setGlobalShift(CCVector3d(vcgXYZ(baseObj->global_shift)));
		ccBBox base_box = baseObj->getBB_recursive(false, false);
		hackObj->reserve(2);
		hackObj->addPoint(base_box.getCenter() + base_box.getDiagVec() / 2);
		hackObj->addPoint(base_box.getCenter() - base_box.getDiagVec() / 2);
	}
	else {
		hackObj = ccHObjectCaster::ToPointCloud(getSelectedEntities().front());
	}
	if (hackObj) {
		parameters.additionInfo = (void*)hackObj;
	}
	QString group_name = QFileInfo(out_file).baseName();
	BDImageBaseHObject* bd_grp = nullptr;
	for (ccHObject* cam_group : camera_groups) {
		if (cam_group->getName() == group_name) {
			bd_grp = static_cast<BDImageBaseHObject*>(cam_group);
			break;
		}
	}
	ccHObject* newGroup = FileIOFilter::LoadFromFile(out_file, parameters, result, QString());
	if (!newGroup) {
		return;
	}
	if (!bd_grp) {
		bd_grp = new BDImageBaseHObject(*newGroup);
		bd_grp->setName(group_name);
	}
	for (int i = 0; i < newGroup->getChildrenNumber(); i++) {
		ccHObject* child = newGroup->getChild(i);
		ccHObject::Container check_exist;
		bd_grp->filterChildrenByName(check_exist, false, child->getName(), true);
		if (check_exist.empty()) {
			newGroup->transferChild(child, *bd_grp);
			i--;
		}
	}
	//newGroup->transferChildren(*bd_grp);
		
	addToDB_Image(bd_grp, false, false, false, true);

	if (baseObj && hackObj) {
		delete hackObj;
		hackObj = nullptr;
	}
	if (newGroup) {
		delete newGroup;
		newGroup = nullptr;
	}
		
	refreshAll();
}

// for point cloud (.original by default)
void MainWindow::doActionBDPlaneSegmentation()
{
	if (!haveSelection()) return;	

	ccHObject *entity = getSelectedEntities().front();
	ccHObject::Container _container;
	BDBaseHObject* baseObj = GetRootBDBase(entity);

	if (entity->isA(CC_TYPES::POINT_CLOUD))
		_container.push_back(entity);
	else {
		ccHObject::Container building_groups;		
		if (!baseObj) {
			dispToConsole(s_no_project_error, ERR_CONSOLE_MESSAGE);
			return;
		}
		if (isBuildingProject(entity)) {
			building_groups = GetEnabledObjFromGroup(baseObj, CC_TYPES::ST_BUILDING, true, false);
		}
		else if (entity->isA(CC_TYPES::ST_BUILDING)){			
			building_groups.push_back(entity);
		}
		for (ccHObject* bd : building_groups) {
			ccHObject* pc = baseObj->GetOriginPointCloud(bd->getName(), true);
			if (pc) _container.push_back(pc);
		}
	}

	if (_container.empty()) {
		dispToConsole("[BDRecon] Please select (group of) point cloud / building", ERR_CONSOLE_MESSAGE);
		return;
	}

	// check have not normals
	ccHObject::Container normal_container;
	for (auto & cloudObj : _container) {
		ccPointCloud* entity_cloud = ccHObjectCaster::ToPointCloud(cloudObj);
		if (!entity_cloud->hasNormals()) {
			normal_container.push_back(cloudObj);
		}
	}
	if (!normal_container.empty()) {
		if (!ccEntityAction::computeNormals(normal_container, this))
			return;
	}

	if (!m_pbdrPSDlg) m_pbdrPSDlg = new bdrPlaneSegDlg(this);
	if (!m_pbdrPSDlg->exec()) {
		return;
	}
	double merge_threshold(-1), split_threshold(-1);
	if (m_pbdrPSDlg->MergeCheckBox->isChecked()) {
		merge_threshold = m_pbdrPSDlg->MergeThresholdDoubleSpinBox->value();		
	}
	if (m_pbdrPSDlg->SplitCheckBox->isChecked()) {
		split_threshold = m_pbdrPSDlg->SplitThresholdDoubleSpinBox->value();
	}
	int support_pts = m_pbdrPSDlg->supportPointsSpinBox->value();
	double distance_eps = m_pbdrPSDlg->DistanceEpsilonDoubleSpinBox->value();
	double cluster_eps = m_pbdrPSDlg->ClusterEpsilonDoubleSpinBox->value();

	ProgStartNorm("Plane Segmentation", _container.size())
	for (int i = 0; i < _container.size(); i++) {
		ccHObject* cloudObj = _container[i];
		ccPointCloud* todo_point = nullptr;
		if (baseObj) {
			todo_point = baseObj->GetTodoPoint(GetBaseName(cloudObj->getName()));
		}
		else {
			ccPointCloud* pc = ccHObjectCaster::ToPointCloud(cloudObj);
			if (pc) {
				todo_point = new ccPointCloud("unassigned");
				todo_point->setGlobalScale(pc->getGlobalScale());
				todo_point->setGlobalShift(pc->getGlobalShift());
				todo_point->setDisplay(pc->getDisplay());
				todo_point->showColors(true);
				if (pc->getParent())
					pc->getParent()->addChild(todo_point);
				addToDB(todo_point, pc->getDBSourceType(), false, false);
			}
		}

		ccHObject* seged = nullptr;
		if (m_pbdrPSDlg->PlaneSegRansacRadioButton->isChecked()) {
			double normal_dev = cos(m_pbdrPSDlg->maxNormDevAngleSpinBox->value() * CC_DEG_TO_RAD);
			double prob = m_pbdrPSDlg->probaDoubleSpinBox->value();
			seged = PlaneSegmentationRansac(cloudObj,
				support_pts,
				distance_eps,
				cluster_eps,
				normal_dev,
				prob,
				merge_threshold, split_threshold,
				todo_point);
		}
		else if (m_pbdrPSDlg->PlaneSegRegionGrowRadioButton->isChecked()) {
			double growing_radius = m_pbdrPSDlg->GrowingRadiusDoubleSpinBox->value();
			seged = PlaneSegmentationRgGrow(cloudObj,
				support_pts,
				distance_eps,
				cluster_eps,
				growing_radius,
				merge_threshold, split_threshold);
		}
		else if (m_pbdrPSDlg->PlaneSegATPSRadioButton->isChecked()) {
			double curvature_delta = m_pbdrPSDlg->APTSCurvatureSpinBox->value();
			double nfa_epsilon = m_pbdrPSDlg->APTSNFASpinBox->value();
			double normal_theta = m_pbdrPSDlg->APTSNormalSpinBox->value();

			seged = PlaneSegmentationATPS(cloudObj,
				support_pts, 
				curvature_delta, 
				distance_eps, 
				cluster_eps,
				nfa_epsilon,
				normal_theta, 
				todo_point);
		}

		if (seged) {
			addToDB(seged, entity->getDBSourceType(), false, false);
			cloudObj->setEnabled(false);
		}
		ProgStep()
	}
	ProgEnd

	refreshAll();
	updateUI();
}

// for plane/plane_cloud (.primitive by default)
// this function is useless if the plane segmentation is done by ourselves.
void MainWindow::doActionBDRetrieve()
{
	if (!haveSelection()) return;
	//! retrieve unassigned points from original
	ccHObject* select = m_selectedEntities.front();
	ccHObject::Container buildings;
	if (isBuildingProject(select)) {
		buildings = GetEnabledObjFromGroup(select, CC_TYPES::ST_BUILDING, true, false);
	}
	else if (select->isA(CC_TYPES::ST_BUILDING)) {
		buildings.push_back(select);
	}
	BDBaseHObject* baseObj = GetRootBDBase(select);
	if (!baseObj) {
		return;
	}
	for (ccHObject* building_entity : buildings) {
		QString building_name = building_entity->getName();
		StPrimGroup* prim_group = baseObj->GetPrimitiveGroup(building_name);
		ccPointCloud* orig_cloud = baseObj->GetOriginPointCloud(building_name, false);
		ccPointCloud* todo_cloud = baseObj->GetTodoPoint(building_name);
		
		if (!prim_group || !orig_cloud || !todo_cloud) {
			continue;
		}
		todo_cloud->clear();
		RetrieveUnassignedPoints(orig_cloud, prim_group, todo_cloud);
		todo_cloud->prepareDisplayForRefresh_recursive();
	}
	refreshAll();
}

void MainWindow::doActionBDRetrievePlanePoints()
{
	return; // TODO: didn't finished yet
	if (getSelectedEntities().size() != 1) { dispToConsole("select only one entity", ERR_CONSOLE_MESSAGE); return; }

	ccHObject* select = getSelectedEntities().front();
	ccHObject::Container plane_container = GetPlaneEntitiesBySelected(select);
	BDBaseHObject* baseObj = GetRootBDBase(select); 
	if (!baseObj) { dispToConsole(s_no_project_error, ERR_CONSOLE_MESSAGE); return; }
	ProgStartNorm("retrieve plane points", plane_container.size())
	for (auto pl : plane_container) {
		GetParentBuilding(pl);

		ProgStep()
	}
	ProgEnd

	refreshAll();
	UpdateUI();
}

void MainWindow::doActionBDImageLines()
{
	// Dialog
	bdrLine3DppDlg line3dDlg(this);
	if (!line3dDlg.exec()) {
		return;
	}
	std::string bundle_out;
	std::string image_list;
	std::string building_list;
	std::string output_dir;
	std::string output_name;


	// TODO : thread
	stocker::GenerateLine3DPP(
		bundle_out.c_str(),
		image_list.c_str(),
		building_list.c_str(),
		output_dir.c_str(),
		output_name.c_str());

	QStringList files;
	QString file_path = QString(output_dir.c_str()) + QString(output_name.c_str());
	files.append(file_path);
	addToDB_Build(files);
}

void MainWindow::doActionBDPrimIntersections()
{
	if (!haveSelection()) return;

	// Available selection, root / primitive group / planes under the same primitive group

	std::vector<ccHObject::Container> building_prims;
	
	if (m_selectedEntities.size() == 1) {
		ccHObject* entity = m_selectedEntities.front();
		if (isBuildingProject(entity)) {
			BDBaseHObject* baseObj = GetRootBDBase(entity);
			ccHObject::Container buildings = GetEnabledObjFromGroup(baseObj, CC_TYPES::ST_BUILDING, true, false);
			for (ccHObject* bd : buildings)	{
				StPrimGroup* primGroup = baseObj->GetPrimitiveGroup(bd->getName());
				if (!primGroup->isEnabled()) continue;
				ccHObject::Container cur_valid_planes = primGroup->getValidPlanes();
				if (cur_valid_planes.size() > 1) {
					building_prims.push_back(cur_valid_planes);
				}
			}
		}
		else if (entity->isA(CC_TYPES::ST_PRIMGROUP)) {
			ccHObject::Container entity_planes = GetEnabledObjFromGroup(entity, CC_TYPES::PLANE);
			if (entity_planes.size() >= 2) {
				building_prims.push_back(entity_planes);
			}
		}
	}
	else {
		// TODO select planes / plane clouds under the same primitive group
		ccHObject::Container entity_planes;
		ccHObject::Container entity_polylines;
		for (auto & entity : m_selectedEntities) {
			if (entity->isA(CC_TYPES::PLANE)) {
				entity_planes.push_back(entity);
			}
			else if (entity->isA(CC_TYPES::POLY_LINE)) {
				entity_polylines.push_back(entity);
			}
		}
		if (entity_planes.size() >= 2) {
			building_prims.push_back(entity_planes);
		}
		if (entity_polylines.size() == 2) {
			CreateIntersectionPoint(entity_polylines[0], entity_polylines[1]);	// temporily put here for test
			refreshAll();
			updateUI();
			return;
		}
	}
	if (building_prims.empty()) return;

	bool ok = true;
	double distance = QInputDialog::getDouble(this, "Input Dialog", "Please input distance threshold", 2.0, 0.0, 999999.0, 1, &ok);
	if (!ok) return;
	ProgStartNorm("Plane Intersection", building_prims.size())
	for (size_t i = 0; i < building_prims.size(); i++) {
		ccHObject::Container segs = CalcPlaneIntersections(building_prims[i], distance);
		for (auto & seg : segs) {
			SetGlobalShiftAndScale(seg);
			addToDB(seg, building_prims[i].front()->getDBSourceType(), false, false);
		}
		ProgStep()
	}
	ProgEnd
	refreshAll();
	updateUI();
}

double s_assign_image_line_distance = 0.2;
void MainWindow::doActionBDPrimAssignSharpLines()
{
	if (!haveSelection()) return;
	bool ok = true;
	double input = QInputDialog::getDouble(this, "Input Dialog", "Please input distance threshold", s_assign_image_line_distance, 0.0, 999999.0, 1, &ok);
	if (!ok) return;
	s_assign_image_line_distance = input;

	stocker::Polyline3d all_sharp_lines;
	ccHObject::Container primitive_groups;	
	
	ccHObject* select = m_selectedEntities.front();
	BDBaseHObject* baseObj = GetRootBDBase(select);

<<<<<<< HEAD
	ccHObject::Container buildings;
	if (isBuildingProject(select)) {
		buildings = GetEnabledObjFromGroup(select, CC_TYPES::ST_BUILDING, true, false);
	}
	else if (select->isA(CC_TYPES::ST_BUILDING)) {			
		buildings.push_back(select);
	}
	if (!buildings.empty() && baseObj) {
		std::string error_info;
		if (!stocker::LoadLine3D(baseObj->block_prj.m_options.prj_file.image_border, all_sharp_lines, error_info)) {
			std::cout << error_info << std::endl;
		}
		//! to local
		for (auto & seg : all_sharp_lines) {			
			seg.P0() = baseObj->ToLocal(seg.P0());
			seg.P1() = baseObj->ToLocal(seg.P1());
		}			
		for (auto & bd : buildings)	{
			ccHObject* planegroup_get = baseObj->GetPrimitiveGroup(GetBaseName(bd->getName()));
			if (planegroup_get)	primitive_groups.push_back(planegroup_get);
		}
	}
	
	if (!all_sharp_lines.empty() && primitive_groups.empty()) {
		return;
	}
	if (all_sharp_lines.empty()) {
		//! select the sharp line group
		ccHObject* sharp_group = askUserToSelect(CC_TYPES::HIERARCHY_OBJECT, 0, "please select a segments group");
		ccHObject::Container sharp_container = GetEnabledObjFromGroup(sharp_group, CC_TYPES::POLY_LINE);
		all_sharp_lines = GetPolylineFromEntities(sharp_container);
		if (all_sharp_lines.empty()) return;
	}
	if (primitive_groups.empty()) {
		//! select the plane group
		ccHObject* plane_group_ = askUserToSelect(CC_TYPES::ST_PRIMGROUP, 0, "please select a plane group");
		if (plane_group_) { primitive_groups.push_back(plane_group_); }
		if (primitive_groups.empty()) return;
	}

	ProgStartNorm("Assign Image Lines", primitive_groups.size());
	for (auto & plane_group : primitive_groups)	{
		//! get sharps in bbox
		stocker::Polyline3d sharps_in_bbox; 
		{
			ccBBox box = plane_group->getBB_recursive();
			for (stocker::Seg3d & seg : all_sharp_lines) {
				CCVector3 p0 = CCVector3(vcgXYZ(seg.P0()));
				CCVector3 p1 = CCVector3(vcgXYZ(seg.P1()));
				if (box.contains(p0) && box.contains(p1)) {
					sharps_in_bbox.push_back(stocker::Seg3d(stocker::parse_xyz(p0), stocker::parse_xyz(p1)));
				}
=======
			if (	win->getStereoParams().glassType == ccGLWindow::StereoParams::NVIDIA_VISION
				||	win->getStereoParams().glassType == ccGLWindow::StereoParams::GENERIC_STEREO_DISPLAY)
			{
				//disable (exclusive) full screen
				m_UI->actionExclusiveFullScreen->setChecked(false);
>>>>>>> 60cbf56c
			}
		}

		stocker::Polyline3d unassigned_sharps; 

		//! assign to each plane
		{
			ccHObject::Container plane_container = GetEnabledObjFromGroup(plane_group, CC_TYPES::PLANE);
			set<size_t>assigned_index;
			for (auto & planeObj : plane_container) {
				ccPlane* ccPlane = ccHObjectCaster::ToPlane(planeObj);
				if (!ccPlane) continue;
				stocker::Contour3d cur_plane_points = GetPointsFromCloud(planeObj->getParent());
				if (cur_plane_points.size() < 3) { continue; }
				stocker::PlaneUnit plane = stocker::FormPlaneUnit(cur_plane_points, "temp", true);
				stocker::Polyline3d cur_plane_sharps;
				vector<int> index_find;
				stocker::FindSegmentsInPlane(plane, sharps_in_bbox, index_find, s_assign_image_line_distance);
				assigned_index.insert(index_find.begin(), index_find.end());

<<<<<<< HEAD
				for (auto & index : index_find) {
					cur_plane_sharps.push_back(sharps_in_bbox[index]);
				}
				ccHObject* cur_sharps_obj = AddSegmentsAsChildVertices(planeObj->getParent(), cur_plane_sharps, BDDB_IMAGELINE_PREFIX, ccColor::orange);
				if (cur_sharps_obj) { SetGlobalShiftAndScale(cur_sharps_obj); addToDB(cur_sharps_obj, planeObj->getDBSourceType()); }
=======
			ccGLWindow::StereoParams params = smDlg.getParameters();
			ccLog::Warning(QString("%1").arg(params.stereoStrength));
#ifndef CC_GL_WINDOW_USE_QWINDOW
			if (!params.isAnaglyph())
			{
				ccLog::Error("This version doesn't handle stereo glasses and headsets.\nUse the 'Stereo' version instead.");
				//activation of the stereo mode failed: cancel selection
				m_UI->actionEnableStereo->blockSignals(true);
				m_UI->actionEnableStereo->setChecked(false);
				m_UI->actionEnableStereo->blockSignals(false);
				return;
>>>>>>> 60cbf56c
			}
			for (size_t i = 0; i < sharps_in_bbox.size(); i++) {
				if (assigned_index.find(i) == assigned_index.end()) {
					unassigned_sharps.push_back(sharps_in_bbox[i]);
				}
			}
		}		

<<<<<<< HEAD
		//! add unassigned sharps in bbox to .todo-TodoLine
		{
			ccPointCloud* existing_todo_line = nullptr;
			if (baseObj) existing_todo_line = baseObj->GetTodoLine(GetBaseName(plane_group->getName()));
			
			if (existing_todo_line)	{
				AddSegmentsToVertices(existing_todo_line, unassigned_sharps, BDDB_TODOLINE_PREFIX, ccColor::darkGrey);
=======
			if (	params.glassType == ccGLWindow::StereoParams::NVIDIA_VISION
				||	params.glassType == ccGLWindow::StereoParams::GENERIC_STEREO_DISPLAY)
			{
				//force (exclusive) full screen
				m_UI->actionExclusiveFullScreen->setChecked(true);
>>>>>>> 60cbf56c
			}
			else {
				AddSegmentsAsChildVertices(plane_group->getParent(), unassigned_sharps, BDDB_TODOLINE_PREFIX, ccColor::darkGrey);
			}
		}

<<<<<<< HEAD
		ProgStep()
	}
	ProgEnd
	refreshAll();
	UpdateUI();
}
=======
			if (smDlg.updateFOV())
			{
				//set the right FOV
				double fov_deg = 2 * std::atan(params.screenWidth_mm / (2.0 * params.screenDistance_mm)) * CC_RAD_TO_DEG;
				ccLog::Print(QString("[Stereo] F.O.V. forced to %1 deg.").arg(fov_deg));
				win->setFov(fov_deg);
			}

			if (!win->enableStereoMode(params))
			{
				if (	params.glassType == ccGLWindow::StereoParams::NVIDIA_VISION
					||	params.glassType == ccGLWindow::StereoParams::GENERIC_STEREO_DISPLAY)
				{
					//disable (exclusive) full screen
					m_UI->actionExclusiveFullScreen->setChecked(false);
				}
>>>>>>> 60cbf56c

void MainWindow::doActionBDPrimPlaneFromSharp()
{
	if (!haveSelection()) {
		return;
	}
	ccHObject* unass_sharp_obj = m_selectedEntities.front();
	ccHObject::Container entity_sharps = GetEnabledObjFromGroup(unass_sharp_obj, CC_TYPES::POLY_LINE);
	stocker::Polyline3d unassigned_sharps = GetPolylineFromEntities(entity_sharps);

	vector<vcg::Plane3d> planes; stocker::IntGroup indices;
	stocker::PlaneSegmentationfromLines(unassigned_sharps, planes, indices, 1);
	set<int> assigned_index;

	BDBaseHObject* baseObj = GetRootBDBase(unass_sharp_obj);
	StBuilding* buildingObj = GetParentBuilding(unass_sharp_obj);
	if (!buildingObj || !baseObj) {
		ccLog::Error("no parent building or project found!");
		return;
	}
	StPrimGroup* prim_group = baseObj->GetPrimitiveGroup(buildingObj->getName()); assert(prim_group);
	int biggest = GetMaxNumberExcludeChildPrefix(prim_group, BDDB_PLANESEG_PREFIX); biggest++;
	for (size_t i = 0; i < indices.size(); i++) {
		if (indices[i].size() < 20) {
			continue;
		}
		stocker::Polyline3d lines;
		for (auto & ln_index : indices[i]) {
			stocker::Seg3d seg = unassigned_sharps[ln_index];
			lines.push_back(seg);
			assigned_index.insert(ln_index);
		}
		ccPointCloud* plane_cloud = AddSegmentsAsPlane(lines, "Deduced", ccColor::Generator::Random());
		plane_cloud->setName(BDDB_PLANESEG_PREFIX + biggest++);
		prim_group->addChild(plane_cloud);
	}
	if (prim_group) {
		addToDB(prim_group, baseObj->getDBSourceType());
	}

// 	stocker::Polyline3d remained_unassigned;
// 	for (int i = 0; i < unassigned_sharps.size(); i++) {
// 		if (assigned_index.find(i) == assigned_index.end())	{
// 			remained_unassigned.push_back(unassigned_sharps[i]);
// 		}
// 	}
// 	ccHObject* group_2 = new ccHObject(unass_sharp_obj->getName() + "-unassigned");
// 	AddSegmentsAsChildVertices(group_2, remained_unassigned, "ImageSharp", ccColor::black);
// 	addToDB(group_2);
// 	unass_sharp_obj->setEnabled(false);

	refreshAll();
	UpdateUI();
}

void MainWindow::doActionBDPrimBoundary()
{
	if (!haveSelection()) return;

// 	QStringList methods;
// 	methods.append("image based");
// 	methods.append("boundary points");
// 	bool ok;
//	QString used_method = QInputDialog::getItem(this, "Boundary extraction", "method", methods, 0, false, &ok);
//	if (!ok) return;

 	double distance(0.5), minpts(10), radius(3);
// 	if (used_method == "boundary points") 
// 	{
// 		ccAskThreeDoubleValuesDlg paraDlg("distance", "minpts", "radius", 0, 1.0e12, distance, minpts, radius, 6, "ransac", this);
// 		if (!paraDlg.exec()) {
// 			return;
// 		}
// 	}
	ccHObject *entity = getSelectedEntities().front();
	// plane or point cloud
	ccHObject::Container plane_container = GetPlaneEntitiesBySelected(entity);

	if (plane_container.empty()) {
		dispToConsole("[BDRecon] Please select point cloud / (group of) planes / buildings", ERR_CONSOLE_MESSAGE);
		return;
	}
	ProgStartNorm("Boundary Extraction", plane_container.size());
	for (auto & planeObj : plane_container) {
		ccHObject* boundary = nullptr;		
		try {
			boundary = CalcPlaneBoundary(planeObj, distance, minpts, radius);
		}
		catch (std::runtime_error& e) {
			dispToConsole(e.what(), ERR_CONSOLE_MESSAGE);
			return;
		}
		if (boundary) { addToDB(boundary, planeObj->getDBSourceType(), false, false); }
		ProgStep()
	}
	ProgEnd
	refreshAll();
	UpdateUI();
}

void MainWindow::doActionBDPrimOutline()
{
	bool ok = true;
	double alpha = QInputDialog::getDouble(this, "Input Dialog", "Please input alpha value", 2.0, 0.0, 999999.0, 6, &ok);
	if (!ok) return;

	if (!haveSelection()) return;
	ccHObject *entity = getSelectedEntities().front();
	ccHObject::Container plane_container = GetPlaneEntitiesBySelected(entity);

	if (plane_container.empty()) {
		dispToConsole("[BDRecon] Please select point cloud / (group of) planes / buildings", ERR_CONSOLE_MESSAGE);
		return;
	}

	ProgStartNorm("Outline Calculation", plane_container.size())
	
	for (auto & planeObj : plane_container) {
		try	{
			ccHObject* outline = CalcPlaneOutlines(planeObj, alpha);
			if (outline) { SetGlobalShiftAndScale(outline); addToDB(outline, planeObj->getDBSourceType(), false, false); }
		}
		catch (const std::runtime_error& e)	{
			dispToConsole(e.what(), ERR_CONSOLE_MESSAGE);
			return;
		}
		ProgStep()
	}
	ProgEnd

	refreshAll();
	UpdateUI();
}

void MainWindow::doActionBDPrimPlaneFrame()
{
	if (!haveSelection()) return;

	QStringList methods;
	methods.append("optimization");
	methods.append("linegrow");
	methods.append("houghline");
	bool ok;
	QString used_method = QInputDialog::getItem(this, "Boundary extraction", "method", methods, 0, false, &ok);
	if (!ok) return;

	ccHObject *entity = getSelectedEntities().front();
	ccHObject::Container plane_container = GetPlaneEntitiesBySelected(entity);

	if (plane_container.empty()) {
		dispToConsole("[BDRecon] Please select  (group of) planes / buildings", ERR_CONSOLE_MESSAGE);
		return;
	}

	ProgStartNorm("Frame Optimization", plane_container.size())
	
	for (auto & planeObj : plane_container) {
		try	{
			if (used_method == "linegrow") {
				double alpha(0.5), intersection(1), minpts(10);
				ccAskThreeDoubleValuesDlg paraDlg("alpha", "intersection", "minpts", 0, 1.0e12, alpha, intersection, minpts, 6, "line grow", this);
				if (!paraDlg.exec()) {
					return;
				}
				ccHObject* frame = PlaneFrameLineGrow(planeObj, alpha, intersection, minpts);
				if (frame) { SetGlobalShiftAndScale(frame); addToDB(frame, planeObj->getDBSourceType(), false, false); }
			}
			else if (used_method == "optimization") {
				//! dialog
				stocker::FrameOption option;
				option.buffer_size = 1;
				option.snap_epsilon = 1;
				option.candidate_buffer_h = 1;
				option.candidate_buffer_v = 2;
				option.lamda_coverage = 0.5;
				option.lamda_sharpness = 0.5;
				option.lamda_smooth_term = 10;
				option.bdransac_epsilon = 0.5;
				option.line_ptmin = 10;
				option.bdransac_radius = 3;

				ccHObject* frame = PlaneFrameOptimization(planeObj, option);
				if (frame) { SetGlobalShiftAndScale(frame); addToDB(frame, planeObj->getDBSourceType(), false, false); }
			}
		}
		catch (const std::runtime_error& e)	{
			dispToConsole(e.what(), ERR_CONSOLE_MESSAGE);
			return;
		}
		ProgStep()
	}
	ProgEnd

	refreshAll();
	UpdateUI();
}

void MainWindow::doActionBDPrimMergePlane()
{
	if (!haveSelection()) return;
	
	if (m_selectedEntities.size() < 2) {
		dispToConsole("[BDRecon] Merge Plane - please select at least two planes", ERR_CONSOLE_MESSAGE);
		return;
	}
	ccPointCloud* point_cloud = new ccPointCloud("Plane");
	ccColor::Rgb col = ccColor::Generator::Random();
	
	ccHObject* first_cloud = GetPlaneCloud(m_selectedEntities.front());
	if (!first_cloud) return;
	ccHObject* prim_group = first_cloud->getParent();
	if (!prim_group) return;
	for (auto & ent_pc : m_selectedEntities) {
		ccHObject* plane_cloud = GetPlaneCloud(ent_pc);
		if (!plane_cloud) return;		
		
		if (plane_cloud->getParent() != prim_group) return;
		
		ccPointCloud* pc = ccHObjectCaster::ToPointCloud(plane_cloud);
		if (!pc) return;

		*point_cloud += pc;
		if (pc->hasColors()) {
			col = pc->getPointColor(0);
		}
		pc->setName(pc->getName() + "-del");
		pc->setEnabled(false);		
	}
	point_cloud->setRGBColor(col);
	point_cloud->showColors(true);
	point_cloud->setDisplay(m_selectedEntities[0]->getDisplay());
	FitPlaneAndAddChild(point_cloud);
	
	prim_group->addChild(point_cloud);
	int biggest = GetMaxNumberExcludeChildPrefix(prim_group, BDDB_PLANESEG_PREFIX);
	point_cloud->setName(BDDB_PLANESEG_PREFIX + QString::number(biggest + 1));
	
	addToDB(point_cloud, m_selectedEntities[0]->getDBSourceType(), false, false);
	refreshAll();
	UpdateUI();
}

void MainWindow::doActionBDPrimSplitPlane()
{
	ccGLWindow* win = getActiveGLWindow();
	if (!win)
		return;

	if (!haveSelection())
		return;

	if (!m_gsTool)
	{
		m_gsTool = new ccGraphicalSegmentationTool(this);
		connect(m_gsTool, &ccOverlayDialog::processFinished, this, &MainWindow::deactivateSegmentationMode);

		registerOverlayDialog(m_gsTool, Qt::TopRightCorner);
	}

	m_gsTool->linkWith(win);

	ccHObject* first_entity = getSelectedEntities().front();
	bool planeseg_mode = getSelectedEntities().size() == 1 && GetPlaneFromCloud(first_entity);
	if (!planeseg_mode) {
		dispToConsole("Please select the point cloud of a plane", ERR_CONSOLE_MESSAGE);
		return;
	}
	m_gsTool->setSegmentMode(ccGraphicalSegmentationTool::SEGMENT_PLANE_CREATE);

	for (ccHObject *entity : getSelectedEntities())
	{
		if (entity->isKindOf(CC_TYPES::POINT_CLOUD) || entity->isKindOf(CC_TYPES::MESH)) {
			m_gsTool->addEntity(entity);
		}
	}

	if (m_gsTool->getNumberOfValidEntities() == 0)
	{
		ccConsole::Error("No segmentable entity in active window!");
		return;
	}

	freezeUI(true);
	m_UI->toolBarView->setDisabled(false);

	//we disable all other windows
	disableAllBut(win);

	if (!m_gsTool->start())
		deactivateSegmentationMode(false);
	else
		updateOverlayDialogsPlacement();
}

void MainWindow::doActionBDPrimCreateGround()
{
	if (!haveSelection()) return;
	bool ok = true;
	double sample = QInputDialog::getDouble(this, "Input Dialog", "Please input sampling distance", 1.5, 0.0, 999999.0, 1, &ok);
	if (!ok) return;
	ccHObject* entity = getSelectedEntities().front(); assert(entity);
	
	BDBaseHObject* baseObj = GetRootBDBase(entity);

	std::vector<StPrimGroup*> prim_groups;
	if (entity->isA(CC_TYPES::ST_PRIMGROUP)) {
		StPrimGroup* plane_group = ccHObjectCaster::ToStPrimGroup(entity);
		if (plane_group) {
			prim_groups.push_back(plane_group);
		}
	}
	else {		
		if (!baseObj) return;
		ccHObject::Container building_group;
		if (entity->isA(CC_TYPES::ST_BUILDING)) {
			building_group.push_back(entity);
		}
		else if (isBuildingProject(entity)) {
			building_group = GetEnabledObjFromGroup(entity, CC_TYPES::ST_BUILDING, true, false);
		}
		for (ccHObject* bd : building_group) {
			StPrimGroup* primGroup = baseObj->GetPrimitiveGroup(bd->getName());
			if (!primGroup->isEnabled()) { continue; }
			prim_groups.push_back(primGroup);
		}
	}
	ProgStartNorm("Create Ground Plane", prim_groups.size());
	for (StPrimGroup* primGroup : prim_groups) {
		double ground_height;
		stocker::Polyline2d ground_convex;
		if (baseObj) {
			stocker::BuildUnit bd_unit = baseObj->GetBuildingUnit(GetBaseName(primGroup->getName()).toStdString());
			ground_height = bd_unit.ground_height;
			stocker::Contour2d c_h_local;
			for (auto & pt : bd_unit.convex_hull_xy) {
				c_h_local.push_back(ToVec2d(baseObj->ToLocal(ToVec3d(pt))));
			}
			ground_convex = stocker::MakeLoopPolylinefromContour(c_h_local);
			
		}
		else {
			stocker::Contour3d planes_points = GetPointsFromCloud(primGroup);
			stocker::Contour3d ground_contour_3d = stocker::CalcBuildingGround(planes_points, 0.5, 3, 3);			
			ground_height = ground_contour_3d.front().Z();
			ground_convex = stocker::MakeLoopPolylinefromContour(stocker::ToContour2d(ground_contour_3d));
		}
		ccBBox box = entity->getBB_recursive();

		stocker::Vec3d box_min = stocker::parse_xyz(box.minCorner());
		stocker::Vec3d box_max = stocker::parse_xyz(box.maxCorner());
		stocker::BBox2d box_2d = stocker::BBox2d(stocker::ToVec2d(box_min), stocker::ToVec2d(box_max));
		stocker::Contour2d pts_2d = stocker::PointSampleInBox2d(box_2d, sample);

		ccPointCloud* plane_cloud = new ccPointCloud("Ground");
		ccColor::Rgb col = ccColor::Generator::Random();
		plane_cloud->setRGBColor(col);
		plane_cloud->showColors(true);

		entity->addChild(plane_cloud);
		for (auto & pt : pts_2d) {
			if (vcg::PointInsidePolygon(pt, ground_convex))	{
				plane_cloud->addPoint(CCVector3(pt.X(), pt.Y(), ground_height));
			}
		}
		ccHObject* plane = nullptr;
		double rms = 0; std::vector<CCVector3> c_hull;
		ccPlane* pPlane = ccPlane::Fit(plane_cloud, &rms, &c_hull);
		if (pPlane) {
			plane = static_cast<ccHObject*>(pPlane);
			pPlane->setColor(col);
			pPlane->enableStippling(true);
		}
		if (plane) {
			plane->setName("Plane");
			plane->applyGLTransformation_recursive();
			plane->showColors(true);
			plane->setVisible(true);

			plane_cloud->addChild(plane);
			plane->setDisplay(plane_cloud->getDisplay());
			plane->prepareDisplayForRefresh_recursive();
		}
		addToDB(plane_cloud, entity->getDBSourceType(), false, false);
		ProgStep()
	}	
	ProgEnd

	refreshAll();
	UpdateUI();
}

static double s_last_shrink_alpha = 2.0;
static double s_last_shrink_distance = 0.5;
void MainWindow::doActionBDPrimShrinkPlane()
{
	if (!haveSelection()) {
		return;
	}
	ccAskTwoDoubleValuesDlg paraDlg("alpha value", "distance", 0, 1.0e12, s_last_shrink_alpha, s_last_shrink_distance, 6, "refit plane", this);
	if (!paraDlg.exec()) {
		return;
	}
	s_last_shrink_alpha = paraDlg.doubleSpinBox1->value();
	s_last_shrink_distance = paraDlg.doubleSpinBox2->value();

	ccHObject *entity = getSelectedEntities().front();
	ccHObject::Container plane_container = GetPlaneEntitiesBySelected(entity);

	if (plane_container.empty()) {
		dispToConsole("[BDRecon] Please select  (group of) planes / buildings", ERR_CONSOLE_MESSAGE);
		return;
	}

	ProgStartNorm("Shrink Planes", plane_container.size())
	
	for (auto & planeObj : plane_container) {
		try {
			ShrinkPlaneToOutline(planeObj, s_last_shrink_alpha, s_last_shrink_distance);
		}
		catch (std::runtime_error& e) {
			dispToConsole(e.what(), ERR_CONSOLE_MESSAGE);
			return;			
		}
		ProgStep()
	}
	ProgEnd

	refreshAll();
	UpdateUI();
}

void MainWindow::doActionBDPrimPointProjection()
{
	if (!haveSelection()) return;
	ccHObject *entity = getSelectedEntities().front();
	ccHObject::Container plane_container = GetPlaneEntitiesBySelected(entity);

	for (ccHObject* plEnt : plane_container) {
		ccPointCloud* pcObj = GetPlaneCloud(plEnt);
		ccPlane* planeObj = ccHObjectCaster::ToPlane(plEnt);

		vcg::Plane3d plane = GetVcgPlane(plEnt);
		for (size_t i = 0; i < pcObj->size(); i++) {
			CCVector3* P = const_cast<CCVector3*>(pcObj->getPoint(i));
			(*P) = CCVector3(vcgXYZ(plane.Projection(vcg::Point3d(P->x, P->y, P->z))));
		}
		pcObj->refreshBB();
	}
	refreshAll();
	UpdateUI();
}

void MainWindow::doActionBDPlaneFromPoints()
{
	ccGLWindow* win = getActiveGLWindow();
	if (!win)
		return;

	if (!haveSelection() || !getSelectedEntities().front()->isA(CC_TYPES::POINT_CLOUD))	//! only parse todo points
		return;

	if (!m_gsTool)
	{
		m_gsTool = new ccGraphicalSegmentationTool(this);
		connect(m_gsTool, &ccOverlayDialog::processFinished, this, &MainWindow::deactivateSegmentationMode);

		registerOverlayDialog(m_gsTool, Qt::TopRightCorner);
	}

	m_gsTool->linkWith(win);

	m_gsTool->setSegmentMode(ccGraphicalSegmentationTool::SEGMENT_PLANE_SPLIT);

	for (ccHObject *entity : getSelectedEntities())
	{
		if (entity->isKindOf(CC_TYPES::POINT_CLOUD) || entity->isKindOf(CC_TYPES::MESH)) {
			m_gsTool->addEntity(entity);
		}
	}

	if (m_gsTool->getNumberOfValidEntities() == 0)
	{
		ccConsole::Error("No segmentable entity in active window!");
		return;
	}

	freezeUI(true);
	m_UI->toolBarView->setDisabled(false);

	//we disable all other windows
	disableAllBut(win);

	if (!m_gsTool->start())
		deactivateSegmentationMode(false);
	else
		updateOverlayDialogsPlacement();
}

void MainWindow::doActionBDPlaneFromPolygon()
{
	if (!haveSelection()) {
		return;
	}
	ccHObject* prim_group = getSelectedEntities().front();
	if (!prim_group->isA(CC_TYPES::ST_PRIMGROUP)) { // TODO: set it automatically, but now, select manually
		dispToConsole("please select a primitive group", ERR_CONSOLE_MESSAGE);
		return;
	}
	// TODO: get what is available now, return their display status, sometimes octree picking changes the color

	ccGLWindow* win = getActiveGLWindow();
	if (!win)
	{
		return;
	}

	if (!m_tplTool)
	{
		m_tplTool = new ccTracePolylineTool(m_pickingHub, this);
		connect(m_tplTool, &ccOverlayDialog::processFinished, this, &MainWindow::deactivateTracePolylineMode);
		registerOverlayDialog(m_tplTool, Qt::TopRightCorner);
	}


	m_tplTool->linkWith(win);
	m_tplTool->setTraceMode(1, prim_group);

	freezeUI(true);
	m_UI->toolBarView->setDisabled(false);

	//we disable all other windows
	disableAllBut(win);

	if (!m_tplTool->start())
		deactivateTracePolylineMode(false);
	else
		updateOverlayDialogsPlacement();
}

void MainWindow::doActionBDPlaneDeduction()
{
	ccHObject* point_cloud = askUserToSelect(CC_TYPES::POINT_CLOUD, 0, "please select the origin point cloud"); if (!point_cloud)return;
	//! select two groups, one for plane, one for line
	//! first, select the sharp line group
	ccHObject* sharp_group = askUserToSelect(CC_TYPES::HIERARCHY_OBJECT, 0, "please select the unassigned segments group"); if (!sharp_group)return;
	ccHObject::Container sharp_container = GetEnabledObjFromGroup(sharp_group, CC_TYPES::POLY_LINE);

	//! second, select the plane group
	ccHObject* plane_group = askUserToSelect(CC_TYPES::HIERARCHY_OBJECT, 0, "please select the main planes group"); if (!plane_group)return;
	ccHObject::Container plane_container = GetEnabledObjFromGroup(plane_group, CC_TYPES::PLANE);
	
	bool balreadyseged = false;
	ccHObject* plane_group_add = askUserToSelect(CC_TYPES::HIERARCHY_OBJECT, 0, "please select the segmented planes(if already segmented)"); 
	if (plane_group_add) {
		balreadyseged = true;
	}
	
	//////////////////////////////////////////////////////////////////////////
	vector<vcg::Plane3d>planes;
	vector<stocker::Contour3d> planes_points;
	vector<stocker::Polyline3d> planes_sharps;
	stocker::Polyline3d unassigned_sharp_lines;
	vector<stocker::Point_Normal> unassigned_points;
	{
		stocker::Contour3d used_points;
		vector<stocker::Point_Normal> all_points;
		ccPointCloud* cloud = ccHObjectCaster::ToPointCloud(point_cloud);
		if (cloud) {
			for (unsigned i = 0; i < cloud->size(); i++) {
				CCVector3 pt = *cloud->getPoint(i);
				CCVector3 n = cloud->getPointNormal(i);
				all_points.push_back({ {pt.x, pt.y, pt.z}, {n.x, n.y, n.z} });
			}
		}

		// unassigned sharps
		unassigned_sharp_lines = GetPolylineFromEntities(sharp_container);

		// sharp lines	
		for (auto & plane_entity : plane_container) {
			ccHObject* Plane_Cloud = plane_entity->getParent();
			if (!Plane_Cloud->isEnabled()) { continue; }
//			string plane_name = Plane_Cloud->getName().toStdString();			
// 			// get plane
// 			stocker::PlaneUnit plane_unit = stocker::FormPlaneUnit(GetPointsFromCloud(Plane_Cloud), plane_name, true);
// 			pool_plane.push_back(plane_unit);
// 			// get boundary lines
// 			ccHObject::Container boundary_container;
// 			Plane_Cloud->filterChildrenByName(boundary_container, false, "Boundary", true);	
// 			for (auto & bdry_ent : boundary_container) {
// 				ccHObject::Container polyline_container = GetEnabledObjFromGroup(bdry_ent, CC_TYPES::POLY_LINE);
// 				stocker::Polyline3d bdry_lines = GetPolylineFromEntities(polyline_container);
// 				for (auto & ln : bdry_lines) {
// 					pool_line.push_back({ ln, plane_name });
// 				}
// 			}

			ccPlane* ccPlane = ccHObjectCaster::ToPlane(plane_entity);
			if (!ccPlane) continue;

			CCVector3 N; float constVal;
			ccPlane->getEquation(N, constVal);

			vcg::Plane3d vcgPlane;
			vcgPlane.SetDirection({ N.x, N.y, N.z });
			vcgPlane.SetOffset(constVal);

			planes.push_back(vcgPlane);

			stocker::Contour3d cur_plane_points = GetPointsFromCloud(Plane_Cloud);
			planes_points.push_back(cur_plane_points);
			used_points.insert(used_points.end(), cur_plane_points.begin(), cur_plane_points.end());

			ccHObject::Container sharp_container;
			Plane_Cloud->filterChildrenByName(sharp_container, false, "ImageSharp", true);
			if (sharp_container.empty()) { planes_sharps.push_back(stocker::Polyline3d()); continue; }
			ccHObject::Container sharp_container_ = GetEnabledObjFromGroup(sharp_container.front(), CC_TYPES::POLY_LINE);
			planes_sharps.push_back(GetPolylineFromEntities(sharp_container_));
		}
		unassigned_points = stocker::GetUnassignedPoints(used_points, all_points);
	}

	stocker::PrimitiveProj prim_proj;
	prim_proj.option.outline_minarea = 3;
	prim_proj.option.alpha_value = 5;
	prim_proj.option.boundary_minpoints = 10;
	prim_proj.PreparePlanes(planes, planes_points, planes_sharps);
	prim_proj.PrepareSharps(unassigned_sharp_lines);

	if (balreadyseged) {

		vector<vcg::Plane3d>planes_seged;
		vector<stocker::Polyline3d> planes_seged_sharps;

		ccHObject::Container plane_container_add = GetEnabledObjFromGroup(plane_group_add, CC_TYPES::PLANE);
		for (auto & plane_entity : plane_container_add) {
			ccHObject* Plane_Cloud = plane_entity->getParent();
			if (!Plane_Cloud->isEnabled()) { continue; }

			ccPlane* ccPlane = ccHObjectCaster::ToPlane(plane_entity);
			if (!ccPlane) continue;

			CCVector3 N; float constVal;
			ccPlane->getEquation(N, constVal);

			vcg::Plane3d vcgPlane;
			vcgPlane.SetDirection({ N.x, N.y, N.z });
			vcgPlane.SetOffset(constVal);
			
			ccHObject::Container sharp_container;
			Plane_Cloud->filterChildrenByName(sharp_container, false, "ImageSharp", true);
			if (sharp_container.empty()) {
				continue;
			}
			ccHObject::Container sharp_container_ = GetEnabledObjFromGroup(sharp_container.front(), CC_TYPES::POLY_LINE);
			planes_seged_sharps.push_back(GetPolylineFromEntities(sharp_container_));
			planes_seged.push_back(vcgPlane);
		}
		prim_proj.MergeNewPlanes(planes_seged, planes_seged_sharps, unassigned_points);
		// TODO: get unassigned_sharps_remained the unassigned sharps is already in m_prim
// 		stocker::Polyline3d unassigned_sharps_remained;
// 		for (auto & sp : prim_proj.m_prim.ssharp) {
// 			if (sp->data.line_shape == stocker::LineBorder_sharp &&
// 				sp->data.head == "unassigned") {
// 				unassigned_sharps_remained.push_back(sp->data.seg);
// 			}			
// 		}
		// TODO: add unassigned points and sharps to DB
		// TODO: prim_proj.DeriveJunctionPlane();
	}
	else {
		prim_proj.PreparePoints(unassigned_points);
		prim_proj.ReconstructPlaneDeduction();
	}	
	
	// primitive to DB
	ccHObject* group = new ccHObject(plane_group->getName() + "-deduction");
	for (auto & prim : prim_proj.m_prim.splane) {
		ccPointCloud* plane_cloud = new ccPointCloud(prim->GetName().Str().c_str());
		ccColor::Rgb col = ccColor::Generator::Random();
		plane_cloud->setRGBColor(col);
		plane_cloud->showColors(true);

		group->addChild(plane_cloud);

		//! get plane points
		for (auto & pt : prim->point) {
			plane_cloud->addPoint(CCVector3(vcgXYZ(pt->data.vert)));
		}

		//! get plane sharps
		stocker::Polyline3d sharp_lines;
		for (auto & ln : prim->sharp) {
			if (ln->data.line_shape == stocker::LineBorder_sharp) {
				sharp_lines.push_back(ln->data.seg);
				plane_cloud->addPoint(CCVector3(vcgXYZ(ln->data.seg.P0())));
				plane_cloud->addPoint(CCVector3(vcgXYZ(ln->data.seg.P1())));
			}			
		}
		
		//! add plane
		FitPlaneAndAddChild(plane_cloud);

		AddSegmentsAsChildVertices(plane_cloud, sharp_lines, "ImageSharp", col);		
	}
	addToDB(group, point_cloud->getDBSourceType());
	refreshAll();
}

double s_snap_todo_distance_threshold = 0.01;
void MainWindow::doActionBDPlaneCreate()
{
	if (m_selectedEntities.size() < 2)
		return;
	ccHObject* first_selected = getSelectedEntities().front();
	BDBaseHObject* baseObj = GetRootBDBase(first_selected);
	StBuilding* buildingObj = GetParentBuilding(first_selected);
	if (!buildingObj || !baseObj) {
		ccLog::Error("no parent building or project found!");
		return;
	}
	StPrimGroup* prim_group = baseObj->GetPrimitiveGroup(buildingObj->getName()); assert(prim_group);
	
	ccHObject::Container polylines;
	for (auto & entity : m_selectedEntities) {
		if (entity->isA(CC_TYPES::POLY_LINE) && GetParentBuilding(entity) == buildingObj) {
			polylines.push_back(entity);
		}
	}
	
	if (polylines.size() < 2) {
		return;
	}

	stocker::Polyline3d lines_pool = GetPolylineFromEntities(polylines);

	ccPointCloud* plane_cloud = AddSegmentsAsPlane(lines_pool, BDDB_DEDUCED_PREFIX, ccColor::Generator::Random());
	if (!plane_cloud) { dispToConsole("cannot add segments as plane!", ERR_CONSOLE_MESSAGE); return; }
	
	int biggest = GetMaxNumberExcludeChildPrefix(prim_group, BDDB_PLANESEG_PREFIX);
	plane_cloud->setName(BDDB_PLANESEG_PREFIX + QString::number(biggest + 1));

	//! retrieve plane cloud from todo points
	ccPointCloud* todo_cloud = baseObj->GetTodoPoint(buildingObj->getName());
	assert(todo_cloud);
	if (!todo_cloud) { delete plane_cloud; plane_cloud = nullptr; return; }

	try	{
		bool ok = true;
		double input = QInputDialog::getDouble(this, "Input Dialog", "Please input distance threshold", s_snap_todo_distance_threshold, 0.0, 999999.0, 3, &ok);
		if (!ok) return;
		s_snap_todo_distance_threshold = input;

		RetrieveAssignedPoints(todo_cloud, plane_cloud, s_snap_todo_distance_threshold);
	}
	catch (const std::runtime_error& e)	{
		dispToConsole(e.what(), ERR_CONSOLE_MESSAGE);
		delete plane_cloud;
		plane_cloud = nullptr;
		return;
	}

	SetGlobalShiftAndScale(plane_cloud);
	plane_cloud->setDisplay_recursive(prim_group->getDisplay());
	prim_group->addChild(plane_cloud);	
	addToDB(plane_cloud, prim_group->getDBSourceType(), false, false);
	refreshAll();
}

static double s_last_polyfit_datafit = 0.4;
static double s_last_polyfit_coverage = 0.4;
static double s_last_polyfit_complexity = 0.2;
void MainWindow::doActionBDPolyFit()
{	
	bool ok = true;
	double line_sample = QInputDialog::getDouble(this, "Input Dialog", "Please input line sampling distance", 1.5, -1, 999999.0, 1, &ok);
	bool b_add_line_sample = false;
	if (ok && line_sample > 0) b_add_line_sample = true;

	ccAskThreeDoubleValuesDlg paraDlg("data fitting", "coverage", "complexity", 0, 1.0e12, s_last_polyfit_datafit, s_last_polyfit_coverage, s_last_polyfit_complexity, 6, "PolyFit parameters", this);
	if (!paraDlg.exec()) {
		return;
	}
	s_last_polyfit_datafit = paraDlg.doubleSpinBox1->value();
	s_last_polyfit_coverage = paraDlg.doubleSpinBox2->value();
	s_last_polyfit_complexity = paraDlg.doubleSpinBox3->value();

	ccHObject* entity = getSelectedEntities().front(); if (!entity) return;
	StPrimGroup* primgroupObj = ccHObjectCaster::ToStPrimGroup(entity);
	if (!primgroupObj) { return; }
	stocker::PolyFitRecon polyfit_recon;
	ccHObject::Container plane_container = primgroupObj->getValidPlanes();

	stocker::PrimitiveProj prim_proj;
	{
		vector<vcg::Plane3d> planes;
		vector<stocker::Contour3d> planes_points;
		vector<stocker::Polyline3d> planes_sharps; 
		for (auto & plane_entity : plane_container) {
			ccHObject* Plane_Cloud = plane_entity->getParent();

			ccPlane* ccPlane = ccHObjectCaster::ToPlane(plane_entity);
			if (!ccPlane) continue;

			CCVector3 N; float constVal;
			ccPlane->getEquation(N, constVal);

			vcg::Plane3d vcgPlane;
			vcgPlane.SetDirection({ N.x, N.y, N.z });
			vcgPlane.SetOffset(constVal);

			planes.push_back(vcgPlane);

			stocker::Contour3d cur_plane_points = GetPointsFromCloud(Plane_Cloud);
			planes_points.push_back(cur_plane_points);

			ccHObject::Container sharp_container;
			Plane_Cloud->filterChildrenByName(sharp_container, false, "ImageSharp", true);
			if (sharp_container.empty()) { planes_sharps.push_back(stocker::Polyline3d()); }
			else {
				ccHObject::Container sharp_container_ = GetEnabledObjFromGroup(sharp_container.front(), CC_TYPES::POLY_LINE);
				stocker::Polyline3d cur_plane_sharps = GetPolylineFromEntities(sharp_container_);
				planes_sharps.push_back(cur_plane_sharps);

				if (b_add_line_sample) {
					for (auto & ln : cur_plane_sharps) {
						double _interval = line_sample / ln.Length();
						int i(0);
						do {
							if (i * _interval > 1) break;
							planes_points.back().push_back(ln.Lerp(i * _interval));
							i++;
						} while (1);
					}
				}
			}			
		}
		prim_proj.PreparePlanes(planes, planes_points, planes_sharps);
	}
	polyfit_recon.SetLambda(s_last_polyfit_datafit, s_last_polyfit_coverage, s_last_polyfit_complexity);
	polyfit_recon.GenerateHypothesis(prim_proj.m_prim, "hypothesis.ply", "result.ply");

	QStringList files;
	files.append("result.ply.obj");
	addToDB(files, entity->getDBSourceType());
	refreshAll();
	UpdateUI();
}

#include "polyfit/method/hypothesis_generator.h"
void ParsePolyFitPara(PolyFitObj* poly, bdrPolyFitDlg* pdlg)
{
	poly->strict_intersection = pdlg->PolyfitStrictCheckBox->isChecked();
	poly->auto_filter = pdlg->PolyfitAutoFilterCheckBox->isChecked();
	poly->snap_intersection = pdlg->PolyfitSnapSpinBox->value();
	poly->use_confidence = pdlg->PolyfitConfiCheckBox->isChecked();
	poly->data_fitting = pdlg->PolyfitdoubleSpinBox1->value();
	poly->model_coverage = pdlg->PolyfitdoubleSpinBox2->value();
	poly->model_complexity = pdlg->PolyfitdoubleSpinBox3->value();
}
//! generate hypothesis
void MainWindow::doActionBDPolyFitHypothesis()
{
	if (!haveSelection()) return; 	
	ccHObject* entity = getSelectedEntities().front();		
	if (!entity->isGroup()) return;

	BDBaseHObject* baseObj = GetRootBDBase(entity);
	if (!baseObj) {
		dispToConsole("[BDRecon] PolyFit - Please open the main project file", ERR_CONSOLE_MESSAGE);
		return;
	}
	ccHObject* primitiveObj = nullptr;
	if (entity->getName().endsWith(BDDB_PRIMITIVE_SUFFIX))
		primitiveObj = entity;
	else {
		primitiveObj = baseObj->GetPrimitiveGroup(GetBaseName(entity->getName()));
	}

	if (!primitiveObj) {
		dispToConsole("[BDRecon] Please select a group contains primitives", ERR_CONSOLE_MESSAGE);
		return; 
	}
	
	if (polyfit_obj) {
		polyfit_obj->clear();
	}
	else {
		polyfit_obj = new PolyFitObj();
	}

	if (!m_pbdrpfDlg) {
		m_pbdrpfDlg = new bdrPolyFitDlg(this);
		if (!m_pbdrpfDlg->exec()) {
			return;
		}
	}
	ParsePolyFitPara(polyfit_obj, m_pbdrpfDlg);
	
	ccHObject* hypoObj = nullptr;
	try	{
		ProgStart("Hypothesis Generation")

		hypoObj = PolyfitGenerateHypothesis(primitiveObj, polyfit_obj);

		ProgEnd
	}
	catch (std::runtime_error& e) {
		dispToConsole(QString("[BDRecon] - hypothesis generated error: ") + e.what(), ERR_CONSOLE_MESSAGE);
		return;
	}
	
	if (hypoObj) {
		polyfit_obj->status = PolyFitObj::STT_hypomesh;
		polyfit_obj->building_name = GetBaseName(primitiveObj->getName()).toStdString();
		SetGlobalShiftAndScale(hypoObj);
		addToDB(hypoObj, entity->getDBSourceType());
	}
	else {
		polyfit_obj->status = PolyFitObj::STT_prepared;
		return;
	}

	refreshAll();
	UpdateUI();

<<<<<<< HEAD
	QMessageBox::StandardButton rb = 
	QMessageBox::question(this, "Compute Confidence?", "Compute Confidence Right Now", QMessageBox::Yes | QMessageBox::No, QMessageBox::Yes);
	if (rb == QMessageBox::No)
		return;
=======
	if (	!state
		&&	win->stereoModeIsEnabled()
		&&	(	win->getStereoParams().glassType == ccGLWindow::StereoParams::NVIDIA_VISION
			||	win->getStereoParams().glassType == ccGLWindow::StereoParams::GENERIC_STEREO_DISPLAY ))
	{
		//auto disable stereo mode as NVidia Vision only works in full screen mode!
		m_UI->actionEnableStereo->setChecked(false);
	}
}
>>>>>>> 60cbf56c

	try	{
		ProgStart("Confidence Calculation")

		PolyfitComputeConfidence(hypoObj, polyfit_obj);
		polyfit_obj->status = PolyFitObj::STT_confidence;

		ProgEnd
	}
	catch (std::runtime_error& e) {
		dispToConsole(QString("[BDRecon] - confidence calculated error: ") + e.what(), ERR_CONSOLE_MESSAGE);
		return;
	}
	
	refreshAll();
	UpdateUI();
}

void MainWindow::doActionBDPolyFitConfidence()
{
	if (!haveSelection()) return;
	ccHObject* entity = getSelectedEntities().front();

	if (!entity->isGroup()) return;

	ccHObject::Container prmitive_groups;
	if (entity->getName().endsWith(BDDB_POLYFITHYPO_SUFFIX))
		prmitive_groups.push_back(entity);
	else
		entity->filterChildrenByName(prmitive_groups, true, BDDB_POLYFITHYPO_SUFFIX, false);

	if (prmitive_groups.empty()) return;

	BDBaseHObject* baseObj = GetRootBDBase(entity);
	if (!baseObj) {
		dispToConsole("[BDRecon] PolyFit - Please open the main project file", ERR_CONSOLE_MESSAGE);
		return;
	}
	ccHObject* HypoObj = prmitive_groups.front();
	if (prmitive_groups.size() > 1) {
		ccLog::Warning("[BDRecon] - only the first primitive is processed");
	}

	if (GetBaseName(HypoObj->getName()).toStdString() != polyfit_obj->building_name) {
		dispToConsole("[BDRecon] PolyFit - Please generate hypothesis firstly", ERR_CONSOLE_MESSAGE);
		return;
	}

	try {
		ParsePolyFitPara(polyfit_obj, m_pbdrpfDlg);

		if (polyfit_obj->status < PolyFitObj::STT_hypomesh) {
			dispToConsole("[BDRecon] Please generate hypothesis firstly", ERR_CONSOLE_MESSAGE);
			return;
		}
		else {
			ProgStart("Confidence Calculation")

			PolyfitComputeConfidence(HypoObj, polyfit_obj);
			polyfit_obj->status = PolyFitObj::STT_confidence;

			ProgEnd
		}	
	}
	catch (std::runtime_error& e) {
		dispToConsole(QString("[BDRecon] - confidence calculated error: ") + e.what(), ERR_CONSOLE_MESSAGE);
		return;
	}
	
	refreshAll();
	UpdateUI();
}
//! face selection
void MainWindow::doActionBDPolyFitSelection()
{
	if (!haveSelection()) return;
	ccHObject* entity = getSelectedEntities().front();

	if (!entity->isGroup()) return;

	ccHObject::Container prmitive_groups;
	if (entity->getName().endsWith(BDDB_POLYFITHYPO_SUFFIX))
		prmitive_groups.push_back(entity);
	else
		entity->filterChildrenByName(prmitive_groups, true, BDDB_POLYFITHYPO_SUFFIX, false);

	if (prmitive_groups.empty()) return;

	BDBaseHObject* baseObj = GetRootBDBase(entity);
	if (!baseObj) {
		dispToConsole("[BDRecon] PolyFit - Please open the main project file", ERR_CONSOLE_MESSAGE);
		return;
	}
	ccHObject* HypoObj = prmitive_groups.front();
	if (prmitive_groups.size() > 1) {
		ccLog::Warning("[BDRecon] - only the first primitive is processed");
	}

	if (GetBaseName(HypoObj->getName()).toStdString() != polyfit_obj->building_name) {
		dispToConsole("[BDRecon] PolyFit - Please generate hypothesis firstly", ERR_CONSOLE_MESSAGE);
		return;
	}

	try {
		ParsePolyFitPara(polyfit_obj, m_pbdrpfDlg);

		if (polyfit_obj->status < PolyFitObj::STT_confidence) {
			dispToConsole("[BDRecon] PolyFit - no confidence calculated", ERR_CONSOLE_MESSAGE);
			return;
		}
		ProgStart("Building Modelling")

		ccHObject* optmizeObj = PolyfitFaceSelection(HypoObj, polyfit_obj);
		if (optmizeObj)	{
			polyfit_obj->status = PolyFitObj::STT_optimized;
			addToDB(optmizeObj, baseObj->getDBSourceType());
			std::string file_path;
			if (polyfit_obj->OutputResultToObjFile(baseObj, file_path)) {
				QString model_file(file_path.c_str());

				CCVector3d loadCoordinatesShift(vcgXYZ(baseObj->global_shift));
				bool loadCoordinatesTransEnabled = true;
				FileIOFilter::LoadParameters parameters;
				{
					parameters.alwaysDisplayLoadDialog = false;
					parameters.coordinatesShift = &loadCoordinatesShift;
					parameters.coordinatesShiftEnabled = &loadCoordinatesTransEnabled;
					parameters.shiftHandlingMode = ccGlobalShiftManager::DIALOG_IF_NECESSARY;
					parameters.parentWidget = this;
				}
				CC_FILE_ERROR result = CC_FERR_NO_ERROR;

				if (QFileInfo(model_file).exists()) {
					ccHObject* model = FileIOFilter::LoadFromFile(model_file, parameters, result, QString());
					if (!model)	{
						return;
					}
					model->setDisplay_recursive(HypoObj->getDisplay());
					HypoObj->getParent()->addChild(model);
					HypoObj->setEnabled(false);
					//SetGlobalShiftAndScale(model);
					addToDB(model, baseObj->getDBSourceType());
				}
			}
		}

		ProgEnd
	}
	catch (const std::string& e) {
		dispToConsole("[BDRecon] PolyFit - Please open the main project file", ERR_CONSOLE_MESSAGE);
		return;
	}

	refreshAll();
	UpdateUI();
}

void MainWindow::doActionBDPolyFitFacetFilter()
{
 	if (!haveSelection()) return;
 	ccHObject* entity = getSelectedEntities().front();
 	if (!entity->isGroup()) return;
 
 	BDBaseHObject* baseObj = GetRootBDBase(entity);
 	if (!baseObj) {
 		dispToConsole("[BDRecon] LoD3 - Please open the main project file", ERR_CONSOLE_MESSAGE);
 		return;
 	}
 
 	ccHObject* hypothesisObj = nullptr;
 	if (entity->getName().endsWith(BDDB_POLYFITHYPO_SUFFIX))
 		hypothesisObj = entity;
 	else {
 		hypothesisObj = baseObj->GetHypothesisGroup(GetBaseName(entity->getName()));
 	}
 
 	if (!hypothesisObj) {
 		dispToConsole("[BDRecon] LoD3 - Please select a group contains hypothesis", ERR_CONSOLE_MESSAGE);
 		return;
 	}

	ccHObject::Container facetObjs;
	hypothesisObj->filterChildren(facetObjs, true, CC_TYPES::FACET, true, hypothesisObj->getDisplay());

	if (facetObjs.empty()) {
		dispToConsole("[BDRecon] LoD3 - invalid hypothesis", ERR_CONSOLE_MESSAGE);
		return;
 	}	

	ccGLWindow* win = getActiveGLWindow();
	if (!win)
		return;

	if (!m_pbdrffDlg) m_pbdrffDlg = new bdrFacetFilterDlg(/*win, hypothesisObj, */this);
	m_pbdrffDlg->initWith(win, facetObjs);
	m_pbdrffDlg->setModal(false);
	m_pbdrffDlg->setWindowModality(Qt::NonModal);
	
	
	m_pbdrffDlg->show();
}

void MainWindow::doActionBDPolyFitSettings()
{
	if (!m_pbdrpfDlg) m_pbdrpfDlg = new bdrPolyFitDlg(this);
	m_pbdrpfDlg->setModal(false);
	m_pbdrpfDlg->setWindowModality(Qt::NonModal);
	m_pbdrpfDlg->show();
}

#include "builderlod2/lod2parser.h"
void MainWindow::doActionBDFootPrintAuto()
{
	if (!haveSelection()){
		return;
	}

	ccHObject::Container building_entites;
	for (ccHObject* ent : getSelectedEntities()) {
		ccHObject::Container bds = GetBuildingEntitiesBySelected(ent);
		building_entites.insert(building_entites.end(), bds.begin(), bds.end());
	}
	if (building_entites.empty()) {
		ccConsole::Error("No building in selection!");
		return;
	}
	ProgStartNorm("Generate footprints", building_entites.size())
	for (ccHObject* entity : building_entites) {
		StBuilding* building = GetParentBuilding(entity);
		if (!building) {
			ccConsole::Error("No building in selection!");
			return;
		}
		QString building_name(GetBaseName(building->getName()));

		BDBaseHObject* baseObj = GetRootBDBase(entity);
		if (!baseObj) {
			dispToConsole(s_no_project_error, ERR_CONSOLE_MESSAGE);
			return;
		}
		StPrimGroup* prim_group = baseObj->GetPrimitiveGroup(building_name);
		if (!prim_group) {
			dispToConsole("generate primitives first!", ERR_CONSOLE_MESSAGE);
			return;
		}

		try {
			stocker::BuildUnit build_unit = baseObj->GetBuildingUnit(building_name.toStdString());
			ccHObject::Container footprints = GenerateFootPrints(prim_group, build_unit.ground_height);
			for (ccHObject* ft : footprints) {
				if (ft && ft->isA(CC_TYPES::ST_FOOTPRINT)) {
					SetGlobalShiftAndScale(ft);
					ft->setDisplay_recursive(entity->getDisplay());
					addToDB(ft, baseObj->getDBSourceType(), false, false);
				}
			}
		}
		catch (const std::runtime_error& e) {
			dispToConsole(e.what(), ERR_CONSOLE_MESSAGE);
			//return;
		}
		ProgStep()
	}
	ProgEnd
	//doActionBDProjectSave();
	refreshAll();
	UpdateUI();
}

void MainWindow::doActionBDFootPrintManual()
{
	if (!haveSelection()) return;

	ccHObject *entity = getSelectedEntities().front();
	StBuilding* building = GetParentBuilding(entity);
	if (!building) {
		ccConsole::Error("No building in selection!");
		return;
	}
	QString building_name(GetBaseName(building->getName()));
		
	BDBaseHObject* baseObj = GetRootBDBase(entity);
	if (!baseObj) {
		dispToConsole(s_no_project_error, ERR_CONSOLE_MESSAGE);
		return;
	}
	ccHObject::Container viewer_clouds;
	ccHObject* viewer_cloud = baseObj->GetOriginPointCloud(building_name, true);
	if (viewer_cloud) {
		viewer_clouds.push_back(viewer_cloud);
	}
	else {
		StPrimGroup* prim_group = baseObj->GetPrimitiveGroup(building_name);
		if (!prim_group || !prim_group->isEnabled()) { return; }
		ccHObject::Container primObjs = GetEnabledObjFromGroup(prim_group, CC_TYPES::PLANE, true, true);
		for (size_t i = 0; i < primObjs.size(); i++) {
			if (primObjs[i]->getParent() && primObjs[i]->getParent()->isA(CC_TYPES::POINT_CLOUD)) {
				viewer_clouds.push_back(primObjs[i]->getParent());
			}			
		}
	}
	StBlockGroup* block_group = baseObj->GetBlockGroup(building_name);
	
	if (viewer_clouds.empty() || !block_group) {
		dispToConsole("No building cloud in selection!", ERR_CONSOLE_MESSAGE);
		return;
	}
	stocker::BuildUnit _build = baseObj->GetBuildingUnit(building_name.toStdString());
	double ground = _build.ground_height;

	if (!m_seTool)
	{
		m_seTool = new ccSectionExtractionTool(this);
		connect(m_seTool, &ccOverlayDialog::processFinished, this, &MainWindow::deactivateSectionExtractionMode);
		registerOverlayDialog(m_seTool, Qt::TopRightCorner);
	}

	m_seTool->setExtractMode(false);
	m_seTool->SetDestAndGround(block_group, ground);
	

	//add clouds
	ccGLWindow* firstDisplay = nullptr;
	{		
		for (ccHObject* pc : viewer_clouds)	{
			if (m_seTool->addCloud(static_cast<ccGenericPointCloud*>(pc))) {
				if (!firstDisplay && pc->getDisplay()) {
					firstDisplay = static_cast<ccGLWindow*>(pc->getDisplay());
				}
			}
		}		
	}

	//deselect all entities
	unselectAllInDB();

	ccGLWindow* win = new3DView(false);
	if (!win)
	{
		ccLog::Error("[SectionExtraction] Failed to create dedicated 3D view!");
		return;
	}

	if (firstDisplay && firstDisplay->getGlFilter())
	{
		win->setGlFilter(firstDisplay->getGlFilter()->clone());
	}
	m_seTool->linkWith(win);

	freezeUI(true);
	m_UI->toolBarView->setDisabled(true);

	//we disable all other windows
	disableAllBut(win);

	if (!m_seTool->start())
		deactivateSectionExtractionMode(false);
	else
		updateOverlayDialogsPlacement();
}

void MainWindow::doActionBDFootPrintPack()
{
	if (!haveSelection()) return;
	ccHObject *entity = getSelectedEntities().front();
	BDBaseHObject* baseObj = GetRootBDBase(entity);
	ccHObject* bd_entity = GetParentBuilding(entity);
	if (!bd_entity) return;

	ProgStart("polygon partition")
	try	{
		if (!PackFootprints(bd_entity)) {
			return;
		}
	}
	catch (const std::exception& e)	{
		dispToConsole(e.what(), ERR_CONSOLE_MESSAGE);
		return;
	}
	ProgEnd

	refreshAll();
	UpdateUI();
}

void MainWindow::doActionBDFootPrintGetPlane()
{
	if (!haveSelection()) {
		return;
	}
	bool bClearExist = QMessageBox::question(this, "Get planes", "Clear existing planes?",
		QMessageBox::Yes, QMessageBox::No) == QMessageBox::Yes;

	CCVector3 s_settings;
	ccAskThreeDoubleValuesDlg setDlg("xy-bias", "z-bias", "minpts", -1.0e12, 1.0e12, 1, 1, 30, 4, "Get planes inside the footprint", this);
	setDlg.showCheckbox("Vertical planes", true, "Get vertical planes?");
	if (setDlg.buttonBox->button(QDialogButtonBox::Ok))
		setDlg.buttonBox->button(QDialogButtonBox::Ok)->setFocus();
	if (!setDlg.exec())
		return;
	s_settings.x = setDlg.doubleSpinBox1->value();
	s_settings.y = setDlg.doubleSpinBox2->value();
	s_settings.z = setDlg.doubleSpinBox3->value();
	bool bVertical = setDlg.getCheckboxState();

	ccHObject* select_ent = getSelectedEntities().front();
	ccHObject::Container building_entites = GetBuildingEntitiesBySelected(select_ent);
	if (building_entites.empty()) return;

	BDBaseHObject* baseObj = GetRootBDBase(select_ent);
	ProgStartNorm("Get planes inside footprints", building_entites.size());
	try	{
		for (ccHObject* buildingEntity : building_entites) {
			StBlockGroup* block_group = baseObj->GetBlockGroup(buildingEntity->getName());
			StPrimGroup* prim_group = baseObj->GetPrimitiveGroup(buildingEntity->getName());
			if (block_group && prim_group) {
				ccHObject::Container footprints;
				if (select_ent->isA(CC_TYPES::ST_FOOTPRINT)) {
					footprints.push_back(select_ent);
				}
				else {
					footprints = block_group->getValidFootPrints();
				}
				for (ccHObject* ft : footprints) {
					GetPlanesInsideFootPrint(ft, prim_group, s_settings, bVertical, bClearExist);
				}
			}
			ProgStep()
		}
	}
	catch (const std::exception& e) {
		dispToConsole(e.what(), ERR_CONSOLE_MESSAGE);
	}
	ProgEnd

	refreshAll();
	UpdateUI();
}

void MainWindow::doActionBDMeshToBlock()
{
	LoadMeshAsBlock("D:/1.obj");
	

	if (!haveSelection()) {
		return;
	}
	ccMesh* mesh = ccHObjectCaster::ToMesh(getSelectedEntities().front());
	if (!mesh) { return; }
	StBlock* block = new StBlock();
}

void MainWindow::doActionBDLoD1Generation()
{
	if (!haveSelection()) {
		return;
	}

	ccHObject::Container building_entites;
	for (ccHObject* ent : getSelectedEntities()) {
		ccHObject::Container bds = GetBuildingEntitiesBySelected(ent);
		building_entites.insert(building_entites.end(), bds.begin(), bds.end());
	}
	if (building_entites.empty()) {
		return;
	}
	ProgStartNorm("lod1 generation", building_entites.size())
	for (ccHObject* bd_entity : building_entites) {
		StBuilding* building = ccHObjectCaster::ToStBuilding(bd_entity);
		if (!building) { ProgStep() continue; }

		try {
			ccHObject* bd_model_obj = LoD1FromFootPrint(building);
			if (bd_model_obj) {
				SetGlobalShiftAndScale(bd_model_obj);
				bd_model_obj->setDisplay_recursive(building->getDisplay());
				addToDB(bd_model_obj, building->getDBSourceType(), false, false);
			}
		}
		catch (std::runtime_error& e) {
			dispToConsole("[BDRecon] cannot build lod1 model", ERR_CONSOLE_MESSAGE);
			dispToConsole(e.what(), ERR_CONSOLE_MESSAGE);
			return;
		}
		ProgStep()
	}
	ProgEnd
// 	if (entity->isA(CC_TYPES::ST_FOOTPRINT)) {
// 
// 	}
// 	else {
// 		//! select the building
// 		StBuilding* building = GetParentBuilding(entity);
// 		if (!building) { return; }
// 
// 		try {
// 			ccHObject* bd_model_obj = LoD1FromFootPrint(building);
// 			if (bd_model_obj) {
// 				SetGlobalShiftAndScale(bd_model_obj);
// 				bd_model_obj->setDisplay_recursive(entity->getDisplay());
// 				addToDB(bd_model_obj, entity->getDBSourceType(), false, false);
// 			}
// 		}
// 		catch (std::runtime_error& e) {
// 			dispToConsole("[BDRecon] cannot build lod1 model", ERR_CONSOLE_MESSAGE);
// 			dispToConsole(e.what(), ERR_CONSOLE_MESSAGE);
// 			return;
// 		}
// 	}
	refreshAll();
	UpdateUI();
}

void MainWindow::doActionBDLoD2Generation()
{
	if (!haveSelection()) return;
	
	if (!m_pbdrSettingLoD2Dlg) {
		m_pbdrSettingLoD2Dlg = new bdrSettingLoD2Dlg(this);
		if (!m_pbdrSettingLoD2Dlg->exec()) {
			return;
		}
	}

// 	m_pbdrSettingLoD2Dlg->setModal(false);
// 	m_pbdrSettingLoD2Dlg->setWindowModality(Qt::NonModal);
	//if (!m_pbdrSettingLoD2Dlg->exec()) return;	// TODO: TEMP!!! 20190731

	ccHObject::Container sels = m_selectedEntities;
	//doActionBDFootPrintAuto();	// TODO: TEMP!!!!
	
	ccHObject::Container building_entites;	// could be a footprint or building entities
	if (sels.size() == 1 && sels.front()->isA(CC_TYPES::ST_FOOTPRINT)) {
		building_entites.push_back(sels.front());
	}
	else {
		for (ccHObject* ent : sels) {
			ccHObject::Container bds = GetBuildingEntitiesBySelected(ent);
			building_entites.insert(building_entites.end(), bds.begin(), bds.end());
		}
	}
	bool ask_for_overwrite = true;
	bool overwrite_all = false;
	if (building_entites.empty()) {
		ccConsole::Error("No building in selection!");
		return;
	}

	ProgStartNorm("LoD2 generation", building_entites.size())
	for (ccHObject* bd_entity : building_entites) {
		BDBaseHObject* baseObj = GetRootBDBase(bd_entity);

// 		double height = DBL_MAX;
// 		if (m_pbdrSettingLoD2Dlg->GroundHeightMode() == 2) {
// 			height = m_pbdrSettingLoD2Dlg->UserDefinedGroundHeight();
// 		}
// 		else /*if (m_pbdrSettingLoD2Dlg->GroundHeightMode() == 0)*/ {
// 			height = baseObj->GetBuildingUnit(GetParentBuilding(bd_entity)->getName().toStdString()).ground_height;
// 		}
		if (bd_entity->isA(CC_TYPES::ST_BUILDING)) {
			QString building_name = bd_entity->getName();
			//! check for footprints
			StBlockGroup* blockGroup = baseObj->GetBlockGroup(building_name);
			if (!blockGroup) {
				continue;
			}
			ccHObject::Container fts = GetEnabledObjFromGroup(blockGroup, CC_TYPES::ST_FOOTPRINT, true, false);
			bool found_footprints = !fts.empty();
			bool conduct_get_ft = false;
			if (found_footprints && ask_for_overwrite) {
				//! ask for skip
				QMessageBox::StandardButton button = QMessageBox::question(this,
					"Footprints exist",
					"overwrite the existing footprints? click no to use the existing footprints for lod2 generation",
					QMessageBox::Yes | QMessageBox::YesToAll | QMessageBox::No | QMessageBox::NoToAll,
					QMessageBox::YesToAll);
				if (button == QMessageBox::Yes) {
					ask_for_overwrite = true;
					conduct_get_ft = true;
				}
				else if (button == QMessageBox::No) {
					ask_for_overwrite = true;
					conduct_get_ft = false;
				}
				else if (button == QMessageBox::YesToAll) {
					ask_for_overwrite = false;
					overwrite_all = true;
					conduct_get_ft = true;
				}
				else if (button == QMessageBox::NoToAll) {
					ask_for_overwrite = false;
					overwrite_all = false;
					conduct_get_ft = false;
				}
			}
			else {
				conduct_get_ft = found_footprints ? overwrite_all : true;
			}
			if (conduct_get_ft) {
				blockGroup->removeAllChildren();
				try
				{
					StPrimGroup* prim_group = baseObj->GetPrimitiveGroup(building_name);
					if (!prim_group) {
						dispToConsole("generate primitives first!", ERR_CONSOLE_MESSAGE);
						return;
					}

					try {
						stocker::BuildUnit build_unit = baseObj->GetBuildingUnit(building_name.toStdString());
						ccHObject::Container footprints = GenerateFootPrints(prim_group, build_unit.ground_height);
						for (ccHObject* ft : footprints) {
							if (ft && ft->isA(CC_TYPES::ST_FOOTPRINT)) {
								SetGlobalShiftAndScale(ft);
								ft->setDisplay_recursive(bd_entity->getDisplay());
								addToDB(ft, baseObj->getDBSourceType(), false, false);
							}
						}
					}
					catch (const std::runtime_error& e) {
						dispToConsole(e.what(), ERR_CONSOLE_MESSAGE);
						throw(std::runtime_error(e.what()));
						STOCKER_ERROR_ASSERT(e.what());
						return;
					}
				}
				catch (const std::exception&)
				{
					continue;
				}
				if (m_pbdrSettingLoD2Dlg->PolygonPartitionGroupBox->isChecked()) {
					PackFootprints(bd_entity);
				}
			}
		}
		
		try {
			ccHObject* bd_model_obj = LoD2FromFootPrint(bd_entity);
			if (bd_model_obj) {
				SetGlobalShiftAndScale(bd_model_obj);
				bd_model_obj->setDisplay_recursive(bd_entity->getDisplay());
				addToDB(bd_model_obj, baseObj->getDBSourceType());
			}
		}
		catch (const std::exception& e) {
			std::cout << "[BDRecon] cannot build lod2 model - ";
			std::cout << e.what() << std::endl;
			throw(std::runtime_error(e.what()));
			STOCKER_ERROR_ASSERT(e.what());
			//continue;
			//dispToConsole("[BDRecon] cannot build lod2 model", ERR_CONSOLE_MESSAGE);
			//dispToConsole(e.what(), ERR_CONSOLE_MESSAGE);
			//return;
		}
		//doActionBDProjectSave();
		ProgStep()
	}
	ProgEnd
	refreshAll();
	UpdateUI();

#if 0 //deprecated
	stocker::BuilderLOD2 builder_3d4em(true);

	/// select polyline for footprint
	{
		ccHObject::Container _container;
		m_ccRoot->getRootEntity()->filterChildren(_container, true, CC_TYPES::POLY_LINE, true);
		if (!_container.empty()) {
			ccPolyline* contour_polygon = nullptr;
			int selectedIndex = 0;
			//ask the user to choose a polyline
			selectedIndex = ccItemSelectionDlg::SelectEntity(_container, selectedIndex, this, "please select the contour polygon");
			if (selectedIndex >= 0 && selectedIndex < _container.size()) {
				contour_polygon = ccHObjectCaster::ToPolyline(_container[selectedIndex]);
			}
			if (contour_polygon) {
				std::vector<CCVector3> contour_points = contour_polygon->getPoints(false);
				std::vector<stocker::Contour3d> bd_contour_points_;
				stocker::Contour3d bd_contour_points;
				if (m_pbdrSettingLoD2Dlg->GroundHeightMode() == 2) {
					double user_defined_ground_height = m_pbdrSettingLoD2Dlg->UserDefinedGroundHeight();
					for (auto & pt : contour_points) {
						bd_contour_points.push_back(stocker::Vec3d(pt.x, pt.y, user_defined_ground_height));
					}
				}
				else {
					for (auto & pt : contour_points) {
						bd_contour_points.push_back(stocker::Vec3d(pt.x, pt.y, pt.z));
					}
				}
				bd_contour_points_.push_back(bd_contour_points);
				builder_3d4em.SetFootPrint(bd_contour_points_);
			}
		}
	}

	if (m_pbdrSettingLoD2Dlg->GroundHeightMode() == 2) {
		builder_3d4em.SetGroundHeight(m_pbdrSettingLoD2Dlg->UserDefinedGroundHeight());
	}

	std::string output_path = m_pbdrSettingLoD2Dlg->OutputFilePathLineEdit->text().toStdString();
	std::string ini_path = m_pbdrSettingLoD2Dlg->ConfigureFilePathLineEdit->text().toStdString();
	builder_3d4em.SetOutputPath(output_path.c_str());
	builder_3d4em.SetConfigurationPath(ini_path.c_str());

	QDir workingDir_old = QCoreApplication::applicationDirPath();
	QDir workingDir_current = GetFileDirectory(output_path.c_str());
	if (!workingDir_current.exists())
		if (!workingDir_current.mkpath(workingDir_current.absolutePath()))
			return;

	QDir::setCurrent(workingDir_current.absolutePath());

	if (!m_pbdrSettingLoD2Dlg->PointcloudFilePathLineEdit->text().isEmpty()) {
		// load from file
		std::string point_path = m_pbdrSettingLoD2Dlg->PointcloudFilePathLineEdit->text().toStdString();

		builder_3d4em.SetBuildingPoints(point_path.c_str());
	}

	if (!builder_3d4em.PlaneSegmentation(false)) return;
	if (!builder_3d4em.BuildingReconstruction()) return;

	if (!QFile::exists(QString(output_path.c_str()))) return;

	QStringList files_add_to_db{ QString(output_path.c_str()) };
	addToDB(files_add_to_db);

	dispToConsole("[BDRecon] Building Reconstruction LOD2 finished!", ccMainAppInterface::STD_CONSOLE_MESSAGE);

	//! restore the working directory
	QDir::setCurrent(workingDir_old.absolutePath());
#endif	
}

void MainWindow::doActionSettingsLoD2()
{
	if (!m_pbdrSettingLoD2Dlg) {
		m_pbdrSettingLoD2Dlg = new bdrSettingLoD2Dlg(this);
		m_pbdrSettingLoD2Dlg->setModal(false);
	}
	if (m_pbdrSettingLoD2Dlg->isHidden()) {
		m_pbdrSettingLoD2Dlg->show();
	}
	else {
		m_pbdrSettingLoD2Dlg->hide();
	}
}

void MainWindow::doActionBDTextureMapping()
{
	if (!haveSelection()) return;
	ccHObject* entity = getSelectedEntities().front();

	ccHObject::Container plane_container = GetPlaneEntitiesBySelected(entity);
	if (plane_container.empty()) {
		dispToConsole("[BDRecon] Please select  (group of) planes / buildings", ERR_CONSOLE_MESSAGE);
		return;
	}

	//! fast mapping for each plane entity
	if (!plane_container.empty())	{
		for (ccHObject* planeObj : plane_container) {
			try	{
				FastPlanarTextureMapping(planeObj);
			}
			catch (std::runtime_error& e) {
				dispToConsole(e.what(), ERR_CONSOLE_MESSAGE);
				dispToConsole("[BDRecon] Fast Planar Texture Mapping failed!", ERR_CONSOLE_MESSAGE);
				return;
			}			
		}
		refreshAll();
		UpdateUI();
		return;
	}
	else {
		//! real tex-recon, generate obj mesh and then load the textured mesh
		if (entity->getName().endsWith(BDDB_POLYFITOPTM_SUFFIX)) {

		}
		else if (entity->getName().endsWith(BDDB_FINALMODEL_SUFFIX)) {

		}
		else if (entity->isA(CC_TYPES::MESH)) {

		}
		entity->setLocked(true);
		return;
	}	
}

void MainWindow::doActionBDConstrainedMesh()
{
	if (!haveSelection()) return;
	ccHObject* entity = getSelectedEntities().front();
	ccHObject::Container plane_container = GetPlaneEntitiesBySelected(entity);
	if (plane_container.empty()) {
		dispToConsole("[BDRecon] Please select  (group of) planes / buildings", ERR_CONSOLE_MESSAGE);
		return;
	}

	for (auto & planeObj : plane_container) {
		try	{
			ccHObject* mesh = ConstrainedMesh(planeObj);
			if (mesh) {
				addToDB(mesh, planeObj->getDBSourceType());
				refreshAll();
				UpdateUI();
			}
		}
		catch (std::runtime_error& e) {
			dispToConsole(e.what(), ERR_CONSOLE_MESSAGE);
			dispToConsole("[BDRecon] Constrained mesh failed", ERR_CONSOLE_MESSAGE);
			return;
		}
	}
}

ccHObject * MainWindow::getCameraGroup(QString name)
{
	ccDBRoot* image_db = db_image();
	ccHObject* root = image_db->getRootEntity();
	for (size_t i = 0; i < root->getChildrenNumber(); i++) {
		if (root->getChild(i)->getName() == name) {
			return root->getChild(i);
		}
	}
	return nullptr;
}

void MainWindow::doActionShowBestImage()
{
	ccGLWindow* glwin = GetActiveGLWindow(); assert(glwin); if (!glwin) return;
	ccViewportParameters params = glwin->getViewportParameters();
	ccGLCameraParameters camParas; glwin->getGLCameraParameters(camParas);

	CCVector3d viewPoint = params.getViewPoint();
	ccBBox objBox;
	//! wrong - bug remains
	if (params.objectCenteredView)
	{
		float scale_width = glwin->getCenterRadius(m_pbdrImagePanel->getBoxScale());
		CCVector3 half_box(scale_width, scale_width, scale_width);
		objBox.add(CCVector3::fromArray(params.pivotPoint.u) + half_box);
		objBox.add(CCVector3::fromArray(params.pivotPoint.u) - half_box);
	}
	else {
		//! TODO: mesh.. refer to graphical segmentation
 		ccHObject::Container point_clouds = GetEnabledObjFromGroup(dbRootObject(getCurrentDB()), CC_TYPES::POINT_CLOUD, true, true);
		
 		for (ccHObject* pc : point_clouds) {
 			ccPointCloud* pcObj = ccHObjectCaster::ToPointCloud(pc);
 			if (!pcObj) { continue; }
			ccBBox box_ = pcObj->getTheVisiblePointsBBox(camParas);
			objBox += box_;
 		}
		double scale_box = m_pbdrImagePanel->getBoxScale();
		objBox = ccBBox(objBox.getCenter() - objBox.getDiagVec()*scale_box / 2, objBox.getCenter() + objBox.getDiagVec()*scale_box / 2);
		std::cout << "calc bbox from clouds" << std::endl;
	}
	std::cout << "obj_bbox_min: " << objBox.minCorner().x << " " << objBox.minCorner().y << " " << objBox.minCorner().z << std::endl;
	std::cout << "obj_bbox_max: " << objBox.maxCorner().x << " " << objBox.maxCorner().y << " " << objBox.maxCorner().z << std::endl;
	std::cout << "up dir: " << glwin->getCurrentUpDir().x << " " << glwin->getCurrentUpDir().y << " " << glwin->getCurrentUpDir().z << std::endl;
	
	if (!objBox.isValid()) {
		return;
	}
	m_pbdrImagePanel->setObjViewBox(objBox);
	m_pbdrImagePanel->setObjViewUpDir(glwin->getCurrentUpDir());

	CCVector3 objCenter = //params.objectCenteredView ? CCVector3::fromArray(params.pivotPoint.u) : 
		objBox.getCenter();	// should be seen from the view
	CCVector3 view_to_obj = objCenter - CCVector3::fromArray(viewPoint.u);
	view_to_obj.normalize();
	
	CCVector3 obj_to_view = -view_to_obj;
	vcg::Point3f n(view_to_obj.u), u, v;
	vcg::GetUV(n, u, v);

	CCVector3 obj_o = objCenter - CCVector3::fromArray((u + v).V()) * objBox.getDiagNorm() / 2;
	CCVector3 obj_u = obj_o + CCVector3::fromArray(u.V()) * objBox.getDiagNorm();
	CCVector3 obj_v = obj_o + CCVector3::fromArray(v.V()) * objBox.getDiagNorm();

	//! get all cameras available 
	ccHObject::Container cameras = GetEnabledObjFromGroup(m_imageRoot->getRootEntity(), CC_TYPES::CAMERA_SENSOR, true, true);
	
	// sort by dir and distance
	typedef std::pair<ccCameraSensor*, double> HArea;
	std::vector<HArea> visible_area;
	for (ccHObject* cam : cameras) {
		ccCameraSensor* csObj = ccHObjectCaster::ToCameraSensor(cam); if (!csObj) { continue; }
		csObj->setDisplayOrder(-1);
		if (!csObj->isEnabled()) { continue; }

		CCVector2 objCenter_img;
		if (!csObj->fromGlobalCoordToImageCoord(objCenter, objCenter_img))
			continue;
		visible_area.push_back({ csObj, 0 });

		ccIndexedTransformation trans; csObj->getActiveAbsoluteTransformation(trans);
		const float* M = trans.data();

		CCVector3 cam_dir(-M[2], -M[6], -M[10]); cam_dir.normalize();
		CCVector3 cam_center; csObj->getActiveAbsoluteCenter(cam_center);
		CCVector3 cam_to_obj = (objCenter - cam_center); cam_to_obj.normalize();
		CCVector3 obj_to_cam = -cam_to_obj;
		double obj_angle = obj_to_cam.dot(obj_to_view);
		double cam_angle = cam_dir.dot(cam_to_obj);
		if (obj_angle < 0.0f || cam_angle < 0.0f) {
			continue;
		}

		//! sort by projection area
		CCVector2 objO_img, objU_img, objV_img;
		if (!csObj->fromGlobalCoordToImageCoord(obj_o, objO_img) ||
			!csObj->fromGlobalCoordToImageCoord(obj_u, objU_img) ||
			!csObj->fromGlobalCoordToImageCoord(obj_v, objV_img)) {
			continue;	//! skip temporarily
		}
		
		float double_area = (objU_img - objO_img).cross(objV_img - objO_img);
		visible_area.back().second = double_area;
	}
	if (visible_area.empty()) {
		return;
	}
	std::sort(visible_area.begin(), visible_area.end(), [](HArea _l, HArea _r) {
		return _l.second > _r.second;
	});
	for (size_t i = 0; i < visible_area.size(); i++) {
		ccCameraSensor* camObj = visible_area[i].first;
		assert(camObj); if (!camObj) return;
		camObj->setDisplayOrder(i);
	}
	m_pbdrImagePanel->display(false);

	doActionShowSelectedImage();
}

void MainWindow::doActionShowSelectedImage()
{
	ccHObject::Container sels;
	m_imageRoot->getSelectedEntities(sels, CC_TYPES::CAMERA_SENSOR);
	if (sels.empty()) {
		return;
	}
	ccHObject* sel = sels.front();
	ccCameraSensor* cam = ccHObjectCaster::ToCameraSensor(sel);
	if (!cam) { return; }

	m_pbdrImshow->setImageAndCamera(cam);
	if (m_pbdrImagePanel->isObjChecked()) {
		ccBBox box_2d;
		for (size_t i = 0; i < 8; i++) {
			CCVector3 b_2d;
			m_pbdrImshow->FromGlobalToImage(m_pbdrImagePanel->getObjViewBox().P(i), b_2d);
			box_2d.add(b_2d);
		}
		if (!box_2d.isValid()) return;

		CCVector3d up_3d = m_pbdrImagePanel->getObjViewUpDir();

		CCVector3 center; m_pbdrImshow->FromGlobalToImage(m_pbdrImagePanel->getObjViewBox().getCenter(), center);
		CCVector3 to_end;  m_pbdrImshow->FromGlobalToImage(CCVector3::fromArray(up_3d.u) + m_pbdrImagePanel->getObjViewBox().getCenter(), to_end);
		CCVector3 up_2d = to_end - center; up_2d.normalize();
		
		m_pbdrImshow->update2DDisplayZoom(box_2d, CCVector3d::fromArray(up_2d.u));

		std::cout << "img_bbox_min: " << box_2d.minCorner().x << " " << box_2d.minCorner().y << " " << box_2d.minCorner().z << std::endl;
		std::cout << "img_bbox_max: " << box_2d.maxCorner().x << " " << box_2d.maxCorner().y << " " << box_2d.maxCorner().z << std::endl;
		std::cout << "up dir: " << up_2d.x << " " << up_2d.y << " " << up_2d.z << std::endl;
	}
	else {
		m_pbdrImshow->ZoomFit();
	}
}

void MainWindow::doActionProjectToImage()
{
	if (!haveSelection()) { return; }
	if (!m_pbdrImshow->getImage()) {
		doActionShowBestImage();
	}
	if (m_pbdrImshow->getImage()) {
		m_pbdrImagePanel->setProjection(m_selectedEntities);
	}
}

void MainWindow::doActionSelectWorkingPlane()
{
	
}

void MainWindow::doActionTogglePlaneEditState()
{
	if (!m_pbdrPlaneEditDlg) return;

	//! if no selection and dialog shown, 
	if (!m_pbdrPlaneEditDlg->isHidden()) {
		m_pbdrPlaneEditDlg->cancle();
		m_pbdrPlaneEditDlg->hide();
		refreshAll();
		return;
	}

	if (haveSelection())
	{
		ccPlanarEntityInterface* plane = ccHObjectCaster::ToPlanarEntity(m_selectedEntities.front());
		if (plane) {
			m_pbdrPlaneEditDlg->initWithPlane(plane);
			plane->getPlane()->refreshDisplay();
		}
	}

	m_pbdrPlaneEditDlg->show();
}

void MainWindow::doActionEditSelectedItem()
{
	if (m_UI->DockablePanel->isHidden()) {
		m_UI->DockablePanel->show();
	}
	if (!haveSelection()) { return; }

	ccHObject* selected = m_selectedEntities.front();

	if (selected->isA(CC_TYPES::PLANE) || selected->isA(CC_TYPES::FACET) || selected->isA(CC_TYPES::ST_BLOCK)) {
		ccPlanarEntityInterface* plane = ccHObjectCaster::ToPlanarEntity(m_selectedEntities.front());
		if (plane) {
			if (m_pbdrPlaneEditDlg->isHidden()) {
				m_pbdrPlaneEditDlg->initWithPlane(plane);
				plane->getPlane()->refreshDisplay();
				m_UI->actionTogglePlaneEditState->setChecked(true);
				m_pbdrPlaneEditDlg->show();
			}
			else {
				m_pbdrPlaneEditDlg->initWithPlane(plane);
				plane->getPlane()->refreshDisplay();
			}
		}
	}
	else {

	}
}

void MainWindow::doActionCreateDatabase()
{
	//persistent settings
	QSettings settings;
	settings.beginGroup(ccPS::LoadFile());
	QString currentPath = settings.value(ccPS::CurrentPath(), ccFileUtils::defaultDocPath()).toString();

	QString database_name = QFileDialog::getExistingDirectory(this,
		tr("Open Directory"),
		QFileInfo(currentPath).absolutePath(),
		QFileDialog::ShowDirsOnly | QFileDialog::DontResolveSymlinks);
	
	if (database_name.isEmpty()) {
		return;
	}

	//save last loading parameters
	currentPath = QFileInfo(database_name).absolutePath();
	settings.setValue(ccPS::CurrentPath(), currentPath);
	settings.endGroup();

	//QString database_name = QInputDialog::getText(this, "new database", "Database name", QLineEdit::Normal, QDate::currentDate().toString("yyyy-MM-dd"));
	//! create a database
	DataBaseHObject* new_database = new DataBaseHObject(QFileInfo(database_name).completeBaseName());
	new_database->setPath(QFileInfo(database_name).absoluteFilePath());
	addToDB_Main(new_database);

	//! point clouds
	{
		ccHObject* points = new_database->getPointCloudGroup();
		if (!points) {
			return;
		}
	}

	//! images
	{
		ccHObject* images = new_database->getImagesGroup();
		if (!images) {
			return;
		}
	}

	//! miscellaneous
	{
		ccHObject* misc = new_database->getMiscsGroup();
		if (!misc) {
			return;
		}
	}

	//! products
	{
		ccHObject* products = new_database->getProductGroup();
		if (!products) {
			return;
		}

		ccHObject* groundFilter = new_database->getProductFiltered();
		if (!groundFilter) {
			return;
		}

		ccHObject* classified = new_database->getProductClassified();
		if (!classified) {
			return;
		}

		ccHObject* segments = new_database->getProductSegmented();
		if (!segments) {
			return;
		}

		ccHObject* models = new_database->getProductModels();
		if (!models) {
			return;
		}
	}
}

void MainWindow::doActionOpenDatabase()
{
	//persistent settings
	QSettings settings;
	settings.beginGroup(ccPS::LoadFile());
	QString currentPath = settings.value(ccPS::CurrentPath(), ccFileUtils::defaultDocPath()).toString();

	QString database_name = QFileDialog::getExistingDirectory(this,
		tr("Open Directory"),
		QFileInfo(currentPath).absolutePath(),
		QFileDialog::ShowDirsOnly | QFileDialog::DontResolveSymlinks);

	//save last loading parameters
	currentPath = QFileInfo(database_name).absolutePath();
	settings.setValue(ccPS::CurrentPath(), currentPath);
	settings.endGroup();

	//! find the bin
	QString bin_file = database_name + "/" + QFileInfo(database_name).completeBaseName() + ".bin";

	CCVector3d loadCoordinatesShift(0, 0, 0);
	bool loadCoordinatesTransEnabled = false;
	FileIOFilter::LoadParameters parameters;
	{
		parameters.alwaysDisplayLoadDialog = true;
		parameters.shiftHandlingMode = ccGlobalShiftManager::DIALOG_IF_NECESSARY;
		parameters.coordinatesShift = &loadCoordinatesShift;
		parameters.coordinatesShiftEnabled = &loadCoordinatesTransEnabled;
		parameters.parentWidget = this;
	}
	CC_FILE_ERROR result = CC_FERR_NO_ERROR;

	ccHObject* newGroup = FileIOFilter::LoadFromFile(bin_file, parameters, result, QString());
	if (!newGroup) return;

	DataBaseHObject* load_database = new DataBaseHObject(*newGroup);
	load_database->setName(QFileInfo(database_name).completeBaseName());
	load_database->setPath(QFileInfo(database_name).absoluteFilePath());
	newGroup->transferChildren(*load_database);
	
	addToDB_Main(load_database);
	refreshAll();
	UpdateUI();
}

void MainWindow::doActionSaveDatabase()
{
	if (!haveSelection()) { return; }
	ccHObject*sel = m_selectedEntities.front();
	if (!isDatabaseProject(sel)) { return; }
	QFileInfo prj_path(sel->getPath());
	if (!prj_path.exists()) { return; }

	//! save as bin
	QString bin_file = prj_path.filePath() + "/" + prj_path.completeBaseName() + ".bin";

	CC_FILE_ERROR result = CC_FERR_NO_ERROR;
	FileIOFilter::SaveParameters parameters;
	{
		parameters.alwaysDisplaySaveDialog = true;
		parameters.parentWidget = MainWindow::TheInstance();
	}

	//specific case: BIN format			
	result = FileIOFilter::SaveToFile(sel, bin_file, parameters, BinFilter::GetFileFilter());
}

void MainWindow::addToDatabase(QStringList files, ccHObject * import_pool, bool remove_exist, bool auto_sort)
{
	ccHObject::Container loaded_files = addToDB(files, CC_TYPES::DB_MAINDB);

	if (import_pool->getName() == "pointClouds" || 
		import_pool->getName() == "filtered" ||
		import_pool->getName() == "classified" || 
		import_pool->getName() == "segmented") {

		for (ccHObject* lf : loaded_files) {
			if (lf->isA(CC_TYPES::HIERARCHY_OBJECT)) {
				ccHObject::Container loaded_objs;
				lf->filterChildren(loaded_objs, false, CC_TYPES::POINT_CLOUD, true);
				for (ccHObject* pc : loaded_objs) {
					//! check for existed
					if (remove_exist) {
						for (size_t i = 0; i < import_pool->getChildrenNumber(); i++) {
							ccHObject* child = import_pool->getChild(i);
							if (child->getName() == pc->getName()) {
								removeFromDB(child);
							}
						}
					}
					pc->getParent()->transferChild(pc, *import_pool);
					pc->setPath(lf->getPath());
				}
				removeFromDB(lf, false);
			}
			else if (lf->isA(CC_TYPES::POINT_CLOUD)) {
				assert(false);//! not happened
			}
		}
	}
	else if (import_pool->getName() == "images") {

	}

	if (auto_sort) {
		db(CC_TYPES::DB_MAINDB)->sortItemChildren(import_pool, ccDBRoot::SORT_A2Z);
	}
}

ccHObject::Container MainWindow::addPointsToDatabase(QStringList files, ccHObject * import_pool, bool remove_exist, bool auto_sort)
{
	ccHObject::Container loaded_files = addToDB(files, CC_TYPES::DB_MAINDB);
	ccHObject::Container trans_files;
	for (ccHObject* lf : loaded_files) {
		if (lf->isA(CC_TYPES::HIERARCHY_OBJECT)) {
			ccHObject::Container loaded_objs;
			lf->filterChildren(loaded_objs, false, CC_TYPES::POINT_CLOUD, true);
			for (ccHObject* pc : loaded_objs) {
				//! check for existed
				if (remove_exist) {
					for (size_t i = 0; i < import_pool->getChildrenNumber(); i++) {
						ccHObject* child = import_pool->getChild(i);
						if (child->getName() == pc->getName()) {
							removeFromDB(child);
						}
					}
				}
				pc->getParent()->transferChild(pc, *import_pool);
				pc->setPath(lf->getPath());
				trans_files.push_back(pc);
			}
			removeFromDB(lf, false);
		}
		else if (lf->isA(CC_TYPES::POINT_CLOUD)) {
			assert(false);//! not happened
		}
	}

	if (auto_sort) {
		db(CC_TYPES::DB_MAINDB)->sortItemChildren(import_pool, ccDBRoot::SORT_A2Z);
	}
	return trans_files;
}

//QStringList s_import_filters;

void MainWindow::doActionImportData()
{
	//! any database?
	ccHObject* root = db(CC_TYPES::DB_MAINDB)->getRootEntity();
	ccHObject* current_database = nullptr; ccHObject::Container dbs;
	for (size_t i = 0; i < root->getChildrenNumber(); i++) {
		if (isDatabaseProject(root->getChild(i))) {
			dbs.push_back(root->getChild(i));
		}
	}
	if (dbs.empty()) {
		return;
	}
	if (dbs.size() > 1) {
		current_database = askUserToSelect(CC_TYPES::ST_PROJECT);
	}
	else {
		current_database = dbs.front();
	}
	if (!current_database) { return; }
	 
	//persistent settings
	QSettings settings;
	settings.beginGroup(ccPS::LoadFile());
	QString currentPath = settings.value(ccPS::CurrentPath(), ccFileUtils::defaultDocPath()).toString();
	QString currentOpenDlgFilter = settings.value(ccPS::SelectedInputFilter(), BinFilter::GetFileFilter()).toString();

	// Add all available file I/O filters (with import capabilities)
	const QStringList filterStrings = FileIOFilter::ImportFilterList();
	const QString &allFilter = filterStrings.at(0);

	if (!filterStrings.contains(currentOpenDlgFilter))
	{
		currentOpenDlgFilter = allFilter;
	}

	if (!haveSelection()) {
		return;
	}
	ccHObject* import_pool = m_selectedEntities.front();

	//file choosing dialog
	QStringList selectedFiles = QFileDialog::getOpenFileNames(this,
		tr("Open file(s)"),
		currentPath,
		filterStrings.join(s_fileFilterSeparator),
		&currentOpenDlgFilter,
		CCFileDialogOptions());
	if (selectedFiles.isEmpty())
		return;

	//save last loading parameters
	currentPath = QFileInfo(selectedFiles[0]).absolutePath();
	settings.setValue(ccPS::CurrentPath(), currentPath);
	settings.setValue(ccPS::SelectedInputFilter(), currentOpenDlgFilter);
	settings.endGroup();

	if (currentOpenDlgFilter == allFilter)
	{
		currentOpenDlgFilter.clear(); //this way FileIOFilter will try to guess the file type automatically!
	}

	addPointsToDatabase(selectedFiles, import_pool);
}

void MainWindow::doActionImportFolder()
{
	//! any database?
	ccHObject* root = db(CC_TYPES::DB_MAINDB)->getRootEntity();
	ccHObject* current_database = nullptr; ccHObject::Container dbs;
	for (size_t i = 0; i < root->getChildrenNumber(); i++) {
		if (isDatabaseProject(root->getChild(i))) {
			dbs.push_back(root->getChild(i));
		}
	}
	if (dbs.empty()) {
		return;
	}
	if (dbs.size() > 1) {
		current_database = askUserToSelect(CC_TYPES::ST_PROJECT);
	}
	else {
		current_database = dbs.front();
	}
	if (!current_database) { return; }

	if (!haveSelection()) {
		return;
	}
	ccHObject* import_pool = m_selectedEntities.front();
	QString dirname = QFileDialog::getExistingDirectory(this,
		tr("Open Directory"),
		"",
		QFileDialog::ShowDirsOnly | QFileDialog::DontResolveSymlinks);

	if (!QFileInfo(dirname).exists()) {
		return;
	}

	QStringList files;
	QStringList nameFilters;
	// TODO: Dialog settings
	//if (import_pool->getName() == "pointClouds")
	nameFilters << "*.las" << "*.laz" << "*.ply" << "*.obj";
// 	else if (import_pool->getName() == "images") {
// 		nameFilters << "*.tif" << "*.tiff";
// 	}
	//else return;

	QDirIterator dir_iter(dirname, nameFilters, QDir::Files | QDir::NoSymLinks | QDir::Readable, QDirIterator::Subdirectories);
	while (dir_iter.hasNext()) {
		files.append(dir_iter.next());
	}
	
	addPointsToDatabase(files, import_pool);
}

void MainWindow::doActionEditDatabase()
{
}

void MainWindow::doActionCreateBuildingProject()
{
	if (m_selectedEntities.size() != 1) {
		return;
	}

	ccHObject* select = m_selectedEntities.front();
	//! get point clouds from selection
	ccHObject::Container point_clouds = GetEnabledObjFromGroup(select, CC_TYPES::POINT_CLOUD, true, false);
	if (point_clouds.empty()) {
		// TODO
		return;
	}

	DataBaseHObject* dataObj = GetRootDataBase(select);
	QString project_dir;
	{
		if (dataObj) {
			QString databasePath = dataObj->getPath();
			if (!databasePath.isEmpty()) {
				QString dir = databasePath + "/" + "IF_BUILDINGRECON";
				if (StCreatDir(dir)) {
					project_dir = dir + "/" + select->getName();
					if (!StCreatDir(project_dir)) project_dir.clear();
				}
			}
		}
		if (!QFileInfo(project_dir).exists()) {
			//! get directory
			//persistent settings
			QSettings settings;
			settings.beginGroup(ccPS::LoadFile());
			QString currentPath = settings.value(ccPS::CurrentPath(), ccFileUtils::defaultDocPath()).toString();
			project_dir = QFileDialog::getExistingDirectory(this,
				tr("Open Directory"),
				QFileInfo(currentPath).absolutePath(),
				QFileDialog::ShowDirsOnly | QFileDialog::DontResolveSymlinks);
		}
		if (!QFileInfo(project_dir).exists()) { return; }
	}

	//! project name: 
	BDBaseHObject* baseObj = new BDBaseHObject(select->getName());
	QString bbprj_path = project_dir + "/" + baseObj->getName() + ".bbprj";

	bool save_prj = !QFileInfo(bbprj_path).exists();
	if (!save_prj) {
		QMessageBox message_box(QMessageBox::Question,
			tr("Project exists"),
			tr("Are you sure you want to overwrite?"),
			QMessageBox::Ok | QMessageBox::Cancel,
			this);
		if (message_box.exec() == QMessageBox::Ok) {
			QDir(project_dir).removeRecursively();
			save_prj = true;
		}
		else {
			BDBaseHObject* bd_grp = LoadBDReconProject(bbprj_path, this);
			if (bd_grp) {
				switchDatabase(CC_TYPES::DB_BUILDING);
				addToDB_Build(bd_grp);
				refreshAll(); UpdateUI();
			}
			else {
				save_prj = true;
			}
			return;
		}
	}
	if (!save_prj) {
		return;
	}

	stocker::BlockProj block_prj;
	stocker::BuilderOption options;

	ProgStart("create building reconstruction project");

	try
	{
		QString building_list = project_dir + "/buildings/building.txt";
		{
			QString building_dir = project_dir + "/buildings";
			if (!StCreatDir(building_dir)) { return; }
			FileIOFilter::SaveParameters parameters; {
				parameters.alwaysDisplaySaveDialog = false;
				parameters.parentWidget = this;
			}

			QStringList bd_paths;
			for (ccHObject* pc : point_clouds) {
				QString dir = building_dir + "/" + pc->getName(); if (!StCreatDir(dir)) return;
				QString relative_path = pc->getName() + "/" + pc->getName() + ".ply"; // bd00000001/bd00000001.ply
				QString absolute_path = building_dir + "/" + relative_path;
				if (FileIOFilter::SaveToFile(pc, absolute_path, parameters, "PLY mesh (*.ply)") != CC_FERR_NO_ERROR) {
					continue;
				}
				bd_paths.append(relative_path);
			}
			FILE* fp = fopen(building_list.toStdString().c_str(), "w");
			if (!fp) { ProgEnd return; }
			fprintf(fp, "%d\n", bd_paths.size());
			for (QString p : bd_paths) {
				fprintf(fp, "%s\n", p.toStdString().c_str());
			}
			fclose(fp);
		}

		QString image_dir = project_dir + "/images";
		if (!StCreatDir(image_dir)) { ProgEnd return; }
		QString image_list;
		{
			if (image_list.isEmpty()) {
				QString Filename =
					QFileDialog::getOpenFileName(this,
						"Open image list",
						bbprj_path,
						"image list (*.txt)");
				if (QFileInfo(Filename).exists()) {
					QStringList list; list.append(Filename);
					QStringList file = copyFilesToDir(list, image_dir);
					if (!file.isEmpty() && QFileInfo(file.front()).exists()) {
						image_list = file.front();
					}
				}
			}
		}
		
		QString sfm_out;
		{
			QString Filename =
				QFileDialog::getOpenFileName(this,
					"Open sfm out",
					bbprj_path,
					"sfm out (*.out)");
			if (QFileInfo(Filename).exists()) {
				QStringList list; list.append(Filename);
				QStringList file = copyFilesToDir(list, image_dir);
				if (!file.isEmpty() && QFileInfo(file.front()).exists()) {
					sfm_out = file.front();
				}
			}
		}
		options.prj_file.building_list = building_list.toStdString();
		options.prj_file.image_list = image_list.toStdString();
		options.prj_file.project_ini = bbprj_path.toStdString();
		options.prj_file.root_dir = project_dir.toStdString();
		options.prj_file.sfm_out = sfm_out.toStdString();

		block_prj.m_options = options;
		baseObj->block_prj = block_prj;

		//! save .bbprj	
		stocker::SaveProjectIni(bbprj_path.toStdString(), options);
	}	
	catch (const std::exception& e) {
		dispToConsole("error create project", ERR_CONSOLE_MESSAGE);
		ProgEnd return;
	}

	try {
		BDBaseHObject* bd_grp = LoadBDReconProject(bbprj_path, this);
		if (bd_grp) {
			switchDatabase(CC_TYPES::DB_BUILDING);
			addToDB_Build(bd_grp);
			refreshAll(); UpdateUI();
		}
		else {
			dispToConsole("error load project", ERR_CONSOLE_MESSAGE);
			throw std::runtime_error("error load project");
		}
	}
	catch (const std::exception& e) {
		dispToConsole(e.what(), ERR_CONSOLE_MESSAGE);
	}
	ProgEnd
}

inline QString getCmdLine(QString prj_path, QString task_name, int prj_id)
{
	QString cmd;
	QString runPath = QCoreApplication::applicationDirPath();
	cmd.append(runPath).append("/bin/RunTask.exe -i ").append(prj_path).append(" -l ").append(task_name).append(" -svrid ").append(QString::number(prj_id));
	return cmd;
}
inline QString getCmdLine(ccHObject* db_prj, QString task_name, int prj_id)
{
	QString prj_path = db_prj->getPath();
	if (!QFileInfo(prj_path).exists()) 
		return QString();
	else return getCmdLine(prj_path + "/", task_name, prj_id);
}

inline QStringList createTasksFiles(DataBaseHObject* db_prj,
	ccHObject::Container tasks,
	QString if_dir_name,
	QString exe_relative_path,
	QString gcTsk_relative_path,
	QString output_suffix, 
	QStringList para_settings)
{
	QStringList result_files;

	//! generate tsk
	QString if_dir = db_prj->getPath() + "/" + if_dir_name; StCreatDir(if_dir);
	QString tsk_dir = if_dir + "/TSK"; StCreatDir(tsk_dir);
	QString output_dir = if_dir + "/OUTPUT"; StCreatDir(output_dir);
	QStringList tsk_files;
	for (ccHObject* tsk : tasks) {
		QString tsk_file = tsk_dir + "/" + tsk->getName() + ".tsk";
		QString result_file = output_dir + "/" + tsk->getName() + output_suffix;
		if (output_suffix.isEmpty() || output_suffix == "/" || output_suffix == "\\") {
			StCreatDir(result_file);
		}
		FILE* fp = fopen(tsk_file.toStdString().c_str(), "w");
		fprintf(fp, "%s", tsk->getPath().toStdString().c_str());
		if (if_dir_name == "IF_FILTERING") {
			fprintf(fp, " ");
		}
		else {
			fprintf(fp, "\n");
		}
		
		fprintf(fp, "%s\n", result_file.toStdString().c_str());
		for (QString para : para_settings) {
			fprintf(fp, "%s\n", para.toStdString().c_str());
		}
		fclose(fp);
		tsk_files.append(tsk_file);
		result_files.append(result_file);
	}
	//! generate gctsk
	QString exe_path = QCoreApplication::applicationDirPath() + exe_relative_path;
	QString gctsk_path = if_dir + gcTsk_relative_path;
	FILE* fp = fopen(gctsk_path.toStdString().c_str(), "w");
	fprintf(fp, "%d\n", tasks.size());
	for (auto & tsk : tsk_files) {
		fprintf(fp, "%s %s\n", exe_path.toStdString().c_str(), tsk.toStdString().c_str());
	}
	fclose(fp);
	return result_files;
}

void LoadSettingsFiltering()
{

}

void MainWindow::doActionGroundFilteringBatch()
{
	if (!haveSelection()) {
		return;
	}
	ccHObject* sel = m_selectedEntities.front();
	DataBaseHObject* db_prj = GetRootDataBase(sel);
	if (!db_prj) { return; }

	ccHObject::Container tasks;
	{
		if (sel->isGroup()) {
			tasks = GetEnabledObjFromGroup(sel, CC_TYPES::POINT_CLOUD, true, false);
		}
		else if (sel->isA(CC_TYPES::POINT_CLOUD)) {
			tasks.push_back(sel);
		}
	}

	QStringList result_files;
	{
		//! parameters
		if (!m_pbdrSettingGrdFilterDlg) { m_pbdrSettingGrdFilterDlg = new bdrSettingGrdFilterDlg(this); }
		QStringList para_settings = m_pbdrSettingGrdFilterDlg->getParameters();
		//! filters
		QString output_suffix = ".las";
		result_files = createTasksFiles(db_prj, tasks,
			"IF_FILTERING",
			"/bin/FILTERING/filtering_knl.exe",
			"/filtering.gctsk",
			output_suffix,
			para_settings);
	}

	QString cmd = getCmdLine(db_prj, "FILTERING", m_GCSvr_prj_id);
	std::cout << "cmd: " << cmd.toStdString() << std::endl;
	if (cmd.isEmpty()) return;

	ccHObject* product_pool = db_prj->getProductFiltered(); if (!product_pool) { return; }

	QScopedPointer<ccProgressDialog> pDlg(nullptr);
	pDlg.reset(new ccProgressDialog(false, this));
	pDlg->setMethodTitle(QObject::tr("Ground Filtering"));
	pDlg->setInfo(QObject::tr("Please wait... filtering in progress"));
	pDlg->setRange(0, 0);
	pDlg->setModal(false);
	pDlg->start();

	QFutureWatcher<void> executer;
	connect(&executer, &QFutureWatcher<void>::finished, this, [=]() {
		QStringList new_results = moveFilesToDir(result_files, product_pool->getPath());
		addToDatabase(new_results, product_pool);
	});
	QObject::connect(&executer, SIGNAL(finished()), pDlg.data(), SLOT(reset()));
	executer.setFuture(QtConcurrent::run([&cmd]() { QProcess::execute(cmd); }));
	pDlg->exec();
	executer.waitForFinished();
}

void MainWindow::doActionClassificationBatch()
{
	if (!haveSelection()) {
		return;
	}
	ccHObject* sel = m_selectedEntities.front();
	DataBaseHObject* db_prj = GetRootDataBase(sel);
	if (!db_prj) { return; }
	
	ccHObject::Container tasks;
	{
		if (sel->isGroup()) {
			tasks = GetEnabledObjFromGroup(sel, CC_TYPES::POINT_CLOUD, true, false);
		}
		else if (sel->isA(CC_TYPES::POINT_CLOUD)) {
			tasks.push_back(sel);
		}
	}

	QStringList result_files;
	{
		//! parameters
		QStringList para_settings;
		//! filters
		QString output_suffix = ".las";		
		result_files = createTasksFiles(db_prj, tasks,
			"IF_CLASSIFICATION",
			"/bin/CLASSIFY/Classify_KNL.exe",
			"/classification.gctsk",
			output_suffix,
			para_settings);
	}

	QString cmd = getCmdLine(db_prj, "CLASSIFICATION", m_GCSvr_prj_id);
	std::cout << "cmd: " << cmd.toStdString() << std::endl;
	if (cmd.isEmpty()) return;

	ccHObject* product_pool = db_prj->getProductClassified(); if (!product_pool) { return; }
	
  	QScopedPointer<ccProgressDialog> pDlg(nullptr);
  	pDlg.reset(new ccProgressDialog(false, this));
  	pDlg->setMethodTitle(QObject::tr("Classification"));
  	pDlg->setInfo(QObject::tr("Please wait... classifying in progress"));
  	pDlg->setRange(0, 0);
  	pDlg->setModal(false);
  	pDlg->start();

	QFutureWatcher<void> executer;
	connect(&executer, &QFutureWatcher<void>::finished, this, [=]() {
		QStringList new_results = moveFilesToDir(result_files, product_pool->getPath());
		addToDatabase(new_results, product_pool);
	});
	QObject::connect(&executer, SIGNAL(finished()), pDlg.data(), SLOT(reset()));
	executer.setFuture(QtConcurrent::run([&cmd]() { QProcess::execute(cmd); }));
	pDlg->exec();
	executer.waitForFinished();
}

void MainWindow::doActionBuildingSegmentationBatch()
{
	if (!haveSelection()) {
		return;
	}
	ccHObject* sel = m_selectedEntities.front();
	DataBaseHObject* db_prj = GetRootDataBase(sel);
	if (!db_prj) { return; }

	ccHObject::Container tasks;
	if (sel->isGroup()) {
		tasks = GetEnabledObjFromGroup(sel, CC_TYPES::POINT_CLOUD, true, false);
	}
	else if (sel->isA(CC_TYPES::POINT_CLOUD)) {
		tasks.push_back(sel);
	}
	
	QStringList result_files;
	{
		//! parameters
		if (!m_pbdrSettingBDSegDlg) { m_pbdrSettingBDSegDlg = new bdrSettingBDSegDlg(this); }
		QStringList para_settings = m_pbdrSettingBDSegDlg->getParameters();
		// it's a directory
		QString output_suffix = "/";
		result_files = createTasksFiles(db_prj, tasks,
			"IF_BUILDINGSEG",
			"/bin/BUILDINGSEG/BUILDINGSEG_KNL.exe", 
			"/BUILDINGSEG.gctsk",
			output_suffix, para_settings);
	}

	QString cmd = getCmdLine(db_prj, "BUILDINGSEG", m_GCSvr_prj_id);
	std::cout << "cmd: " << cmd.toStdString() << std::endl;
	if (cmd.isEmpty()) return;

	ccHObject* product_pool = db_prj->getProductSegmented(); if (!product_pool) { return; }

	QScopedPointer<ccProgressDialog> pDlg(nullptr);
	pDlg.reset(new ccProgressDialog(false, this));
	pDlg->setMethodTitle(QObject::tr("Building Segmentation"));
	pDlg->setInfo(QObject::tr("Please wait... building segmentation in progress"));
	pDlg->setRange(0, 0);
	pDlg->setModal(false);
	pDlg->start();
	
	QFutureWatcher<void> executer;
	connect(&executer, &QFutureWatcher<void>::finished, this, [=]() {
		//! get result files
		QStringList nameFilters; nameFilters << "*.las" << "*.laz" << "*.ply" << "*.obj";
		for (QString res : result_files) {
			QString result_dir = res;
			if (res.back() == "/" || res.back() == "\\") {
				result_dir.chop(1);
			}
			ccHObject* pool = getChildGroupByName(product_pool, QFileInfo(result_dir).fileName());
			if (pool) {
				QStringList building_files = QDir(res).entryList(nameFilters, QDir::Files | QDir::Readable, QDir::Name);
				for (size_t i = 0; i < building_files.size(); i++) {
					QString & s = const_cast<QString&>(building_files.at(i));
					s = result_dir + "/" + s;
				}
				QStringList new_results = moveFilesToDir(building_files, pool->getPath());
				ccHObject::Container added_files = addPointsToDatabase(new_results, pool, true, false);
				int bd_num = GetMaxNumberExcludeChildPrefix(pool, BDDB_BUILDING_PREFIX) + 1;
				for (ccHObject* pc : added_files) {
					pc->setName(BuildingNameByNumber(bd_num++));
				}
				db(pool->getDBSourceType())->sortItemChildren(pool, ccDBRoot::SORT_A2Z);
			}
		}
		refreshAll();
		updateUI();
	});
	QObject::connect(&executer, SIGNAL(finished()), pDlg.data(), SLOT(reset()));
	executer.setFuture(QtConcurrent::run([&cmd]() { QProcess::execute(cmd); }));
	pDlg->exec();
	executer.waitForFinished();
}

void MainWindow::doActionPointClassEditor()
{
	ccGLWindow* win = getActiveGLWindow();
	if (!win)
		return;

	if (!haveSelection())
		return;

	if (!m_gsTool)
	{
		m_gsTool = new ccGraphicalSegmentationTool(this);
		connect(m_gsTool, &ccOverlayDialog::processFinished, this, &MainWindow::deactivateSegmentationMode);

		registerOverlayDialog(m_gsTool, Qt::TopRightCorner);
	}

	m_gsTool->linkWith(win);
	for (ccHObject *entity : getSelectedEntities())
	{
		if (entity->isKindOf(CC_TYPES::POINT_CLOUD) || entity->isKindOf(CC_TYPES::MESH)) {
			m_gsTool->addEntity(entity);
		}
	}
	m_gsTool->setSegmentMode(ccGraphicalSegmentationTool::SEGMENT_CLASS_EDIT);

	if (m_gsTool->getNumberOfValidEntities() == 0)
	{
		ccConsole::Error("No segmentable entity in active window!");
		return;
	}

	freezeUI(true);
	m_UI->toolBarView->setDisabled(false);

	//we disable all other windows
	disableAllBut(win);

	if (!m_gsTool->start())
		deactivateSegmentationMode(false);
	else
		updateOverlayDialogsPlacement();
}

void MainWindow::deactivatePointClassEditor(bool)
{
}

void MainWindow::doActionBuildingSegmentEditor()
{
	ccGLWindow* win = getActiveGLWindow();
	if (!win)
		return;

	if (!haveSelection())
		return;

	if (!m_gsTool)
	{
		m_gsTool = new ccGraphicalSegmentationTool(this);
		connect(m_gsTool, &ccOverlayDialog::processFinished, this, &MainWindow::deactivateBuildingSegmentEditor);

		registerOverlayDialog(m_gsTool, Qt::TopRightCorner);
	}

	m_gsTool->linkWith(win);

	m_gsTool->setSegmentMode(ccGraphicalSegmentationTool::SEGMENT_BUILD_EIDT);

	ccHObject* select = m_selectedEntities.front();	
	if (!select->isA(CC_TYPES::POINT_CLOUD)) {
		return;
	}
	DataBaseHObject* baseObj = GetRootDataBase(select);

	ccHObject* building_group = nullptr;
	if (baseObj) {
		ccHObject* product_group = baseObj->getProductSegmented();
		building_group = getChildGroupByName(product_group, select->getName(), true, true);
		//building_group = findChildByName(product_group, false, select->getName(), true, CC_TYPES::HIERARCHY_OBJECT, true);
	}
	else {
		building_group = new ccHObject(select->getName());
		building_group->setDisplay(select->getDisplay());
		addToDB_Main(building_group, false, false);
	}
	m_gsTool->setDestinationGroup(building_group);

	for (ccHObject *entity : getSelectedEntities())
	{
		if (entity->isKindOf(CC_TYPES::POINT_CLOUD) || entity->isKindOf(CC_TYPES::MESH)) {
			m_gsTool->addEntity(entity);
		}
	}

	if (m_gsTool->getNumberOfValidEntities() == 0)
	{
		ccConsole::Error("No editable entity in active window!");
		return;
	}

	freezeUI(true);
	m_UI->toolBarView->setDisabled(false);

	//we disable all other windows
	//disableAllBut(win);

	if (!m_gsTool->start())
		deactivateBuildingSegmentEditor(false);
	else
		updateOverlayDialogsPlacement();
}

void MainWindow::deactivateBuildingSegmentEditor(bool state)
{
	m_gsTool->setDestinationGroup(nullptr);

	//we enable all GL windows
	enableAll();

	freezeUI(false);

	updateUI();

	ccGLWindow* win = getActiveGLWindow();
	if (win)
	{
		win->redraw();
	}
}

void MainWindow::doAactionSettingsGroundFiltering()
{
	if (!m_pbdrSettingBDSegDlg) { m_pbdrSettingBDSegDlg = new bdrSettingBDSegDlg(this); }
	m_pbdrSettingGrdFilterDlg->setModal(false);
	if (m_pbdrSettingGrdFilterDlg->isHidden()) {
		m_pbdrSettingGrdFilterDlg->show();
	}
	else {
		m_pbdrSettingGrdFilterDlg->hide();
	}
}

void MainWindow::doActionSettingsClassification()
{
}

void MainWindow::doActionSettingsBuildingSeg()
{
	if (!m_pbdrSettingBDSegDlg) m_pbdrSettingBDSegDlg = new bdrSettingBDSegDlg(this);
	m_pbdrSettingBDSegDlg->setModal(false);
	if (m_pbdrSettingBDSegDlg->isHidden()) {
		m_pbdrSettingBDSegDlg->show();
	}
	else {
		m_pbdrSettingBDSegDlg->hide();
	}
}

void MainWindow::doActionScheduleProjectID()
{
	bool ok;
	int getint = QInputDialog::getInt(this, "Compute Kd-tree", "Max error per leaf cell:", m_GCSvr_prj_id, 0, 99, 1, &ok);
	if (ok) {
		m_GCSvr_prj_id = getint;
	}
}

void MainWindow::doActionClearEmptyItems()
{
// 	if (!haveSelection()) {
// 		return;
// 	}
// 	ccHObject* sel = m_selectedEntities.front();
// 
// 	ccHObject::Container children;
// 	sel->filterChildren(children, true);
// 	do {
// 		sel->filterChildren(children, true);
// 	} while (1);
// 	for (ccHObject* child : children) {
// 		if (child->isKindOf(CC_TYPES::MESH)) {
// 			if (child)
// 			{
// 			}
// 		}
// 	}
}<|MERGE_RESOLUTION|>--- conflicted
+++ resolved
@@ -10278,7 +10278,10 @@
 	m_UI->actionExclusiveFullScreen->setChecked(win ? win->exclusiveFullScreen() : false);
 	m_UI->actionExclusiveFullScreen->blockSignals(false);
 
-	if (!state && win->stereoModeIsEnabled() && win->getStereoParams().glassType == ccGLWindow::StereoParams::NVIDIA_VISION)
+	if (	!state
+		&&	win->stereoModeIsEnabled()
+		&&	(	win->getStereoParams().glassType == ccGLWindow::StereoParams::NVIDIA_VISION
+			||	win->getStereoParams().glassType == ccGLWindow::StereoParams::GENERIC_STEREO_DISPLAY ))
 	{
 		//auto disable stereo mode as NVidia Vision only works in full screen mode!
 		m_UI->actionEnableStereo->setChecked(false);
@@ -11515,7 +11518,8 @@
 		{
 			win->disableStereoMode();
 
-			if (win->getStereoParams().glassType == ccGLWindow::StereoParams::NVIDIA_VISION)
+			if (	win->getStereoParams().glassType == ccGLWindow::StereoParams::NVIDIA_VISION
+				||	win->getStereoParams().glassType == ccGLWindow::StereoParams::GENERIC_STEREO_DISPLAY)
 			{
 				//disable (exclusive) full screen
 				m_UI->actionExclusiveFullScreen->setChecked(false);
@@ -11536,6 +11540,7 @@
 			}
 
 			ccGLWindow::StereoParams params = smDlg.getParameters();
+			ccLog::Warning(QString("%1").arg(params.stereoStrength));
 #ifndef CC_GL_WINDOW_USE_QWINDOW
 			if (!params.isAnaglyph())
 			{
@@ -11554,15 +11559,25 @@
 				setCenteredPerspectiveView(win, false);
 			}
 
-			if (params.glassType == ccGLWindow::StereoParams::NVIDIA_VISION)
+			if (	params.glassType == ccGLWindow::StereoParams::NVIDIA_VISION
+				||	params.glassType == ccGLWindow::StereoParams::GENERIC_STEREO_DISPLAY)
 			{
 				//force (exclusive) full screen
 				m_UI->actionExclusiveFullScreen->setChecked(true);
 			}
 
+			if (smDlg.updateFOV())
+			{
+				//set the right FOV
+				double fov_deg = 2 * std::atan(params.screenWidth_mm / (2.0 * params.screenDistance_mm)) * CC_RAD_TO_DEG;
+				ccLog::Print(QString("[Stereo] F.O.V. forced to %1 deg.").arg(fov_deg));
+				win->setFov(fov_deg);
+			}
+
 			if (!win->enableStereoMode(params))
 			{
-				if (params.glassType == ccGLWindow::StereoParams::NVIDIA_VISION)
+				if (	params.glassType == ccGLWindow::StereoParams::NVIDIA_VISION
+					||	params.glassType == ccGLWindow::StereoParams::GENERIC_STEREO_DISPLAY)
 				{
 					//disable (exclusive) full screen
 					m_UI->actionExclusiveFullScreen->setChecked(false);
@@ -12517,7 +12532,6 @@
 	ccHObject* select = m_selectedEntities.front();
 	BDBaseHObject* baseObj = GetRootBDBase(select);
 
-<<<<<<< HEAD
 	ccHObject::Container buildings;
 	if (isBuildingProject(select)) {
 		buildings = GetEnabledObjFromGroup(select, CC_TYPES::ST_BUILDING, true, false);
@@ -12570,13 +12584,6 @@
 				if (box.contains(p0) && box.contains(p1)) {
 					sharps_in_bbox.push_back(stocker::Seg3d(stocker::parse_xyz(p0), stocker::parse_xyz(p1)));
 				}
-=======
-			if (	win->getStereoParams().glassType == ccGLWindow::StereoParams::NVIDIA_VISION
-				||	win->getStereoParams().glassType == ccGLWindow::StereoParams::GENERIC_STEREO_DISPLAY)
-			{
-				//disable (exclusive) full screen
-				m_UI->actionExclusiveFullScreen->setChecked(false);
->>>>>>> 60cbf56c
 			}
 		}
 
@@ -12597,25 +12604,11 @@
 				stocker::FindSegmentsInPlane(plane, sharps_in_bbox, index_find, s_assign_image_line_distance);
 				assigned_index.insert(index_find.begin(), index_find.end());
 
-<<<<<<< HEAD
 				for (auto & index : index_find) {
 					cur_plane_sharps.push_back(sharps_in_bbox[index]);
 				}
 				ccHObject* cur_sharps_obj = AddSegmentsAsChildVertices(planeObj->getParent(), cur_plane_sharps, BDDB_IMAGELINE_PREFIX, ccColor::orange);
 				if (cur_sharps_obj) { SetGlobalShiftAndScale(cur_sharps_obj); addToDB(cur_sharps_obj, planeObj->getDBSourceType()); }
-=======
-			ccGLWindow::StereoParams params = smDlg.getParameters();
-			ccLog::Warning(QString("%1").arg(params.stereoStrength));
-#ifndef CC_GL_WINDOW_USE_QWINDOW
-			if (!params.isAnaglyph())
-			{
-				ccLog::Error("This version doesn't handle stereo glasses and headsets.\nUse the 'Stereo' version instead.");
-				//activation of the stereo mode failed: cancel selection
-				m_UI->actionEnableStereo->blockSignals(true);
-				m_UI->actionEnableStereo->setChecked(false);
-				m_UI->actionEnableStereo->blockSignals(false);
-				return;
->>>>>>> 60cbf56c
 			}
 			for (size_t i = 0; i < sharps_in_bbox.size(); i++) {
 				if (assigned_index.find(i) == assigned_index.end()) {
@@ -12624,7 +12617,6 @@
 			}
 		}		
 
-<<<<<<< HEAD
 		//! add unassigned sharps in bbox to .todo-TodoLine
 		{
 			ccPointCloud* existing_todo_line = nullptr;
@@ -12632,44 +12624,18 @@
 			
 			if (existing_todo_line)	{
 				AddSegmentsToVertices(existing_todo_line, unassigned_sharps, BDDB_TODOLINE_PREFIX, ccColor::darkGrey);
-=======
-			if (	params.glassType == ccGLWindow::StereoParams::NVIDIA_VISION
-				||	params.glassType == ccGLWindow::StereoParams::GENERIC_STEREO_DISPLAY)
-			{
-				//force (exclusive) full screen
-				m_UI->actionExclusiveFullScreen->setChecked(true);
->>>>>>> 60cbf56c
 			}
 			else {
 				AddSegmentsAsChildVertices(plane_group->getParent(), unassigned_sharps, BDDB_TODOLINE_PREFIX, ccColor::darkGrey);
 			}
 		}
 
-<<<<<<< HEAD
 		ProgStep()
 	}
 	ProgEnd
 	refreshAll();
 	UpdateUI();
 }
-=======
-			if (smDlg.updateFOV())
-			{
-				//set the right FOV
-				double fov_deg = 2 * std::atan(params.screenWidth_mm / (2.0 * params.screenDistance_mm)) * CC_RAD_TO_DEG;
-				ccLog::Print(QString("[Stereo] F.O.V. forced to %1 deg.").arg(fov_deg));
-				win->setFov(fov_deg);
-			}
-
-			if (!win->enableStereoMode(params))
-			{
-				if (	params.glassType == ccGLWindow::StereoParams::NVIDIA_VISION
-					||	params.glassType == ccGLWindow::StereoParams::GENERIC_STEREO_DISPLAY)
-				{
-					//disable (exclusive) full screen
-					m_UI->actionExclusiveFullScreen->setChecked(false);
-				}
->>>>>>> 60cbf56c
 
 void MainWindow::doActionBDPrimPlaneFromSharp()
 {
@@ -13596,22 +13562,10 @@
 	refreshAll();
 	UpdateUI();
 
-<<<<<<< HEAD
 	QMessageBox::StandardButton rb = 
 	QMessageBox::question(this, "Compute Confidence?", "Compute Confidence Right Now", QMessageBox::Yes | QMessageBox::No, QMessageBox::Yes);
 	if (rb == QMessageBox::No)
 		return;
-=======
-	if (	!state
-		&&	win->stereoModeIsEnabled()
-		&&	(	win->getStereoParams().glassType == ccGLWindow::StereoParams::NVIDIA_VISION
-			||	win->getStereoParams().glassType == ccGLWindow::StereoParams::GENERIC_STEREO_DISPLAY ))
-	{
-		//auto disable stereo mode as NVidia Vision only works in full screen mode!
-		m_UI->actionEnableStereo->setChecked(false);
-	}
-}
->>>>>>> 60cbf56c
 
 	try	{
 		ProgStart("Confidence Calculation")
