--- conflicted
+++ resolved
@@ -33,16 +33,7 @@
 # Add custom preprocessor definitions
 target_compile_definitions( ${PROJECT_NAME} PRIVATE QCC_IO_LIBRARY_BUILD )
 
-<<<<<<< HEAD
-if (WIN32)
-	if ( COMPILE_CC_CORE_LIB_SHARED )
-		set_property( TARGET ${PROJECT_NAME} APPEND PROPERTY COMPILE_DEFINITIONS CC_USE_AS_DLL )
-	endif()
-
-elseif( APPLE )
-=======
 if( APPLE )
->>>>>>> 0c737629
 	set_target_properties( ${PROJECT_NAME} PROPERTIES
 		INSTALL_RPATH "." )
 endif()
