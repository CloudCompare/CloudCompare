--- conflicted
+++ resolved
@@ -34,13 +34,8 @@
 #include <cassert>
 
 
-<<<<<<< HEAD
 #ifdef USE_PARALLEL
-#ifndef QT_DEBUG
-=======
-#ifdef USE_QT
 #ifndef CC_DEBUG
->>>>>>> 209c5b9d
 //enables multi-threading handling
 #define ENABLE_CLOUD2MESH_DIST_MT
 #endif
