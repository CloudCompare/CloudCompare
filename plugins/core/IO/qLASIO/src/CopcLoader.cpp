--- conflicted
+++ resolved
@@ -202,13 +202,8 @@
 	void CopcLoader::generateChunktableIntervalsHierarchy(std::vector<Entry>& entries)
 	{
 		// Sort entries by offset to be able to get the first point of each chunk.
-<<<<<<< HEAD
-		std::sort(std::begin(entries), std::end(entries), [](const Entry& a, const Entry& b)
-		          { return a.offset < b.offset; });
-=======
 		ParallelSort(std::begin(entries), std::end(entries), [](const Entry& a, const Entry& b)
 		             { return a.offset < b.offset; });
->>>>>>> 0d205625
 		uint64_t starting_point = 0;
 		m_chunkIntervalsHierarchy.reserve(entries.size());
 		std::for_each(std::cbegin(entries), std::cend(entries), [&starting_point, this](const Entry& entry)
@@ -362,9 +357,8 @@
 		               { return std::ref(kv.second); });
 
 		// sort them by starting point to optimize seeking;
-<<<<<<< HEAD
-		std::sort(std::begin(sortedChunkIntervalSet), std::end(sortedChunkIntervalSet), [](const ChunkInterval& a, const ChunkInterval& b)
-		          { return a.pointOffsetInFile < b.pointOffsetInFile; });
+		ParallelSort(std::begin(sortedChunkIntervalSet), std::end(sortedChunkIntervalSet), [](const ChunkInterval& a, const ChunkInterval& b)
+		             { return a.pointOffsetInFile < b.pointOffsetInFile; });
 	}
 
 	std::vector<ccGenericPointCloudLOD::Level> CopcLoader::createLODLevels() const
@@ -438,10 +432,6 @@
 			}
 		}
 		return lodLevels;
-=======
-		ParallelSort(std::begin(sortedChunkIntervalSet), std::end(sortedChunkIntervalSet), [](const ChunkInterval& a, const ChunkInterval& b)
-		             { return a.pointOffsetInFile < b.pointOffsetInFile; });
->>>>>>> 0d205625
 	}
 
 } // namespace copc