--- conflicted
+++ resolved
@@ -44,11 +44,7 @@
 #include "ccThicknessTool.h"
 #include "ccTopologyTool.h"
 #include "ccTraceTool.h"
-<<<<<<< HEAD
-#include "ccSNECloud.h"
 #include "ccBox.h"
-=======
->>>>>>> 2122acf8
 
 //initialize default static pars
 bool ccCompass::drawName = false;
@@ -1652,15 +1648,7 @@
 			for (unsigned _min = 0; _min < px.size() - minsize; _min++)
 			{
 				//update progress bar
-<<<<<<< HEAD
 				prg.update(100 * _min / (float)(px.size() - minsize));
-=======
-				if (r == 0) {
-					prg.update(50 * _min / static_cast<float>(px.size() - minsize)); //first half
-				} else {
-					prg.update(50 + 50 * _min / static_cast<float>(px.size() - minsize)); //second half
-				}
->>>>>>> 2122acf8
 				if (prg.isCancelRequested()) {
 
 					//cleanup
