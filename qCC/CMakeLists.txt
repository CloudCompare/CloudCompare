cmake_minimum_required(VERSION 3.0)

project( BlockBuilder VERSION 1.0 )

include_directories( ${CC_FBO_LIB_SOURCE_DIR}/include )
include_directories( ${CC_CORE_LIB_SOURCE_DIR}/include )
include_directories( ${QCC_DB_LIB_SOURCE_DIR} )
if( MSVC )
   include_directories( ${QCC_DB_LIB_SOURCE_DIR}/msvc )
endif()
include_directories( ${QCC_IO_LIB_SOURCE_DIR} )
include_directories( ${QCC_GL_LIB_SOURCE_DIR} )
include_directories( ${CloudComparePlugins_SOURCE_DIR} )
include_directories( ${CMAKE_CURRENT_SOURCE_DIR} )
include_directories( ${CMAKE_CURRENT_SOURCE_DIR}/../common )
include_directories( ${CMAKE_CURRENT_SOURCE_DIR}/db_tree )
include_directories( ${CMAKE_CURRENT_SOURCE_DIR}/ui_templates )
include_directories( ${CMAKE_CURRENT_SOURCE_DIR}/../libs/qcustomplot )
include_directories( ${CMAKE_CURRENT_BINARY_DIR} )

file( GLOB header_list *.h  )
file( GLOB source_list *.cpp )

file( GLOB ui_list ui_templates/*.ui )
file( GLOB qrc_list *.qrc )

file( GLOB txt_list TODO.txt ${CloudCompareProjects_SOURCE_DIR}/CHANGELOG.md )

add_subdirectory(${CMAKE_CURRENT_SOURCE_DIR}/../common ${CMAKE_CURRENT_BINARY_DIR}/common)
add_subdirectory( db_tree )
add_subdirectory( pluginManager )

# 3DX support (3dConnexion devices)
if ( ${OPTION_SUPPORT_3DCONNEXION_DEVICES} )
	add_subdirectory( devices/3dConnexion )
endif()	

# Gamepad support (requires Qt 5.7+)
if ( ${OPTION_SUPPORT_GAMEPADS} )
	add_subdirectory( devices/gamepad )
endif()	

qt5_wrap_ui( generated_ui_list ${ui_list} )
qt5_add_resources( generated_qrc_list ${qrc_list} )

if( MSVC )
	# App icon with MSVC
	set( rc_list images/icon/cc_icon.rc )

	#to get rid of the (system) console
	add_executable( ${PROJECT_NAME} WIN32 ${header_list} ${source_list} ${generated_ui_list} ${generated_qrc_list} ${rc_list} ${txt_list} )
elseif( APPLE )
	add_executable( ${PROJECT_NAME} MACOSX_BUNDLE ${header_list} ${source_list} ${generated_ui_list} ${generated_qrc_list} ${txt_list} )
else()
	add_executable( ${PROJECT_NAME} ${header_list} ${source_list} ${generated_ui_list} ${generated_qrc_list} ${rc_list} ${txt_list} )
endif()

target_link_libraries( ${PROJECT_NAME} CC_FBO_LIB )
target_link_libraries( ${PROJECT_NAME} CC_CORE_LIB )
target_link_libraries( ${PROJECT_NAME} QCC_DB_LIB )
target_link_libraries( ${PROJECT_NAME} QCC_IO_LIB )
target_link_libraries( ${PROJECT_NAME} QCC_GL_LIB )
target_link_libraries( ${PROJECT_NAME} qcustomplot )

# Qt
target_link_libraries(${PROJECT_NAME} Qt5::Core Qt5::Gui Qt5::Widgets Qt5::OpenGL Qt5::PrintSupport)
if (WIN32)
	target_link_libraries( ${PROJECT_NAME} Qt5::WinMain )
endif()

# contrib. libraries support
if( APPLE )
	target_link_contrib( ${PROJECT_NAME} ${CLOUDCOMPARE_MAC_FRAMEWORK_DIR} )
elseif( UNIX )
	target_link_contrib( ${PROJECT_NAME} lib/cloudcompare )
else()
	target_link_contrib( ${PROJECT_NAME} ${CLOUDCOMPARE_DEST_FOLDER} )
endif()

# 3dConnexion devices support
if ( ${OPTION_SUPPORT_3DCONNEXION_DEVICES} )
	target_link_3DXWARE( ${PROJECT_NAME} )
endif()
# Gamepad support (requires Qt 5.7+)
if ( ${OPTION_SUPPORT_GAMEPADS} )
	target_link_GAMEPADS( ${PROJECT_NAME} )
endif()

# Add custom preprocessor definitions
if (OPTION_GL_QUAD_BUFFER_SUPPORT)
	set_property( TARGET ${PROJECT_NAME} APPEND PROPERTY COMPILE_DEFINITIONS CC_GL_WINDOW_USE_QWINDOW )
endif()
if( WIN32 )
<<<<<<< HEAD
	if ( COMPILE_CC_CORE_LIB_SHARED )
		set_property( TARGET ${PROJECT_NAME} APPEND PROPERTY COMPILE_DEFINITIONS CC_USE_AS_DLL )
	endif()

=======
>>>>>>> 0c737629
	if (MSVC)
		SET_TARGET_PROPERTIES(${PROJECT_NAME} PROPERTIES LINK_FLAGS " /MANIFEST:NO")
	endif()
endif()

# App icon with Code::Blocks/MinGW
if( WIN32 )
	if( MINGW )
		if (NOT CMAKE_RC_COMPILER)
			set( CMAKE_RC_COMPILER windres )
		endif()
		add_custom_command( TARGET ${PROJECT_NAME} PRE_BUILD COMMAND ${CMAKE_RC_COMPILER} -i ${CMAKE_CURRENT_SOURCE_DIR}/images/icon/cc_icon.rc --input-format=rc -o ${CMAKE_CURRENT_BINARY_DIR}/cc_icon.res -O coff )
	endif()
endif()

# install program
install_ext( TARGETS ${PROJECT_NAME} ${CLOUDCOMPARE_DEST_FOLDER} )

# Auxiliary files
set( auxFiles  ${CloudCompareProjects_SOURCE_DIR}/CHANGELOG.md bin_other/license.txt bin_other/global_shift_list_template.txt )

if( WIN32 )
	# Export Qt dlls
	install_Qt_Dlls( ${CLOUDCOMPARE_DEST_FOLDER} ${OPTION_SUPPORT_GAMEPADS} )
	install_Qt_ImageFormats( ${CLOUDCOMPARE_DEST_FOLDER} )
	install_Qt5_plugins( ${CLOUDCOMPARE_DEST_FOLDER} )

	# Additional auxiliary file(s)
	file( GLOB batch_list bin_other/*.bat )
	list( APPEND auxFiles ${batch_list} )
endif()

# Install auxiliary files
if( WIN32 OR APPLE )
	foreach( filename ${auxFiles} )
		install_ext( FILES ${filename} ${CLOUDCOMPARE_DEST_FOLDER} )
	endforeach()
else( UNIX )
	foreach( filename ${auxFiles} )
		install_ext( FILES ${filename} share/cloudcompare )
	endforeach()
endif()

# Translation
add_subdirectory( translations )

# in order to ensure that everything else is installed first, put the Mac bundling in its own subdirectory
if( APPLE )
    set_target_properties( ${PROJECT_NAME} PROPERTIES
        INSTALL_RPATH "@executable_path/../Frameworks"
        MACOSX_BUNDLE_INFO_PLIST ${CMAKE_CURRENT_SOURCE_DIR}/Mac/CloudCompare.plist )

    set( MACOSX_BUNDLE_ICON_FILE cc_icon.icns ) 
    set( MACOSX_BUNDLE_SHORT_VERSION_STRING "${PROJECT_VERSION}" )
    set( MACOSX_BUNDLE_LONG_VERSION_STRING "${PROJECT_VERSION}" )
    set( MACOSX_BUNDLE_BUNDLE_VERSION "${PROJECT_VERSION}" )
    
    add_subdirectory( Mac )
endif()

## Shaders
# Copy shader dirs into our shadow build directory
file( COPY ${CC_FBO_LIB_SOURCE_DIR}/shaders DESTINATION "${CMAKE_BINARY_DIR}" )
file( COPY ${CMAKE_CURRENT_SOURCE_DIR}/shaders DESTINATION "${CMAKE_BINARY_DIR}" )

# Export common shader files to all install destinations
if( APPLE )	
	install( FILES ${CC_FBO_LIB_SOURCE_DIR}/shaders/Bilateral/bilateral.frag DESTINATION ${CLOUDCOMPARE_MAC_BASE_DIR}/Contents/Shaders/Bilateral )
	install( FILES ${CC_FBO_LIB_SOURCE_DIR}/shaders/Bilateral/bilateral.vert DESTINATION ${CLOUDCOMPARE_MAC_BASE_DIR}/Contents/Shaders/Bilateral )
	install( FILES ${CMAKE_CURRENT_SOURCE_DIR}/shaders/ColorRamp/color_ramp.frag DESTINATION ${CLOUDCOMPARE_MAC_BASE_DIR}/Contents/Shaders/ColorRamp )
elseif( UNIX )
	install( FILES ${CC_FBO_LIB_SOURCE_DIR}/shaders/Bilateral/bilateral.frag DESTINATION share/cloudcompare/shaders/Bilateral )
	install( FILES ${CC_FBO_LIB_SOURCE_DIR}/shaders/Bilateral/bilateral.vert DESTINATION share/cloudcompare/shaders/Bilateral )
	install( FILES ${CMAKE_CURRENT_SOURCE_DIR}/shaders/ColorRamp/color_ramp.frag DESTINATION share/cloudcompare/shaders/ColorRamp )
else()
	install_ext( FILES ${CC_FBO_LIB_SOURCE_DIR}/shaders/Bilateral/bilateral.frag ${CLOUDCOMPARE_DEST_FOLDER} /shaders/Bilateral )
	install_ext( FILES ${CC_FBO_LIB_SOURCE_DIR}/shaders/Bilateral/bilateral.vert ${CLOUDCOMPARE_DEST_FOLDER} /shaders/Bilateral )
	install_ext( FILES ${CMAKE_CURRENT_SOURCE_DIR}/shaders/ColorRamp/color_ramp.frag ${CLOUDCOMPARE_DEST_FOLDER} /shaders/ColorRamp )
endif()

option(OPTION_CONSOLE "show console window" ON)
if(OPTION_CONSOLE)
	set_target_properties(${PROJECT_NAME} PROPERTIES LINK_FLAGS /SUBSYSTEM:CONSOLE)
endif()

# building reconstruction
option(OPTION_USE_STOCKER "Building Reconstruction" ON)
if(OPTION_USE_STOCKER)
	# try to find the vcg library
	set (VCGLIB_INCLUDE_DIR_HINTS "")
	find_package(vcglib REQUIRED)
	if (VCGLIB_FOUND)
	  message(STATUS "vcglib found in: ${VCGLIB_INCLUDE_DIRS}")
	ENDIF (VCGLIB_FOUND)

	find_package(Eigen)
	if (EIGEN_FOUND)
		message(STATUS "Eigen found in:")
		message(STATUS ${EIGEN_INCLUDE_DIRS})
	ENDIF (EIGEN_FOUND)

	set(STOCKER_HOME $ENV{STOCKER_HOME} CACHE PATH "stocker home")
	set_property( TARGET ${PROJECT_NAME} APPEND PROPERTY COMPILE_DEFINITIONS USE_STOCKER USE_STOCKER_AS_DLL )
	# TODO:
	set(STOCKER_LIBS BuilderBase linear_solver polyfit_basic polyfit_math polyfit_model polyfit_method BuilderCore builderlod2 builderlod3)
	set(STOCKER_INCLUDE_DIR ${STOCKER_HOME}/include CACHE PATH "stocker include")
	set(STOCKER_LIBRARY_DIR_DEBUG ${STOCKER_HOME}/lib/${PLATFORM}/Debug CACHE PATH "stocker lib dir")
	set(STOCKER_LIBRARY_DIR_RELEASE ${STOCKER_HOME}/lib/${PLATFORM}/Release CACHE PATH "stocker lib dir")
	set(STOCKER_BIN_DIR_DEBUG ${STOCKER_HOME}/bin/${PLATFORM}/Debug CACHE PATH "stocker bin dir")
	set(STOCKER_BIN_DIR_RELEASE ${STOCKER_HOME}/bin/${PLATFORM}/Release CACHE PATH "stocker bin dir")

	foreach(_lib ${STOCKER_LIBS})
		set(STOCKER_LIB_DEBUG ${STOCKER_LIBRARY_DIR_DEBUG}/${_lib}d.lib)
		set(STOCKER_LIB_RELEASE ${STOCKER_LIBRARY_DIR_RELEASE}/${_lib}.lib)

		if (EXISTS ${STOCKER_BIN_DIR_DEBUG}/${_lib}d.dll)
			file(COPY ${STOCKER_BIN_DIR_DEBUG}/${_lib}d.dll DESTINATION ${CMAKE_RUNTIME_OUTPUT_DIRECTORY}/debug/)
			install( FILES ${STOCKER_BIN_DIR_DEBUG}/${_lib}d.dll CONFIGURATIONS Debug DESTINATION ${CLOUDCOMPARE_DEST_FOLDER}_debug)
		endif ()

		if (EXISTS ${STOCKER_BIN_DIR_RELEASE}/${_lib}.dll)
			file(COPY ${STOCKER_BIN_DIR_RELEASE}/${_lib}.dll DESTINATION ${CMAKE_RUNTIME_OUTPUT_DIRECTORY}/release/)
			install( FILES ${STOCKER_BIN_DIR_RELEASE}/${_lib}.dll CONFIGURATIONS Release DESTINATION ${CLOUDCOMPARE_DEST_FOLDER} )
		endif ()

		target_link_libraries(${PROJECT_NAME} debug ${STOCKER_LIB_DEBUG} optimized ${STOCKER_LIB_RELEASE})
	endforeach()
	
	target_include_directories(${PROJECT_NAME} 
		PUBLIC	${STOCKER_INCLUDE_DIR}/modules/internal 
				${STOCKER_INCLUDE_DIR}/utils
				${STOCKER_INCLUDE_DIR}/utils/3d4em/libs
				${VCGLIB_INCLUDE_DIRS}
				${EIGEN_INCLUDE_DIRS})
endif()<|MERGE_RESOLUTION|>--- conflicted
+++ resolved
@@ -91,13 +91,6 @@
 	set_property( TARGET ${PROJECT_NAME} APPEND PROPERTY COMPILE_DEFINITIONS CC_GL_WINDOW_USE_QWINDOW )
 endif()
 if( WIN32 )
-<<<<<<< HEAD
-	if ( COMPILE_CC_CORE_LIB_SHARED )
-		set_property( TARGET ${PROJECT_NAME} APPEND PROPERTY COMPILE_DEFINITIONS CC_USE_AS_DLL )
-	endif()
-
-=======
->>>>>>> 0c737629
 	if (MSVC)
 		SET_TARGET_PROPERTIES(${PROJECT_NAME} PROPERTIES LINK_FLAGS " /MANIFEST:NO")
 	endif()
