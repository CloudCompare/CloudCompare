//##########################################################################
//#                                                                        #
//#                              CLOUDCOMPARE                              #
//#                                                                        #
//#  This program is free software; you can redistribute it and/or modify  #
//#  it under the terms of the GNU General Public License as published by  #
//#  the Free Software Foundation; version 2 or later of the License.      #
//#                                                                        #
//#  This program is distributed in the hope that it will be useful,       #
//#  but WITHOUT ANY WARRANTY; without even the implied warranty of        #
//#  MERCHANTABILITY or FITNESS FOR A PARTICULAR PURPOSE. See the          #
//#  GNU General Public License for more details.                          #
//#                                                                        #
//#          COPYRIGHT: CloudCompare project                               #
//#                                                                        #
//##########################################################################

#include <QtGlobal>

#ifdef Q_OS_MAC
#include <QFileOpenEvent>
#endif

// qCC_io
#include "FileIO.h"

#include "ccApplication.h"
#include "mainwindow.h"

<<<<<<< HEAD
ccApplication::ccApplication(int &argc, char **argv)
	: ccApplicationBase( argc, argv, QStringLiteral( "1.0-beta" ) )
=======
ccApplication::ccApplication( int &argc, char **argv, bool isCommandLine )
	: ccApplicationBase( argc, argv, isCommandLine, QStringLiteral( "2.11 alpha (Anoia)" ) )
>>>>>>> 99ee5c38
{
	setApplicationName( "BlockBuilder" );
	
	FileIO::setWriterInfo( applicationName(), versionStr() );
}

bool ccApplication::event(QEvent *inEvent)
{
#ifdef Q_OS_MAC
	switch ( inEvent->type() )
	{
		case QEvent::FileOpen:
		{
			MainWindow* mainWindow = MainWindow::TheInstance();
			
			if ( mainWindow == nullptr )
			{
				return false;
			}
			
			mainWindow->addToDB( QStringList(static_cast<QFileOpenEvent *>(inEvent)->file()) );
			return true;
		}
			
		default:
			break;
	}
#endif
	
	return ccApplicationBase::event( inEvent );
}<|MERGE_RESOLUTION|>--- conflicted
+++ resolved
@@ -27,13 +27,8 @@
 #include "ccApplication.h"
 #include "mainwindow.h"
 
-<<<<<<< HEAD
-ccApplication::ccApplication(int &argc, char **argv)
-	: ccApplicationBase( argc, argv, QStringLiteral( "1.0-beta" ) )
-=======
 ccApplication::ccApplication( int &argc, char **argv, bool isCommandLine )
-	: ccApplicationBase( argc, argv, isCommandLine, QStringLiteral( "2.11 alpha (Anoia)" ) )
->>>>>>> 99ee5c38
+	: ccApplicationBase( argc, argv, isCommandLine, QStringLiteral( "1.0-beta" ) )
 {
 	setApplicationName( "BlockBuilder" );
 	
